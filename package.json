--- conflicted
+++ resolved
@@ -1,11 +1,7 @@
 {
   "name": "@manuscripts/transform",
   "description": "ProseMirror transformer for Manuscripts applications",
-<<<<<<< HEAD
-  "version": "2.0.1-LEAN-3074-0",
-=======
   "version": "2.0.3",
->>>>>>> 19eece1a
   "repository": "github:Atypon-OpenSource/manuscripts-transform",
   "license": "Apache-2.0",
   "main": "dist/cjs",

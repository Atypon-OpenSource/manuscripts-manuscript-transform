{
  "name": "@manuscripts/transform",
  "description": "ProseMirror transformer for Manuscripts applications",
<<<<<<< HEAD
  "version": "2.1.5-LEAN-3321",
=======
  "version": "2.1.7",
>>>>>>> 9ba7aa58
  "repository": "github:Atypon-OpenSource/manuscripts-transform",
  "license": "Apache-2.0",
  "main": "dist/cjs",
  "module": "dist/es",
  "types": "dist/types",
  "files": [
    "dist"
  ],
  "keywords": [
    "prosemirror"
  ],
  "scripts": {
    "build": "npm-run-all --parallel build:*",
    "build:cjs": "tsc --outDir dist/cjs --module commonjs --project tsconfig.build.json",
    "build:es": "tsc --outDir dist/es --declarationDir dist/types --declaration --project tsconfig.build.json",
    "dev": "npm-run-all --parallel \"build:* --watch\"",
    "lint": "eslint src --ext .js,.ts",
    "lint:fix": "eslint src --fix --ext .js,.ts",
    "prebuild": "rimraf dist",
    "prettier": "prettier --write \"src/**/*.{ts,tsx}\" \"*.{js,json}\"",
    "preversion": "npm-run-all --parallel typecheck lint test",
    "test": "jest --runInBand",
    "test:debug": "DEBUG=manuscripts-transform yarn test",
    "typecheck": "tsc --noEmit",
    "version": "yarn build"
  },
  "dependencies": {
    "@manuscripts/json-schema": "^2.2.6",
    "@manuscripts/library": "^1.3.5",
    "debug": "^4.3.4",
    "jszip": "^3.10.1",
    "mime": "^3.0.0",
    "prosemirror-model": "^1.18.3",
    "prosemirror-tables": "^1.3.5",
    "uuid": "^9.0.0",
    "w3c-xmlserializer": "^4.0.0"
  },
  "devDependencies": {
    "@babel/core": "^7.20.5",
    "@babel/preset-env": "^7.20.2",
    "@babel/preset-typescript": "^7.18.6",
    "@jats4r/dtds": "^0.0.8",
    "@manuscripts/eslint-config": "^0.5.1",
    "@types/debug": "^4.1.7",
    "@types/jest": "^29.2.4",
    "@types/lodash.pickby": "^4.6.7",
    "@types/mime": "^3.0.1",
    "@types/node": "^18.11.18",
    "@types/uuid": "^9.0.0",
    "@types/w3c-xmlserializer": "^2.0.2",
    "@typescript-eslint/eslint-plugin": "^5.47.0",
    "@typescript-eslint/parser": "^5.47.0",
    "babel-jest": "^29.3.1",
    "eslint": "^8.30.0",
    "eslint-config-prettier": "^8.5.0",
    "eslint-plugin-header": "^3.1.1",
    "eslint-plugin-import": "^2.26.0",
    "eslint-plugin-jest": "^27.1.7",
    "eslint-plugin-jsx-a11y": "^6.6.1",
    "eslint-plugin-mdx": "^2.0.5",
    "eslint-plugin-prettier": "^4.2.1",
    "eslint-plugin-promise": "^6.1.1",
    "eslint-plugin-react": "^7.31.11",
    "eslint-plugin-react-hooks": "^4.6.0",
    "eslint-plugin-simple-import-sort": "^8.0.0",
    "husky": "^8.0.2",
    "jest": "^29.3.1",
    "jest-environment-jsdom": "^29.3.1",
    "libxmljs2": "^0.29.0",
    "npm-run-all": "^4.1.5",
    "prettier": "^2.8.1",
    "prosemirror-state": "^1.4.2",
    "prosemirror-view": "^1.29.1",
    "rimraf": "^3.0.2",
    "typescript": "^4.0.5"
  }
}<|MERGE_RESOLUTION|>--- conflicted
+++ resolved
@@ -1,11 +1,7 @@
 {
   "name": "@manuscripts/transform",
   "description": "ProseMirror transformer for Manuscripts applications",
-<<<<<<< HEAD
-  "version": "2.1.5-LEAN-3321",
-=======
-  "version": "2.1.7",
->>>>>>> 9ba7aa58
+  "version": "2.1.7-LEAN-3321",
   "repository": "github:Atypon-OpenSource/manuscripts-transform",
   "license": "Apache-2.0",
   "main": "dist/cjs",

{
  "name": "@manuscripts/transform",
  "description": "ProseMirror transformer for Manuscripts applications",
<<<<<<< HEAD
  "version": "2.1.1-LEAN-3352-2",
=======
  "version": "2.1.2",
>>>>>>> 74fe35f3
  "repository": "github:Atypon-OpenSource/manuscripts-transform",
  "license": "Apache-2.0",
  "main": "dist/cjs",
  "module": "dist/es",
  "types": "dist/types",
  "files": [
    "dist"
  ],
  "keywords": [
    "prosemirror"
  ],
  "scripts": {
    "build": "npm-run-all --parallel build:*",
    "build:cjs": "tsc --outDir dist/cjs --module commonjs --project tsconfig.build.json",
    "build:es": "tsc --outDir dist/es --declarationDir dist/types --declaration --project tsconfig.build.json",
    "dev": "npm-run-all --parallel \"build:* --watch\"",
    "lint": "eslint src --ext .js,.ts",
    "lint:fix": "eslint src --fix --ext .js,.ts",
    "prebuild": "rimraf dist",
    "prettier": "prettier --write \"src/**/*.{ts,tsx}\" \"*.{js,json}\"",
    "preversion": "npm-run-all --parallel typecheck lint test",
    "test": "jest --runInBand",
    "test:debug": "DEBUG=manuscripts-transform yarn test",
    "typecheck": "tsc --noEmit",
    "version": "yarn build"
  },
  "dependencies": {
    "@manuscripts/json-schema": "^2.2.4",
    "@manuscripts/library": "^1.3.3",
    "debug": "^4.3.4",
    "jszip": "^3.10.1",
    "mathjax-full": "^3.2.2",
    "mime": "^3.0.0",
    "prosemirror-model": "^1.18.3",
    "uuid": "^9.0.0",
    "w3c-xmlserializer": "^4.0.0"
  },
  "devDependencies": {
    "@babel/core": "^7.20.5",
    "@babel/preset-env": "^7.20.2",
    "@babel/preset-typescript": "^7.18.6",
    "@jats4r/dtds": "^0.0.8",
    "@manuscripts/eslint-config": "^0.5.1",
    "@types/debug": "^4.1.7",
    "@types/jest": "^29.2.4",
    "@types/lodash.pickby": "^4.6.7",
    "@types/mime": "^3.0.1",
    "@types/node": "^18.11.18",
    "@types/uuid": "^9.0.0",
    "@types/w3c-xmlserializer": "^2.0.2",
    "@typescript-eslint/eslint-plugin": "^5.47.0",
    "@typescript-eslint/parser": "^5.47.0",
    "babel-jest": "^29.3.1",
    "eslint": "^8.30.0",
    "eslint-config-prettier": "^8.5.0",
    "eslint-plugin-header": "^3.1.1",
    "eslint-plugin-import": "^2.26.0",
    "eslint-plugin-jest": "^27.1.7",
    "eslint-plugin-jsx-a11y": "^6.6.1",
    "eslint-plugin-mdx": "^2.0.5",
    "eslint-plugin-prettier": "^4.2.1",
    "eslint-plugin-promise": "^6.1.1",
    "eslint-plugin-simple-import-sort": "^8.0.0",
    "eslint-plugin-react": "^7.31.11",
    "eslint-plugin-react-hooks": "^4.6.0",
    "husky": "^8.0.2",
    "jest": "^29.3.1",
    "jest-environment-jsdom": "^29.3.1",
    "libxmljs2": "^0.29.0",
    "npm-run-all": "^4.1.5",
    "prettier": "^2.8.1",
    "prosemirror-state": "^1.4.2",
    "prosemirror-view": "^1.29.1",
    "rimraf": "^3.0.2",
    "typescript": "^4.0.5"
  }
}<|MERGE_RESOLUTION|>--- conflicted
+++ resolved
@@ -1,11 +1,7 @@
 {
   "name": "@manuscripts/transform",
   "description": "ProseMirror transformer for Manuscripts applications",
-<<<<<<< HEAD
   "version": "2.1.1-LEAN-3352-2",
-=======
-  "version": "2.1.2",
->>>>>>> 74fe35f3
   "repository": "github:Atypon-OpenSource/manuscripts-transform",
   "license": "Apache-2.0",
   "main": "dist/cjs",

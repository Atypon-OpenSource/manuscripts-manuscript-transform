--- conflicted
+++ resolved
@@ -1,11 +1,7 @@
 {
   "name": "@manuscripts/transform",
   "description": "ProseMirror transformer for Manuscripts applications",
-<<<<<<< HEAD
-  "version": "1.1.6",
-=======
   "version": "1.2.1",
->>>>>>> 1ff4d6de
   "repository": "github:Atypon-OpenSource/manuscripts-transform",
   "license": "Apache-2.0",
   "main": "dist/cjs",
@@ -33,12 +29,7 @@
     "version": "yarn build"
   },
   "dependencies": {
-<<<<<<< HEAD
-    "@manuscripts/data": "^1.0.1",
-    "@manuscripts/json-schema": "^1.0.0",
-=======
     "@manuscripts/json-schema": "^2.0.0",
->>>>>>> 1ff4d6de
     "debug": "^4.3.4",
     "jszip": "^3.10.1",
     "mathjax-full": "^3.2.2",
@@ -52,6 +43,7 @@
     "@babel/preset-env": "^7.20.2",
     "@babel/preset-typescript": "^7.18.6",
     "@jats4r/dtds": "^0.0.8",
+    "@manuscripts/data": "^0.1.12",
     "@manuscripts/eslint-config": "^0.5.1",
     "@manuscripts/examples": "^0.1.0",
     "@types/debug": "^4.1.7",
@@ -88,10 +80,7 @@
     "typescript": "^4.0.5"
   },
   "peerDependencies": {
-<<<<<<< HEAD
-=======
     "@manuscripts/data": "^0.1.12",
->>>>>>> 1ff4d6de
     "prosemirror-model": "^1.18.3",
     "prosemirror-state": "^1.4.2",
     "prosemirror-view": "^1.29.1"

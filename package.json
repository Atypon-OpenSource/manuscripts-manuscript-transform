{
  "name": "@manuscripts/transform",
  "description": "ProseMirror transformer for Manuscripts applications",
<<<<<<< HEAD
  "version": "1.5.4-LEAN-2996",
=======
  "version": "1.5.5",
>>>>>>> 472b342c
  "repository": "github:Atypon-OpenSource/manuscripts-transform",
  "license": "Apache-2.0",
  "main": "dist/cjs",
  "module": "dist/es",
  "types": "dist/types",
  "files": [
    "dist"
  ],
  "keywords": [
    "prosemirror"
  ],
  "scripts": {
    "build": "npm-run-all --parallel build:*",
    "build:cjs": "tsc --outDir dist/cjs --module commonjs --project tsconfig.build.json",
    "build:es": "tsc --outDir dist/es --declarationDir dist/types --declaration --project tsconfig.build.json",
    "dev": "npm-run-all --parallel \"build:* --watch\"",
    "lint": "eslint src --ext .js,.ts",
    "lint:fix": "eslint src --fix --ext .js,.ts",
    "prebuild": "rimraf dist",
    "prettier": "prettier --write \"src/**/*.{ts,tsx}\" \"*.{js,json}\"",
    "preversion": "npm-run-all --parallel typecheck lint test",
    "test": "jest --runInBand",
    "test:debug": "DEBUG=manuscripts-transform yarn test",
    "typecheck": "tsc --noEmit",
    "version": "yarn build"
  },
  "dependencies": {
    "@manuscripts/json-schema": "2.2.1",
    "debug": "^4.3.4",
    "jszip": "^3.10.1",
    "mathjax-full": "^3.2.2",
    "mime": "^3.0.0",
    "prosemirror-model": "^1.18.3",
    "uuid": "^9.0.0",
    "w3c-xmlserializer": "^4.0.0"
  },
  "devDependencies": {
    "@babel/core": "^7.20.5",
    "@babel/preset-env": "^7.20.2",
    "@babel/preset-typescript": "^7.18.6",
    "@jats4r/dtds": "^0.0.8",
    "@manuscripts/eslint-config": "^0.5.1",
    "@types/debug": "^4.1.7",
    "@types/jest": "^29.2.4",
    "@types/lodash.pickby": "^4.6.7",
    "@types/mime": "^3.0.1",
    "@types/node": "^18.11.18",
    "@types/uuid": "^9.0.0",
    "@types/w3c-xmlserializer": "^2.0.2",
    "@typescript-eslint/eslint-plugin": "^5.47.0",
    "@typescript-eslint/parser": "^5.47.0",
    "babel-jest": "^29.3.1",
    "eslint": "^8.30.0",
    "eslint-config-prettier": "^8.5.0",
    "eslint-plugin-header": "^3.1.1",
    "eslint-plugin-import": "^2.26.0",
    "eslint-plugin-jest": "^27.1.7",
    "eslint-plugin-jsx-a11y": "^6.6.1",
    "eslint-plugin-mdx": "^2.0.5",
    "eslint-plugin-prettier": "^4.2.1",
    "eslint-plugin-promise": "^6.1.1",
    "eslint-plugin-simple-import-sort": "^8.0.0",
    "eslint-plugin-react": "^7.31.11",
    "eslint-plugin-react-hooks": "^4.6.0",
    "husky": "^8.0.2",
    "jest": "^29.3.1",
    "jest-environment-jsdom": "^29.3.1",
    "libxmljs2": "^0.29.0",
    "npm-run-all": "^4.1.5",
    "prettier": "^2.8.1",
    "prosemirror-state": "^1.4.2",
    "prosemirror-view": "^1.29.1",
    "rimraf": "^3.0.2",
    "typescript": "^4.0.5"
  },
  "peerDependencies": {
    "prosemirror-model": "^1.18.3",
    "prosemirror-state": "^1.4.2",
    "prosemirror-view": "^1.29.1"
  }
}<|MERGE_RESOLUTION|>--- conflicted
+++ resolved
@@ -1,11 +1,7 @@
 {
   "name": "@manuscripts/transform",
   "description": "ProseMirror transformer for Manuscripts applications",
-<<<<<<< HEAD
-  "version": "1.5.4-LEAN-2996",
-=======
   "version": "1.5.5",
->>>>>>> 472b342c
   "repository": "github:Atypon-OpenSource/manuscripts-transform",
   "license": "Apache-2.0",
   "main": "dist/cjs",

--- conflicted
+++ resolved
@@ -1,11 +1,7 @@
 {
   "name": "@manuscripts/transform",
   "description": "ProseMirror transformer for Manuscripts applications",
-<<<<<<< HEAD
-  "version": "2.0.4-LEAN-3083-3",
-=======
-  "version": "2.1.0",
->>>>>>> 30703263
+  "version": "2.1.1",
   "repository": "github:Atypon-OpenSource/manuscripts-transform",
   "license": "Apache-2.0",
   "main": "dist/cjs",

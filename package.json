--- conflicted
+++ resolved
@@ -1,11 +1,7 @@
 {
   "name": "@manuscripts/transform",
   "description": "ProseMirror transformer for Manuscripts applications",
-<<<<<<< HEAD
-  "version": "2.3.16-LEAN-3753.0",
-=======
-  "version": "2.3.17",
->>>>>>> b5ec7e85
+  "version": "2.3.18-LEAN-3753.0",
   "repository": "github:Atypon-OpenSource/manuscripts-transform",
   "license": "Apache-2.0",
   "main": "dist/cjs",

{
  "name": "@manuscripts/transform",
  "description": "ProseMirror transformer for Manuscripts applications",
<<<<<<< HEAD
  "version": "1.1.5-LEAN-2066-9abbd88",
=======
  "version": "1.1.6",
>>>>>>> 86bd2b5e
  "repository": "github:Atypon-OpenSource/manuscripts-transform",
  "license": "Apache-2.0",
  "main": "dist/cjs",
  "module": "dist/es",
  "types": "dist/types",
  "files": [
    "dist"
  ],
  "keywords": [
    "prosemirror"
  ],
  "scripts": {
    "build": "npm-run-all --parallel build:*",
    "build:cjs": "tsc --outDir dist/cjs --module commonjs --project tsconfig.build.json",
    "build:es": "tsc --outDir dist/es --declarationDir dist/types --declaration --project tsconfig.build.json",
    "dev": "npm-run-all --parallel \"build:* --watch\"",
    "lint": "eslint src --ext .js,.ts",
    "lint:fix": "eslint src --fix --ext .js,.ts",
    "prebuild": "rimraf dist",
    "prettier": "prettier --write \"src/**/*.{ts,tsx}\" \"*.{js,json}\"",
    "preversion": "npm-run-all --parallel typecheck lint test",
    "test": "jest --runInBand",
    "test:debug": "DEBUG=manuscripts-transform yarn test",
    "typecheck": "tsc --noEmit",
    "version": "yarn build"
  },
  "dependencies": {
    "@manuscripts/json-schema": "^1.0.0",
    "debug": "^4.3.4",
    "jszip": "^3.10.1",
    "mathjax-full": "^3.2.2",
    "mime": "^3.0.0",
    "prosemirror-model": "^1.18.3",
    "uuid": "^9.0.0",
    "w3c-xmlserializer": "^4.0.0"
  },
  "devDependencies": {
    "@babel/core": "^7.20.5",
    "@babel/preset-env": "^7.20.2",
    "@babel/preset-typescript": "^7.18.6",
    "@jats4r/dtds": "^0.0.8",
    "@manuscripts/data": "^0.1.12",
    "@manuscripts/eslint-config": "^0.5.1",
    "@manuscripts/examples": "^0.1.0",
    "@manuscripts/json-schema": "^1.1.0",
    "@types/debug": "^4.1.7",
    "@types/jest": "^29.2.4",
    "@types/lodash.pickby": "^4.6.7",
    "@types/mime": "^3.0.1",
    "@types/node": "^18.11.18",
    "@types/uuid": "^9.0.0",
    "@types/w3c-xmlserializer": "^2.0.2",
    "@typescript-eslint/eslint-plugin": "^5.47.0",
    "@typescript-eslint/parser": "^5.47.0",
    "babel-jest": "^29.3.1",
    "eslint": "^8.30.0",
    "eslint-config-prettier": "^8.5.0",
    "eslint-plugin-header": "^3.1.1",
    "eslint-plugin-import": "^2.26.0",
    "eslint-plugin-jest": "^27.1.7",
    "eslint-plugin-jsx-a11y": "^6.6.1",
    "eslint-plugin-mdx": "^2.0.5",
    "eslint-plugin-prettier": "^4.2.1",
    "eslint-plugin-promise": "^6.1.1",
    "eslint-plugin-simple-import-sort": "^8.0.0",
    "eslint-plugin-react": "^7.31.11",
    "eslint-plugin-react-hooks": "^4.6.0",
    "husky": "^8.0.2",
    "jest": "^29.3.1",
    "jest-environment-jsdom": "^29.3.1",
    "libxmljs2": "^0.29.0",
    "npm-run-all": "^4.1.5",
    "prettier": "^2.8.1",
    "prosemirror-state": "^1.4.2",
    "prosemirror-view": "^1.29.1",
    "rimraf": "^3.0.2",
    "typescript": "^4.0.5"
  },
  "peerDependencies": {
    "@manuscripts/data": "^0.1.12",
    "@manuscripts/json-schema": "^1.0.0",
    "prosemirror-model": "^1.18.3",
    "prosemirror-state": "^1.4.2",
    "prosemirror-view": "^1.29.1"
  }
}<|MERGE_RESOLUTION|>--- conflicted
+++ resolved
@@ -1,11 +1,7 @@
 {
   "name": "@manuscripts/transform",
   "description": "ProseMirror transformer for Manuscripts applications",
-<<<<<<< HEAD
-  "version": "1.1.5-LEAN-2066-9abbd88",
-=======
-  "version": "1.1.6",
->>>>>>> 86bd2b5e
+  "version": "1.1.6-LEAN-2066",
   "repository": "github:Atypon-OpenSource/manuscripts-transform",
   "license": "Apache-2.0",
   "main": "dist/cjs",

--- conflicted
+++ resolved
@@ -18,11 +18,7 @@
 export * from './jats'
 export * from './jats/types'
 export * from './lib/section-group-type'
-<<<<<<< HEAD
-=======
-export * from './lib/table-cell-styles'
 export * from './lib/footnotes'
->>>>>>> 4bf14fea
 export * from './lib/utils'
 export * from './lib/sectionCategories'
 export * from './schema'

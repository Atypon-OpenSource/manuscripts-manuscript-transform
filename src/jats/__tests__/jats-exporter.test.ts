/*!
 * © 2019 Atypon Systems LLC
 *
 * Licensed under the Apache License, Version 2.0 (the "License");
 * you may not use this file except in compliance with the License.
 * You may obtain a copy of the License at
 *
 *    http://www.apache.org/licenses/LICENSE-2.0
 *
 * Unless required by applicable law or agreed to in writing, software
 * distributed under the License is distributed on an "AS IS" BASIS,
 * WITHOUT WARRANTIES OR CONDITIONS OF ANY KIND, either express or implied.
 * See the License for the specific language governing permissions and
 * limitations under the License.
 */

import {
  Keyword,
  Manuscript,
  ObjectTypes,
  ParagraphElement,
  Section,
  Supplement,
  Table,
} from '@manuscripts/json-schema'
import { Element as XMLElement, parseXml } from 'libxmljs2'

import projectDump from '../../__tests__/data/project-dump.json'
import projectDumpWithCitations from '../../__tests__/data/project-dump-2.json'
import {
  findManuscript,
  isManuscript,
  parseProjectBundle,
  ProjectBundle,
} from '../../transformer'
import { journalMeta } from '../../transformer/__tests__/__helpers__/journal-meta'
import { JATSExporter } from '../jats-exporter'
import { Version } from '../jats-versions'
<<<<<<< HEAD
=======
import { DEFAULT_CSL_OPTIONS } from './citations'
import { readFixture } from './files'
import { getDocFromModelMap, getModelMapFromXML } from './utils'
>>>>>>> 362160db

const input = projectDump as ProjectBundle
const inputWithCitations = projectDumpWithCitations as ProjectBundle

const cloneProjectBundle = (input: ProjectBundle): ProjectBundle =>
  JSON.parse(JSON.stringify(input))

const parseXMLWithDTD = (data: string) =>
  parseXml(data, {
    dtdload: true,
    dtdvalid: true,
    nonet: true,
  })

describe('JATS exporter', () => {
  test('export latest version', async () => {
    const projectBundle = cloneProjectBundle(input)

    const { doc, modelMap } = parseProjectBundle(projectBundle)
    const transformer = new JATSExporter()
    const manuscript = findManuscript(modelMap)
    const result = await transformer.serializeToJATS(
      doc.content,
      modelMap,
      manuscript._id,
      { csl: DEFAULT_CSL_OPTIONS }
    )

    expect(result).toMatchSnapshot('jats-export')
  })

  test('export v1.1', async () => {
    const projectBundle = cloneProjectBundle(input)

    const { doc, modelMap } = parseProjectBundle(projectBundle)

    const transformer = new JATSExporter()
    const manuscript = findManuscript(modelMap)
    const result = await transformer.serializeToJATS(
      doc.content,
      modelMap,
      manuscript._id,
      {
        version: '1.1',
        csl: DEFAULT_CSL_OPTIONS,
      }
    )

    expect(result).toMatchSnapshot('jats-export-1.1')
  })

  test('export unknown version', async () => {
    const projectBundle = cloneProjectBundle(input)

    const { doc, modelMap } = parseProjectBundle(projectBundle)

    await expect(async () => {
      const transformer = new JATSExporter()
      const manuscript = findManuscript(modelMap)
      await transformer.serializeToJATS(doc.content, modelMap, manuscript._id, {
        version: '1.0' as unknown as Version,
        csl: DEFAULT_CSL_OPTIONS,
      })
    }).rejects.toThrow(Error)
  })

  test('move abstract to front by section category', async () => {
    const projectBundle = cloneProjectBundle(input)

    const model: Section = {
      _id: 'MPSection:123',
      objectType: 'MPSection',
      createdAt: 0,
      updatedAt: 0,
      category: 'MPSectionCategory:abstract',
      title: 'Foo',
      manuscriptID: 'MPManuscript:1',
      containerID: 'MPProject:1',
      path: ['MPSection:123'],
      priority: 0,
    }

    projectBundle.data.push(model)

    const { doc, modelMap } = parseProjectBundle(projectBundle)

    const transformer = new JATSExporter()
    const manuscript = findManuscript(modelMap)
    const xml = await transformer.serializeToJATS(
      doc.content,
      modelMap,
      manuscript._id,
      { csl: DEFAULT_CSL_OPTIONS }
    )

    const resultDoc = parseXMLWithDTD(xml)

    const result = resultDoc.get('/article/front/article-meta/abstract')

    expect(result).not.toBeNull()
  })

  test('move multiple abstracts to front by section category', async () => {
    const projectBundle = cloneProjectBundle(input)

    const abstractModel1: Section = {
      _id: 'MPSection:123',
      objectType: 'MPSection',
      createdAt: 0,
      updatedAt: 0,
      category: 'MPSectionCategory:abstract',
      title: 'Abstract',
      manuscriptID: 'MPManuscript:1',
      containerID: 'MPProject:1',
      path: ['MPSection:123'],
      priority: 0,
    }

    projectBundle.data.push(abstractModel1)

    const abstractModel2: Section = {
      _id: 'MPSection:124',
      objectType: 'MPSection',
      createdAt: 0,
      updatedAt: 0,
      category: 'MPSectionCategory:abstract-teaser',
      title: 'Teaser Abstract',
      manuscriptID: 'MPManuscript:1',
      containerID: 'MPProject:1',
      path: ['MPSection:124'],
      priority: 0,
    }

    projectBundle.data.push(abstractModel2)

    const abstractModel3: Section = {
      _id: 'MPSection:125',
      objectType: 'MPSection',
      createdAt: 0,
      updatedAt: 0,
      category: 'MPSectionCategory:abstract-graphical',
      title: 'Graphical Abstract',
      manuscriptID: 'MPManuscript:1',
      containerID: 'MPProject:1',
      path: ['MPSection:125'],
      priority: 0,
    }

    projectBundle.data.push(abstractModel3)

    const { doc, modelMap } = parseProjectBundle(projectBundle)

    const transformer = new JATSExporter()
    const manuscript = findManuscript(modelMap)
    const xml = await transformer.serializeToJATS(
      doc.content,
      modelMap,
      manuscript._id,
      { csl: DEFAULT_CSL_OPTIONS }
    )

    const resultDoc = parseXMLWithDTD(xml)

    const abstract = resultDoc.get('/article/front/article-meta/abstract')

    expect(abstract).not.toBeUndefined()

    const abstractTeaser = resultDoc.get(
      '/article/front/article-meta/abstract[@abstract-type="teaser"]'
    )

    expect(abstractTeaser).not.toBeUndefined()

    const abstractGraphical = resultDoc.get(
      '/article/front/article-meta/abstract[@abstract-type="graphical"]'
    )

    expect(abstractGraphical).not.toBeUndefined()
  })
  test('export table-wrap-foot', async () => {
    const modelMap = await getModelMapFromXML('jats-tables-example.xml')
    const doc = await getDocFromModelMap(modelMap)
    const transformer = new JATSExporter()
    const manuscript = findManuscript(modelMap)
    const xml = await transformer.serializeToJATS(
      doc.content,
      modelMap,
      manuscript._id,
      { csl: DEFAULT_CSL_OPTIONS }
    )

    const resultDoc = parseXMLWithDTD(xml)
    const tableWrapFoot = resultDoc.get('//table-wrap/table-wrap-foot')
    const paragraph = resultDoc.get('//table-wrap/table-wrap-foot/p')
    expect(paragraph).not.toBeUndefined()
    expect(tableWrapFoot).not.toBeUndefined()
  })

  test('export table rowspan & colspan & multiple headers', async () => {
    const projectBundle = cloneProjectBundle(input)

    const tableContents1 = `<table>
          <thead style="display: table-header-group;">
            <tr>
              <th colspan="2" scope="col" data-placeholder-text="Header 1">Table Header 1</th>
            </tr>
            <tr>
              <th colspan="3" scope="col" data-placeholder-text="Header 2">Table Header 2</th>
            </tr>
          </thead>
          <tbody>
            <tr>
              <td rowspan="2" valign="top" align="left" style="border-top: solid 0.50pt" scope="row">1</td>
              <td rowspan="2" valign="top" align="left" style="border-top: solid 0.50pt">2</td>
              <td valign="top" align="left" style="border-top: solid 0.50pt">3</td>
            </tr>
            <tr>
              <td valign="top" colspan="1" align="left" scope="col">4</td>
            </tr>
          <tfoot style="display: table-footer-group;">
            <tr>
              <td data-placeholder-text="Footer 1">Table Footer</td>
            </tr>
          </tfoot>
      </table>`

    // example with <tbody> only
    const tableContents2 = `<table>
          <tbody>
            <tr>
              <td colspan="4" scope="col" data-placeholder-text="Header 1">Table Header 3</td>
              <td colspan="5" scope="col" data-placeholder-text="Header 2">Table Header 4</td>
              <td valign="top" align="left" style="border-top: solid 0.50pt">3</td>
            </tr>
            <tr>
              <td valign="top" colspan="1" align="left" scope="col">4</td>
            </tr>
          </tbody>
      </table>`

    const tableModels = projectBundle.data.filter(
      (i) => i.objectType === 'MPTable'
    ) as Table[]

    if (tableModels.length > 1) {
      tableModels[0].contents = tableContents1
      tableModels[1].contents = tableContents2
    }

    const { doc, modelMap } = parseProjectBundle(projectBundle)

    const transformer = new JATSExporter()
    const manuscript = findManuscript(modelMap)
    const xml = await transformer.serializeToJATS(
      doc.content,
      modelMap,
      manuscript._id,
      { csl: DEFAULT_CSL_OPTIONS }
    )

    const resultDoc = parseXMLWithDTD(xml)

    const rowSpanCell = resultDoc.get('//table/tbody/tr/td[@rowspan = 2]')
    expect(rowSpanCell).not.toBeUndefined()

    const colSpanCell1 = resultDoc.get('//table/thead/tr/th[@colspan = 2]')
    expect(colSpanCell1).not.toBeUndefined()

    const colSpanCell2 = resultDoc.get('//table/thead/tr/th[@colspan = 3]')
    expect(colSpanCell2).not.toBeUndefined()

    const colSpanCell3 = resultDoc.get('//table/thead/tr/th[@colspan = 4]')
    expect(colSpanCell3).not.toBeUndefined()

    const colSpanCell4 = resultDoc.get('//table/thead/tr/th[@colspan = 5]')
    expect(colSpanCell4).not.toBeUndefined()
  })

  test('move appendices to back by section category', async () => {
    const projectBundle = cloneProjectBundle(input)

    const model: Section = {
      _id: 'MPSection:123',
      objectType: 'MPSection',
      createdAt: 0,
      updatedAt: 0,
      category: 'MPSectionCategory:appendices',
      title: 'Foo',
      label: 'Bar',
      manuscriptID: 'MPManuscript:1',
      containerID: 'MPProject:1',
      path: ['MPSection:123'],
      priority: 0,
    }

    projectBundle.data.push(model)

    const { doc, modelMap } = parseProjectBundle(projectBundle)

    const transformer = new JATSExporter()
    const manuscript = findManuscript(modelMap)
    const xml = await transformer.serializeToJATS(
      doc.content,
      modelMap,
      manuscript._id,
      { csl: DEFAULT_CSL_OPTIONS }
    )
    expect(xml).toMatchSnapshot()
  })

  test('move abstract to front by title', async () => {
    const projectBundle = cloneProjectBundle(input)

    const model: Section = {
      _id: 'MPSection:123',
      objectType: 'MPSection',
      createdAt: 0,
      updatedAt: 0,
      category: '',
      title: 'Abstract',
      manuscriptID: 'MPManuscript:1',
      containerID: 'MPProject:1',
      path: ['MPSection:123'],
      priority: 3,
    }

    projectBundle.data.push(model)

    const { doc, modelMap } = parseProjectBundle(projectBundle)

    const transformer = new JATSExporter()
    const manuscript = findManuscript(modelMap)
    const xml = await transformer.serializeToJATS(
      doc.content,
      modelMap,
      manuscript._id,
      { csl: DEFAULT_CSL_OPTIONS }
    )

    const resultDoc = parseXMLWithDTD(xml)

    const result = resultDoc.get('/article/front/article-meta/abstract')

    expect(result).not.toBeNull()
  })

  test('handle ID', async () => {
    const projectBundle = cloneProjectBundle(input)

    const { doc, modelMap } = parseProjectBundle(projectBundle)

    const transformer = new JATSExporter()
    const manuscript = findManuscript(modelMap)
    const result = await transformer.serializeToJATS(
      doc.content,
      modelMap,
      manuscript._id,
      {
        version: '1.2',
        id: '123',
        csl: DEFAULT_CSL_OPTIONS,
      }
    )

    expect(result).toMatchSnapshot('jats-export-id')
  })

  test('handle DOI', async () => {
    const projectBundle = cloneProjectBundle(input)

    const { doc, modelMap } = parseProjectBundle(projectBundle)

    const transformer = new JATSExporter()
    const manuscript = findManuscript(modelMap)
    const result = await transformer.serializeToJATS(
      doc.content,
      modelMap,
      manuscript._id,
      {
        version: '1.2',
        doi: '10.0000/123',
        csl: DEFAULT_CSL_OPTIONS,
      }
    )

    expect(result).toMatchSnapshot('jats-export-doi')
  })

  test('add journal ID', async () => {
    const projectBundle = cloneProjectBundle(input)

    const { doc, modelMap } = parseProjectBundle(projectBundle)

    const transformer = new JATSExporter()
    const manuscript = findManuscript(modelMap)
    const xml = await transformer.serializeToJATS(
      doc.content,
      modelMap,
      manuscript._id,
      {
        version: '1.2',
        doi: '10.0000/123',
        id: '123',
        csl: DEFAULT_CSL_OPTIONS,
      }
    )

    expect(xml).toMatchSnapshot('jats-export-submitted')
  })

  test('journal metadata', async () => {
    const projectBundle = cloneProjectBundle(input)

    const { doc, modelMap } = parseProjectBundle(projectBundle)

    modelMap.set(journalMeta._id, journalMeta)

    const transformer = new JATSExporter()
    const manuscript = findManuscript(modelMap)
    const xml = await transformer.serializeToJATS(
      doc.content,
      modelMap,
      manuscript._id,
      {
        version: '1.2',
        doi: '10.0000/123',
        id: '123',
        csl: DEFAULT_CSL_OPTIONS,
      }
    )

    expect(xml).toMatchSnapshot('jats-export-journal-meta')

    const output = parseXMLWithDTD(xml)
    expect(output.errors).toHaveLength(0)
    expect(output.get<XMLElement>('//journal-id')!.text()).toBe('Some id')
    expect(output.get<XMLElement>('//journal-title')!.text()).toBe(
      'journal title'
    )
    expect(output.get<XMLElement>('//issn')!.text()).toBe('123-45')
  })

  test('DTD validation', async () => {
    const projectBundle = cloneProjectBundle(input)

    const { doc, modelMap } = parseProjectBundle(projectBundle)

    const transformer = new JATSExporter()
    const manuscript = findManuscript(modelMap)
    const xml = await transformer.serializeToJATS(
      doc.content,
      modelMap,
      manuscript._id,
      { csl: DEFAULT_CSL_OPTIONS }
    )

    const { errors } = parseXMLWithDTD(xml)

    expect(errors).toHaveLength(0)
  })

  test('DTD validation: article with title markup and citations', async () => {
    const projectBundle = cloneProjectBundle(inputWithCitations)

    const { doc, modelMap } = parseProjectBundle(projectBundle)

    const transformer = new JATSExporter()
    const manuscript = findManuscript(modelMap)
    const xml = await transformer.serializeToJATS(
      doc.content,
      modelMap,
      manuscript._id,
      { csl: DEFAULT_CSL_OPTIONS }
    )

    const { errors } = parseXMLWithDTD(xml)

    expect(errors).toHaveLength(0)
  })

  test('DTD validation: with pdf link', async () => {
    const projectBundle = cloneProjectBundle(inputWithCitations)

    const { doc, modelMap } = parseProjectBundle(projectBundle)

    const transformer = new JATSExporter()
    const manuscript = findManuscript(modelMap)
    const xml = await transformer.serializeToJATS(
      doc.content,
      modelMap,
      manuscript._id,
      {
        version: '1.2',
        links: { self: { pdf: '123.pdf' } },
        csl: DEFAULT_CSL_OPTIONS,
      }
    )

    const { errors } = parseXMLWithDTD(xml)

    expect(errors).toHaveLength(0)

    expect(xml).toMatch(/<self-uri content-type="pdf" xlink:href="123.pdf"\/>/)
  })

  test('Manuscript Counts', async () => {
    const projectBundle = cloneProjectBundle(input)

    const { doc, modelMap } = parseProjectBundle(projectBundle)

    const manuscript = findManuscript(modelMap)

    manuscript.wordCount = 41
    manuscript.tableCount = 12
    manuscript.figureCount = 23
    manuscript.genericCounts = [{ countType: 'foo', count: 17 }]
    const transformer = new JATSExporter()
    const xml = await transformer.serializeToJATS(
      doc.content,
      modelMap,
      manuscript._id,
      {
        version: '1.2',
        csl: DEFAULT_CSL_OPTIONS,
      }
    )

    const { errors } = parseXMLWithDTD(xml)

    expect(errors).toHaveLength(0)

    expect(xml).toMatchSnapshot()
  })

  test('Export link', async () => {
    const projectBundle = cloneProjectBundle(input)

    const id = 'MPParagraphElement:150780D7-CFED-4529-9398-77B5C7625044'

    projectBundle.data = projectBundle.data.map((model) => {
      if (model._id === id) {
        const paragraphElement = model as ParagraphElement

        paragraphElement.contents = paragraphElement.contents.replace(
          /The first section/,
          'The <a href="https://example.com" title="An Example">first</a> section'
        )
      }

      return model
    })

    const { doc, modelMap } = parseProjectBundle(projectBundle)

    const transformer = new JATSExporter()
    const manuscript = findManuscript(modelMap)
    const xml = await transformer.serializeToJATS(
      doc.content,
      modelMap,
      manuscript._id,
      { csl: DEFAULT_CSL_OPTIONS }
    )

    const { errors } = parseXMLWithDTD(xml)

    expect(errors).toHaveLength(0)

    const output = parseXMLWithDTD(xml)

    const link = output.get<XMLElement>('//ext-link[@ext-link-type="uri"]')

    expect(link).not.toBeNull()
    expect(link!.text()).toBe('first')

    const attrs: { [key: string]: string } = {}

    for (const attr of link!.attrs()) {
      attrs[attr.name()] = attr.value()
    }

    expect(attrs.href).toBe('https://example.com')
    expect(attrs.title).toBe('An Example')
  })

  test('Export with missing bibliography element', async () => {
    const projectBundle = cloneProjectBundle(input)

    const id = 'MPSection:E07B0D52-9642-4D58-E577-26F8804E3DEE'

    projectBundle.data = projectBundle.data.filter(
      (model) =>
        model.objectType !== ObjectTypes.BibliographyElement && model._id !== id
    )

    const { doc, modelMap } = parseProjectBundle(projectBundle)

    const transformer = new JATSExporter()
    const manuscript = findManuscript(modelMap)
    const xml = await transformer.serializeToJATS(
      doc.content,
      modelMap,
      manuscript._id,
      { csl: DEFAULT_CSL_OPTIONS }
    )

    const { errors } = parseXMLWithDTD(xml)

    expect(errors).toHaveLength(0)

    const output = parseXMLWithDTD(xml)

    const refs = output.find('//ref-list/ref')

    expect(refs).toHaveLength(1)
  })

  test('Markup in citations', async () => {
    const projectBundle = cloneProjectBundle(inputWithCitations)

    const { doc, modelMap } = parseProjectBundle(projectBundle)

    const transformer = new JATSExporter()
    const manuscript = findManuscript(modelMap)
    const xml = await transformer.serializeToJATS(
      doc.content,
      modelMap,
      manuscript._id,
      { csl: DEFAULT_CSL_OPTIONS }
    )

    const output = parseXMLWithDTD(xml)

    const refs = output.find<XMLElement>('//xref[@ref-type="bibr"]')

    expect(refs).toHaveLength(2)

    expect(refs[0].child(0)!.type()).toBe('text')
    expect(refs[0].text()).toBe('1,2')
    expect(refs[1].child(0)!.type()).toBe('text')
    expect(refs[1].text()).toBe('3–5')
  })

  test('Export manuscript history', async () => {
    const projectBundle = cloneProjectBundle(input)

    const { doc, modelMap } = parseProjectBundle(projectBundle)

    const transformer = new JATSExporter()
    const manuscript = findManuscript(modelMap)
    manuscript.revisionRequestDate = 1549312452
    manuscript.correctionDate = 1549312452
    manuscript.revisionReceiveDate = 839335536
    manuscript.acceptanceDate = 1818419713

    const xml = await transformer.serializeToJATS(
      doc.content,
      modelMap,
      manuscript._id,
      {
        version: '1.2',
        doi: '10.1234/5678',
        id: '4567',
        frontMatterOnly: true,
        csl: DEFAULT_CSL_OPTIONS,
      }
    )
    expect(xml).toMatchSnapshot()

    const { errors } = parseXMLWithDTD(xml)
    expect(errors).toHaveLength(0)
  })

  test('Only export front matter', async () => {
    const projectBundle = cloneProjectBundle(input)

    const { doc, modelMap } = parseProjectBundle(projectBundle)

    const transformer = new JATSExporter()
    const manuscript = findManuscript(modelMap)
    const xml = await transformer.serializeToJATS(
      doc.content,
      modelMap,
      manuscript._id,
      {
        version: '1.2',
        doi: '10.1234/5678',
        id: '4567',
        frontMatterOnly: true,
        csl: DEFAULT_CSL_OPTIONS,
      }
    )

    const { errors } = parseXMLWithDTD(xml)
    expect(errors).toHaveLength(0)

    const output = parseXMLWithDTD(xml)

    const front = output.find('//front')
    expect(front).toHaveLength(1)

    const doi = output.find('//article-id[@pub-id-type="doi"]')
    expect(doi).toHaveLength(1)

    const body = output.find('//body')
    expect(body).toHaveLength(0)

    const back = output.find('//back')
    expect(back).toHaveLength(0)
  })

  test('handle keywords', async () => {
    const projectBundle = cloneProjectBundle(input)

    const { doc, modelMap } = parseProjectBundle(projectBundle)

    const keywords: Keyword[] = [
      {
        _id: 'MPKeyword:1',
        objectType: 'MPKeyword',
        createdAt: 0,
        updatedAt: 0,
        name: 'Foo',
        containerID: 'MPProject:1',
        priority: 0,
      },
      {
        _id: 'MPKeyword:2',
        objectType: 'MPKeyword',
        createdAt: 0,
        updatedAt: 0,
        name: 'Bar',
        containerID: 'MPProject:1',
        priority: 0,
      },
    ]

    for (const keyword of keywords) {
      modelMap.set(keyword._id, keyword)
    }

    const manuscript = Array.from(modelMap.values()).find(
      isManuscript
    ) as Manuscript

    const transformer = new JATSExporter()
    const xml = await transformer.serializeToJATS(
      doc.content,
      modelMap,
      manuscript._id,
      {
        version: '1.2',
        doi: '10.0000/123',
        id: '123',
        csl: DEFAULT_CSL_OPTIONS,
      }
    )

    expect(xml).toMatchSnapshot('jats-export-keywords')

    const output = parseXMLWithDTD(xml)

    const kwds = output.find<XMLElement>('//kwd-group/kwd')

    expect(kwds).toHaveLength(2)
    expect(kwds[0]!.text()).toBe('Foo')
    expect(kwds[1]!.text()).toBe('Bar')
  })

  test('DTD validation for MathML representation', async () => {
    const projectBundle = cloneProjectBundle(input)
    const { doc, modelMap } = parseProjectBundle(projectBundle)

    const transformer = new JATSExporter()
    const manuscript = findManuscript(modelMap)
    const xml = await transformer.serializeToJATS(
      doc.content,
      modelMap,
      manuscript._id,
      { csl: DEFAULT_CSL_OPTIONS }
    )

    const { errors } = parseXMLWithDTD(xml)

    expect(errors).toHaveLength(0)
  })

  test('export with article-type attribute', async () => {
    const projectBundle = cloneProjectBundle(input)

    const { doc, modelMap } = parseProjectBundle(projectBundle)

    const manuscript = findManuscript(modelMap)

    manuscript.articleType = 'essay'

    const transformer = new JATSExporter()

    const xml = await transformer.serializeToJATS(
      doc.content,
      modelMap,
      manuscript._id,
      { csl: DEFAULT_CSL_OPTIONS }
    )

    expect(xml).toMatchSnapshot('jats-export-with-article-type')

    const { errors } = parseXMLWithDTD(xml)

    expect(errors).toHaveLength(0)
  })

  test('export with supplement', async () => {
    const supple: Supplement = {
      containerID: '',
      manuscriptID: '',
      createdAt: 0,
      updatedAt: 0,
      _id: 'MPSupplement:B5B88C22-FBE7-4C03-811D-938424F7B452',
      objectType: 'MPSupplement',
      title: 'final manuscript-hum-huili-dbh-suicide-20200707_figures (9)',
      href: 'attachment:7d9d686b-5488-44a5-a1c5-46351e7f9312',
      MIME: 'application/vnd.openxmlformats-officedocument.wordprocessingml.document',
    }
    input.data.push(supple)
    const projectBundle = cloneProjectBundle(input)
    const { doc, modelMap } = parseProjectBundle(projectBundle)
    const manuscript = findManuscript(modelMap)
    const transformer = new JATSExporter()
    const xml = await transformer.serializeToJATS(
      doc.content,
      modelMap,
      manuscript._id,
      { csl: DEFAULT_CSL_OPTIONS }
    )

    expect(xml).toMatchSnapshot('jats-export-with-supplement')
    const { errors } = parseXMLWithDTD(xml)
    expect(errors).toHaveLength(0)
  })

  test('export footnotes', async () => {
    const projectBundle = cloneProjectBundle(input)

    const footnoteCategories = [
      'con',
      'conflict',
      'deceased',
      'equal',
      'present-address',
      'presented-at',
      'previously-at',
      'supplementary-material',
      'supported-by',
      'financial-disclosure',
      'ethics-statement',
      'competing-interests',
    ]

    let cnt = 0
    for (const category of footnoteCategories) {
      const fnSectionModel: Section = {
        _id: `MPSection:${cnt++}`,
        category: `MPSectionCategory:${category}`,
        elementIDs: [],
        objectType: 'MPSection',
        path: [`MPSection:${cnt++}`],
        priority: 0,
        title: `a title for ${category}`,
        createdAt: 0,
        updatedAt: 0,
        manuscriptID: 'MPManuscript:1',
        containerID: 'MPProject:1',
      }

      projectBundle.data.push(fnSectionModel)
    }

    const { doc, modelMap } = parseProjectBundle(projectBundle)

    const transformer = new JATSExporter()
    const manuscript = findManuscript(modelMap)
    const xml = await transformer.serializeToJATS(
      doc.content,
      modelMap,
      manuscript._id,
      { csl: DEFAULT_CSL_OPTIONS }
    )

    const resultDoc = parseXMLWithDTD(xml)

    for (const category of footnoteCategories) {
      const fnType =
        category === 'competing-interests' ? 'coi-statement' : category
      let fn = resultDoc.get(`/article/back/fn-group/fn[@fn-type="${fnType}"]`)
      if (fnType === 'coi-statement') {
        fn = resultDoc.get(
          `/article/front/article-meta/author-notes/fn[@fn-type="${fnType}"]`
        )
      }
      expect(fn).not.toBeUndefined()
    }
  })
})<|MERGE_RESOLUTION|>--- conflicted
+++ resolved
@@ -36,12 +36,8 @@
 import { journalMeta } from '../../transformer/__tests__/__helpers__/journal-meta'
 import { JATSExporter } from '../jats-exporter'
 import { Version } from '../jats-versions'
-<<<<<<< HEAD
-=======
 import { DEFAULT_CSL_OPTIONS } from './citations'
-import { readFixture } from './files'
 import { getDocFromModelMap, getModelMapFromXML } from './utils'
->>>>>>> 362160db
 
 const input = projectDump as ProjectBundle
 const inputWithCitations = projectDumpWithCitations as ProjectBundle

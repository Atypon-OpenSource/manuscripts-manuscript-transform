--- conflicted
+++ resolved
@@ -298,7 +298,6 @@
       expect(authorNotesNode).toBeUndefined()
     })
   })
-<<<<<<< HEAD
   describe('keywords', () => {
     it('should have keywords node with content if keywords element exists', async () => {
       const jats = await readAndParseFixture('jats-import.xml')
@@ -420,9 +419,5 @@
       changeIDs(node)
       expect(node).toMatchSnapshot('jats-tables-example')
     })
-=======
-  describe('abstract node', () => {
-
->>>>>>> 48a11f35
   })
 })
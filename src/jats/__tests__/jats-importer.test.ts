/*!
 * © 2020 Atypon Systems LLC
 *
 * Licensed under the Apache License, Version 2.0 (the "License");
 * you may not use this file except in compliance with the License.
 * You may obtain a copy of the License at
 *
 *    http://www.apache.org/licenses/LICENSE-2.0
 *
 * Unless required by applicable law or agreed to in writing, software
 * distributed under the License is distributed on an "AS IS" BASIS,
 * WITHOUT WARRANTIES OR CONDITIONS OF ANY KIND, either express or implied.
 * See the License for the specific language governing permissions and
 * limitations under the License.
 */

import { parseJATSArticle, parseJATSBody, parseJATSFront } from '../importer'
import { readAndParseFixture } from './files'
import { normalizeIDs, normalizeTimestamps } from './ids'

jest.setTimeout(200000)
describe('JATS importer', () => {
  test('parses minimal JATS body to a ProseMirror doc', async () => {
    const article = await readAndParseFixture('jats-example.xml')

    const body = article.querySelector('body') as Element
    const doc = parseJATSBody(article, body, null, [], undefined, undefined)

<<<<<<< HEAD
=======
    doc.descendants((node) => {
      // TODO: validate ids before deleting them
      delete (node as any).attrs.id
      delete (node as any).attrs.rid
    })
    delete (doc as any).attrs.id

>>>>>>> 1c324cac
    expect(doc).toMatchSnapshot()
  })

  test('parses full JATS body to a ProseMirror doc', async () => {
    const article = await readAndParseFixture('jats-example-full.xml')

    const body = article.querySelector('body') as Element
    const doc = parseJATSBody(article, body, null, [], undefined, undefined)

<<<<<<< HEAD
=======
    doc.descendants((node) => {
      // TODO: validate ids before deleting them
      delete (node as any).attrs.id
      delete (node as any).attrs.rid
    })
    delete (doc as any).attrs.id

>>>>>>> 1c324cac
    expect(doc).toMatchSnapshot()
  })

  test('parses full JATS example to Manuscripts models', async () => {
    const models = await parseJATSArticle(
      await readAndParseFixture('jats-example-doc.xml')
    )
    expect(normalizeIDs(normalizeTimestamps(models))).toMatchSnapshot()
  })

  test('parses JATS AuthorQueries example to Manuscripts models', async () => {
    const models = await parseJATSArticle(
      await readAndParseFixture('jats-document.xml')
    )
    expect(normalizeIDs(normalizeTimestamps(models))).toMatchSnapshot()
  })

  test('parses JATS front only example to Manuscripts models', async () => {
    const models = await parseJATSArticle(
      await readAndParseFixture('jats-example-front-only.xml')
    )
    expect(normalizeIDs(models)).toMatchSnapshot()
  })

  test('parses full JATS no back example to Manuscripts models', async () => {
    const models = await parseJATSArticle(
      await readAndParseFixture('jats-example-no-back.xml')
    )
    expect(normalizeIDs(models)).toMatchSnapshot()
  })

  test('parses full JATS no body example to Manuscripts models', async () => {
    const models = await parseJATSArticle(
      await readAndParseFixture('jats-example-no-body.xml')
    )
    expect(normalizeIDs(models)).toMatchSnapshot()
  })

  test('parses JATS front to Manuscripts models', async () => {
    const article = await readAndParseFixture('jats-example.xml')
    const front = article.querySelector('front') as Element
    const { models } = await parseJATSFront(front)

    expect(normalizeIDs(models)).toMatchSnapshot()
  })

  test('parses JATS article to Manuscripts models', async () => {
    const article = await readAndParseFixture('jats-example.xml')
    const models = await parseJATSArticle(article)

    expect(normalizeIDs(models)).toMatchSnapshot()
  })

  test('parses JATS article with tables and table footnotes', async () => {
    const article = await readAndParseFixture('jats-tables-example.xml')
    const models = await parseJATSArticle(article)

    expect(normalizeIDs(models)).toMatchSnapshot()
  })
})<|MERGE_RESOLUTION|>--- conflicted
+++ resolved
@@ -26,8 +26,6 @@
     const body = article.querySelector('body') as Element
     const doc = parseJATSBody(article, body, null, [], undefined, undefined)
 
-<<<<<<< HEAD
-=======
     doc.descendants((node) => {
       // TODO: validate ids before deleting them
       delete (node as any).attrs.id
@@ -35,7 +33,6 @@
     })
     delete (doc as any).attrs.id
 
->>>>>>> 1c324cac
     expect(doc).toMatchSnapshot()
   })
 
@@ -45,8 +42,6 @@
     const body = article.querySelector('body') as Element
     const doc = parseJATSBody(article, body, null, [], undefined, undefined)
 
-<<<<<<< HEAD
-=======
     doc.descendants((node) => {
       // TODO: validate ids before deleting them
       delete (node as any).attrs.id
@@ -54,7 +49,6 @@
     })
     delete (doc as any).attrs.id
 
->>>>>>> 1c324cac
     expect(doc).toMatchSnapshot()
   })
 

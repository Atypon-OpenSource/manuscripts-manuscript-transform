/*!
 * © 2019 Atypon Systems LLC
 *
 * Licensed under the Apache License, Version 2.0 (the "License");
 * you may not use this file except in compliance with the License.
 * You may obtain a copy of the License at
 *
 *    http://www.apache.org/licenses/LICENSE-2.0
 *
 * Unless required by applicable law or agreed to in writing, software
 * distributed under the License is distributed on an "AS IS" BASIS,
 * WITHOUT WARRANTIES OR CONDITIONS OF ANY KIND, either express or implied.
 * See the License for the specific language governing permissions and
 * limitations under the License.
 */

import {
  BibliographicName,
  BibliographyItem,
  Journal,
  ObjectTypes,
} from '@manuscripts/json-schema'
import { CitationProvider } from '@manuscripts/library'
import debug from 'debug'
import {
  DOMOutputSpec,
  DOMSerializer,
  DOMParser as ProsemirrorDOMParser,
} from 'prosemirror-model'
import { findChildrenByAttr, findChildrenByType } from 'prosemirror-utils'
import serializeToXML from 'w3c-xmlserializer'

import { nodeFromHTML, textFromHTML } from '../../lib/html'
import {
  AuthorNotesNode,
  CitationNode,
  ContributorNode,
  CorrespNode,
  CrossReferenceNode,
  FootnoteNode,
  isCitationNode,
  ManuscriptMark,
  ManuscriptNode,
  ManuscriptNodeType,
  Marks,
  Nodes,
  ParagraphNode,
  schema,
  TableElementFooterNode,
  TableElementNode,
} from '../../schema'
import { AwardNode } from '../../schema/nodes/award'
import {
  chooseJatsFnType,
  chooseSecType,
  isExecutableNodeType,
  isNodeType,
} from '../../transformer'
import { IDGenerator } from '../types'
import { selectVersionIds, Version } from './jats-versions'
import { buildTargets, Target } from './labels'

interface Attrs {
  [key: string]: string
}

type NodeSpecs = { [key in Nodes]: (node: ManuscriptNode) => DOMOutputSpec }

type MarkSpecs = {
  [key in Marks]: (mark: ManuscriptMark, inline: boolean) => DOMOutputSpec
}

const warn = debug('manuscripts-transform')

const XLINK_NAMESPACE = 'http://www.w3.org/1999/xlink'

const normalizeID = (id: string) => id.replace(/:/g, '_')

const parser = ProsemirrorDOMParser.fromSchema(schema)
// siblings from https://jats.nlm.nih.gov/archiving/tag-library/1.2/element/article-meta.html
const insertAbstractNode = (articleMeta: Element, abstractNode: Element) => {
  const siblings = [
    'kwd-group',
    'funding-group',
    'support-group',
    'conference',
    'counts',
    'custom-meta-group',
  ]

  for (const sibling of siblings) {
    const siblingNode = articleMeta.querySelector(`:scope > ${sibling}`)

    if (siblingNode) {
      articleMeta.insertBefore(abstractNode, siblingNode)
      return
    }
  }

  articleMeta.appendChild(abstractNode)
}

export const createCounter = () => {
  const counts = new Map<string, number>()

  return {
    increment: (field: string) => {
      const value = counts.get(field)
      const newValue = value === undefined ? 1 : value + 1
      counts.set(field, newValue)
      return newValue
    },
  }
}

const createDefaultIdGenerator = (): IDGenerator => {
  const counter = createCounter()

  return async (element: Element) => {
    const value = String(counter.increment(element.nodeName))

    return `${element.localName}-${value}`
  }
}

const chooseRefType = (type: ManuscriptNodeType): string | undefined => {
  switch (type) {
    case schema.nodes.figure:
    case schema.nodes.figure_element:
      return 'fig'

    case schema.nodes.footnote:
      return 'fn'

    case schema.nodes.table:
    case schema.nodes.table_element:
      return 'table'

    case schema.nodes.section:
      return 'sec'

    case schema.nodes.equation:
    case schema.nodes.equation_element:
      return 'disp-formula'
  }
}

const sortContributors = (a: ContributorNode, b: ContributorNode) =>
  Number(a.attrs.priority) - Number(b.attrs.priority)

export type CSLOptions = {
  style: string
  locale: string
}
export type ExportOptions = {
  version?: Version
  journal?: Journal
  csl: CSLOptions
}
export const buildCitations = (citations: CitationNode[]) =>
  citations.map((citation) => ({
    citationID: citation.attrs.id,
    citationItems: citation.attrs.rids.map((rid) => ({
      id: rid,
    })),
    properties: {
      noteIndex: 0,
    },
  }))
export class JATSExporter {
  protected document: Document
  protected serializer: DOMSerializer
  protected labelTargets?: Map<string, Target>
  protected citationTexts: Map<string, string>
  protected citationProvider: CitationProvider
  protected manuscriptNode: ManuscriptNode

  protected generateCitations() {
    const nodes: CitationNode[] = []
    this.manuscriptNode.descendants((node) => {
      if (isCitationNode(node)) {
        nodes.push(node)
      }
    })
    return buildCitations(nodes)
  }

  protected getLibraryItem = (manuscriptID: string) => {
    return (id: string) => {
      const node = findChildrenByAttr(
        this.manuscriptNode,
        (attrs) => attrs.id === id
      )[0]?.node
      if (!node) {
        return undefined
      }
      return {
        _id: node.attrs.id,
        issued: node.attrs.issued,
        DOI: node.attrs.doi,
        manuscriptID,
        objectType: ObjectTypes.BibliographyItem,
        author: node.attrs.author,
        'container-title': node.attrs.containerTitle,
        volume: node.attrs.volume,
        issue: node.attrs.issue,
        supplement: node.attrs.supplement,
        page: node.attrs.page,
        title: node.attrs.title,
        literal: node.attrs.literal,
        //@ts-ignore
        type: node.attrs.type,
      } as BibliographyItem
    }
  }
  protected generateCitationTexts(csl: CSLOptions, manuscriptID: string) {
    this.citationTexts = new Map<string, string>()
    this.citationProvider = new CitationProvider({
      getLibraryItem: this.getLibraryItem(manuscriptID),
      locale: csl.locale,
      citationStyle: csl.style,
    })
    const citations = this.generateCitations()
    this.citationProvider.rebuildState(citations).forEach(([id, , output]) => {
      this.citationTexts.set(id, output)
    })
  }
  public serializeToJATS = async (
    manuscriptNode: ManuscriptNode,
    options: ExportOptions
  ): Promise<string> => {
    this.manuscriptNode = manuscriptNode
    this.generateCitationTexts(options.csl, manuscriptNode.attrs.id)
    this.createSerializer()
    const versionIds = selectVersionIds(options.version ?? '1.2')

    this.document = document.implementation.createDocument(
      null,
      'article',
      document.implementation.createDocumentType(
        'article',
        versionIds.publicId,
        versionIds.systemId
      )
    )

    const article = this.document.documentElement

    article.setAttributeNS(
      'http://www.w3.org/2000/xmlns/',
      'xmlns:xlink',
      XLINK_NAMESPACE
    )
    const front = this.buildFront(options.journal)
    article.appendChild(front)
    article.setAttribute(
      'article-type',
      manuscriptNode.attrs.articleType || 'other'
    )
    this.labelTargets = buildTargets(manuscriptNode)
    const body = this.buildBody()
    article.appendChild(body)
    const back = this.buildBack(body)
    this.moveCoiStatementToAuthorNotes(back, front)
    article.appendChild(back)
    this.unwrapBody(body)
    this.moveAbstracts(front, body)
    this.moveFloatsGroup(body, article)
    this.removeBackContainer(body)
    this.updateFootnoteTypes(front, back)
    this.fillEmptyTableFooters(article)
    this.fillEmptyFootnotes(article)

    await this.rewriteIDs()
    return serializeToXML(this.document)
  }

  private nodeFromJATS = (JATSFragment: string) => {
    JATSFragment = JATSFragment.trim()
    JATSFragment = JATSFragment.replace('&nbsp;', ' ')

    if (!JATSFragment.length) {
      return null
    }

    const template = this.document.createElement('template')

    template.innerHTML = JATSFragment

    return template.firstChild
  }

  protected rewriteIDs = async (
    generator: IDGenerator = createDefaultIdGenerator()
  ) => {
    const ids = new Map<string, string | null>()

    for (const element of this.document.querySelectorAll('[id]')) {
      const oldID = element.getAttribute('id')
      const newID = await generator(element)

      if (newID) {
        element.setAttribute('id', newID)
      } else {
        element.removeAttribute('id')
      }

      if (oldID) {
        ids.set(oldID, newID)
      }
    }

    for (const node of this.document.querySelectorAll('[rid]')) {
      const rids = node.getAttribute('rid')

      if (rids) {
        const newRids = rids
          .split(/\s+/)
          .filter(Boolean)
          .map((rid) => ids.get(rid))
          .filter(Boolean)

        if (newRids.length) {
          node.setAttribute('rid', newRids.join(' '))
        }
      }
    }
  }

  protected setTitleContent = (element: HTMLElement, title: string) => {
    const htmlTitleNode = nodeFromHTML(`<h1>${title}</h1>`)

    if (htmlTitleNode) {
      // TODO: parse and serialize with title schema
      const titleNode = parser.parse(htmlTitleNode, {
        topNode: schema.nodes.section_title.create(),
      })

      const jatsTitleNode = this.serializeNode(titleNode)

      while (jatsTitleNode.firstChild) {
        element.appendChild(jatsTitleNode.firstChild)
      }
    }
  }

  protected buildFront = (journal?: Journal) => {
    const titleNode = findChildrenByType(
      this.manuscriptNode,
      schema.nodes.title
    )[0]?.node

    // https://jats.nlm.nih.gov/archiving/tag-library/1.2/element/front.html
    const front = this.document.createElement('front')

    // https://jats.nlm.nih.gov/archiving/tag-library/1.2/element/journal-meta.html
    const journalMeta = this.document.createElement('journal-meta')
    front.appendChild(journalMeta)

    // https://jats.nlm.nih.gov/archiving/tag-library/1.2/element/article-meta.html
    const articleMeta = this.document.createElement('article-meta')
    front.appendChild(articleMeta)

    if (journal) {
      if (journal.journalIdentifiers) {
        for (const item of journal.journalIdentifiers) {
          const element = this.document.createElement('journal-id')
          if (item.journalIDType) {
            element.setAttribute('journal-id-type', item.journalIDType)
          }
          element.textContent = item.journalID
          journalMeta.appendChild(element)
        }
      }

      if (journal.title || journal.abbreviatedTitles) {
        const parentElement = this.document.createElement('journal-title-group')
        journalMeta.appendChild(parentElement)

        if (journal.title) {
          const element = this.document.createElement('journal-title')
          element.textContent = journal.title
          parentElement.appendChild(element)
        }

        if (journal.abbreviatedTitles) {
          for (const item of journal.abbreviatedTitles) {
            const element = this.document.createElement('abbrev-journal-title')
            if (item.abbrevType) {
              element.setAttribute('abbrev-type', item.abbrevType)
            }
            element.textContent = item.abbreviatedTitle
            parentElement.appendChild(element)
          }
        }
      }

      if (journal.ISSNs) {
        for (const item of journal.ISSNs) {
          const element = this.document.createElement('issn')
          if (item.publicationType) {
            element.setAttribute('pub-type', item.publicationType)
          }
          element.textContent = item.ISSN
          journalMeta.appendChild(element)
        }
      }

      if (journal.publisherName) {
        const publisher = this.document.createElement('publisher')
        const publisherName = this.document.createElement('publisher-name')
        publisherName.textContent = journal.publisherName
        publisher.appendChild(publisherName)
        journalMeta.appendChild(publisher)
      }
    }
    if (this.manuscriptNode.attrs.doi) {
      const articleID = this.document.createElement('article-id')
      articleID.setAttribute('pub-id-type', 'doi')
      // @ts-ignore
      articleID.textContent = this.manuscriptNode.attrs.doi
      articleMeta.appendChild(articleID)
    }

    const titleGroup = this.document.createElement('title-group')
    articleMeta.appendChild(titleGroup)

    this.buildContributors(articleMeta)
    if (titleNode) {
      const element = this.document.createElement('article-title')
      this.setTitleContent(element, titleNode.textContent)
      titleGroup.appendChild(element)
    }

    const supplementsNodes = findChildrenByType(
      this.manuscriptNode,
      schema.nodes.supplement
    )
    supplementsNodes.forEach(({ node }) => {
      const supplementaryMaterial = this.document.createElement(
        'supplementary-material'
      )
      supplementaryMaterial.setAttribute('id', normalizeID(node.attrs.id))
      supplementaryMaterial.setAttributeNS(
        XLINK_NAMESPACE,
        'href',
        node.attrs.href ?? ''
      )
      supplementaryMaterial.setAttribute('mimetype', node.attrs.mimeType ?? '')
      supplementaryMaterial.setAttribute(
        'mime-subtype',
        node.attrs.mimeSubType ?? ''
      )
      const caption = this.document.createElement('caption')

      const title = this.document.createElement('title')
      title.textContent = node.attrs.title ?? ''
      caption.append(title)
      supplementaryMaterial.append(caption)
      articleMeta.append(supplementaryMaterial)
    })
    this.buildKeywords(articleMeta)

    let countingElements = []
    const figureCount = findChildrenByType(
      this.manuscriptNode,
      schema.nodes.figure
    ).length
    countingElements.push(this.buildCountingElement('fig-count', figureCount))

    const equationCount = findChildrenByType(
      this.manuscriptNode,
      schema.nodes.equation_element
    ).length
    countingElements.push(
      this.buildCountingElement('equation-count', equationCount)
    )

    const tableCount = findChildrenByType(
      this.manuscriptNode,
      schema.nodes.table
    ).length
    countingElements.push(this.buildCountingElement('table-count', tableCount))

    const referencesCount = findChildrenByType(
      this.manuscriptNode,
      schema.nodes.bibliography_item
    ).length
    countingElements.push(
      this.buildCountingElement('ref-count', referencesCount)
    )

    const wordCount = this.manuscriptNode.textContent.split(/\s+/).length
    countingElements.push(this.buildCountingElement('word-count', wordCount))

    countingElements = countingElements.filter((el) => el) as Array<HTMLElement>
    if (countingElements.length > 0) {
      const counts = this.document.createElement('counts')
      counts.append(...countingElements)
      articleMeta.append(counts)
    }

    if (!journalMeta.hasChildNodes()) {
      journalMeta.remove()
    }

    return front
  }

  protected buildDateElement = (timestamp: number, type: string) => {
    const dateElement = this.document.createElement('date')

    dateElement.setAttribute('date-type', type)

    const date = new Date(timestamp * 1000) // s => ms
    const lookup = {
      year: date.getUTCFullYear().toString(),
      month: date.getUTCMonth().toString(),
      day: date.getUTCDate().toString(),
    }

    for (const [key, value] of Object.entries(lookup).reverse()) {
      const el = this.document.createElement(key)
      el.textContent = value
      dateElement.appendChild(el)
    }

    return dateElement
  }
  protected buildCountingElement = (
    tagName: string,
    count: number | undefined
  ) => {
    if (count) {
      const wordCount = this.document.createElement(tagName)
      wordCount.setAttribute('count', String(count))
      return wordCount
    }
  }
  protected buildBody = () => {
    const body = this.document.createElement('body')
    this.manuscriptNode.forEach((cFragment) => {
      const serializedNode = this.serializeNode(cFragment)
      body.append(...serializedNode.childNodes)
    })
    this.fixBody(body)

    return body
  }

  protected buildBack = (body: HTMLElement) => {
    const back = this.document.createElement('back')
    this.moveSectionsToBack(back, body)

    // footnotes elements in footnotes section (i.e. not in table footer)
    const footnotesElements = this.document.querySelectorAll('sec > fn-group')

    for (const footnotesElement of footnotesElements) {
      // move fn-group from body to back
      const previousParent = footnotesElement.parentElement
      back.appendChild(footnotesElement)

      if (previousParent) {
        const title = previousParent.querySelector('title')
        if (title) {
          footnotesElement.insertBefore(
            title,
            footnotesElement.firstElementChild
          )
        }
        if (!previousParent.childElementCount) {
          previousParent.remove()
        }
      }
    }
    // bibliography element
    let refList = this.document.querySelector('ref-list')
    if (!refList) {
      warn('No bibliography element, creating a ref-list anyway')
      refList = this.document.createElement('ref-list')
    }

    // move ref-list from body to back
    back.appendChild(refList)

    const bibliographyItems = findChildrenByType(
      this.manuscriptNode,
      schema.nodes.bibliography_item
    ).map((n) => n.node)
    const [meta] = this.citationProvider.makeBibliography()
    for (const [id] of meta.entry_ids) {
      const bibliographyItem = bibliographyItems.find((n) => n.attrs.id === id)
      if (!bibliographyItem) {
        continue
      }
      const ref = this.document.createElement('ref')
      ref.setAttribute('id', normalizeID(id))

      // TODO: add option for mixed-citation; format citations using template
      // TODO: add citation elements depending on publication type
      const updateCitationPubType = (
        citationEl: HTMLElement,
        pubType: string
      ) => {
        if (pubType) {
          switch (pubType) {
            case 'article':
            case 'article-journal':
              citationEl.setAttribute('publication-type', 'journal')
              break
            default:
              citationEl.setAttribute('publication-type', pubType)
              break
          }
        } else {
          citationEl.setAttribute('publication-type', 'journal')
        }
      }
      // in case a literal was found in a bibItem the rest of the attributes are ignored
      // since the literal att should only be populated when the mixed-citation fails to parse
      if (bibliographyItem.attrs.literal) {
        const mixedCitation = this.document.createElement('mixed-citation')
        updateCitationPubType(mixedCitation, bibliographyItem.attrs.type)
        mixedCitation.textContent = bibliographyItem.attrs.literal
        ref.appendChild(mixedCitation)
        refList.appendChild(ref)
      } else {
        const citation = this.document.createElement('element-citation')
        updateCitationPubType(citation, bibliographyItem.attrs.type)
        if (bibliographyItem.attrs.author) {
          const personGroupNode = this.document.createElement('person-group')
          personGroupNode.setAttribute('person-group-type', 'author')
          citation.appendChild(personGroupNode)

          bibliographyItem.attrs.author.forEach((author: BibliographicName) => {
            const name = this.document.createElement('string-name')

            if (author.family) {
              const node = this.document.createElement('surname')
              node.textContent = author.family
              name.appendChild(node)
            }
            if (author.given) {
              const node = this.document.createElement('given-names')
              node.textContent = author.given
              name.appendChild(node)
            }
            if (name.hasChildNodes()) {
              personGroupNode.appendChild(name)
            }
            if (author.literal) {
              const collab = this.document.createElement('collab')
              collab.textContent = author.literal
              personGroupNode.appendChild(collab)
            }
          })
        }

        if (bibliographyItem.attrs.issued) {
          const dateParts = bibliographyItem.attrs.issued['date-parts']

          if (dateParts && dateParts.length) {
            const [[year, month, day]] = dateParts

            if (year) {
              const node = this.document.createElement('year')
              node.textContent = String(year)
              citation.appendChild(node)
            }

            if (month) {
              const node = this.document.createElement('month')
              node.textContent = String(month)
              citation.appendChild(node)
            }

            if (day) {
              const node = this.document.createElement('day')
              node.textContent = String(day)
              citation.appendChild(node)
            }
          }
        }

        if (bibliographyItem.attrs.title) {
          const node = this.document.createElement('article-title')
          this.setTitleContent(node, bibliographyItem.attrs.title)
          citation.appendChild(node)
        }

        if (bibliographyItem.attrs.containerTitle) {
          const node = this.document.createElement('source')
          this.setTitleContent(node, bibliographyItem.attrs.containerTitle)
          citation.appendChild(node)
        }

        if (bibliographyItem.attrs.volume) {
          const node = this.document.createElement('volume')
          node.textContent = String(bibliographyItem.attrs.volume)
          citation.appendChild(node)
        }

        if (bibliographyItem.attrs.issue) {
          const node = this.document.createElement('issue')
          node.textContent = String(bibliographyItem.attrs.issue)
          citation.appendChild(node)
        }

        if (bibliographyItem.attrs.supplement) {
          const node = this.document.createElement('supplement')
          node.textContent = bibliographyItem.attrs.supplement
          citation.appendChild(node)
        }

        if (bibliographyItem.attrs.page) {
          const pageString = String(bibliographyItem.attrs.page)

          if (/^\d+$/.test(pageString)) {
            const node = this.document.createElement('fpage')
            node.textContent = pageString
            citation.appendChild(node)
          } else if (/^\d+-\d+$/.test(pageString)) {
            const [fpage, lpage] = pageString.split('-')

            const fpageNode = this.document.createElement('fpage')
            fpageNode.textContent = fpage
            citation.appendChild(fpageNode)

            const lpageNode = this.document.createElement('lpage')
            lpageNode.textContent = lpage
            citation.appendChild(lpageNode)
          } else {
            // TODO: check page-range contents?
            const node = this.document.createElement('page-range')
            node.textContent = pageString
            citation.appendChild(node)
          }
        }
        if (bibliographyItem.attrs.doi) {
          const node = this.document.createElement('pub-id')
          node.setAttribute('pub-id-type', 'doi')
          node.textContent = String(bibliographyItem.attrs.doi)
          citation.appendChild(node)
        }

        ref.appendChild(citation)
        refList.appendChild(ref)
      }
    }

    return back
  }

  protected createSerializer = () => {
    const nodes: NodeSpecs = {
<<<<<<< HEAD
      award: (node) => {
        const awardGroup = node as AwardNode
        const awardGroupElement = this.document.createElement('award-group')
        awardGroupElement.setAttribute('id', normalizeID(awardGroup.attrs.id))
        const fundingSource = awardGroup.attrs.source
        const principalRecipient = awardGroup.attrs.recipient
        awardGroup.attrs.code.split(':').forEach((code) => {
          const awardID = this.document.createElement('award-id')
          awardID.textContent = code
          awardGroupElement.appendChild(awardID)
        })
        if (fundingSource) {
          const awardSource = this.document.createElement('funding-source')
          awardSource.textContent = fundingSource
          awardGroupElement.appendChild(awardSource)
        }
        if (principalRecipient) {
          const awardRecipient = this.document.createElement(
            'principal-recipient'
          )
          awardRecipient.textContent = principalRecipient
          awardGroupElement.appendChild(awardRecipient)
        }
        return awardGroupElement
      },
      awards: () => ['funding-group', 0],
      box_element: () => ['boxed-text', 0],
=======
      award: () => '',
      awards: () => '',
      box_element: (node) => createBoxElement(node),
>>>>>>> b67d4b16
      author_notes: () => '',
      corresp: () => '',
      title: () => '',
      affiliations: () => '',
      contributors: () => '',
      table_element_footer: (node) =>
        node.childCount == 0
          ? ['table-wrap-foot', ['fn-group', ['fn', ['p']]]]
          : ['table-wrap-foot', 0],
      contributor: () => '',
      affiliation: () => '',
      attribution: () => ['attrib', 0],
      bibliography_element: () => '',
      bibliography_item: () => '',
      comments: () => '',
      keyword_group: () => '',
      body: () => ['body', 0],
      abstracts: () => ['abstract', 0],
      backmatter: () => ['backmatter', 0],
      supplement: () => '',
      supplements: () => '',
      bibliography_section: () => '',
      blockquote_element: () => ['disp-quote', { 'content-type': 'quote' }, 0],
      list: (node) => [
        'list',
        {
          'list-type': node.attrs.listStyleType ?? 'bullet',
        },
        0,
      ],
      caption: () => ['p', 0],
      caption_title: (node) => {
        if (!node.textContent) {
          return ''
        }
        return ['title', 0]
      },
      citation: (node) => {
        const citation = node as CitationNode
        const rids = citation.attrs.rids
        if (!rids.length) {
          return ''
        }

        const xref = this.document.createElement('xref')
        xref.setAttribute('ref-type', 'bibr')
        xref.setAttribute('rid', normalizeID(rids.join(' ')))
        const citationTextContent = this.citationTexts.get(node.attrs.id)
        if (!citationTextContent) {
          throw new Error(`No citation text found for ${node.attrs.id}`)
        }
        xref.textContent = textFromHTML(citationTextContent)
        return xref
      },
      cross_reference: (node) => {
        const cross = node as CrossReferenceNode
        const rids = cross.attrs.rids
        if (!rids.length) {
          return cross.attrs.label
        }

        const text = cross.attrs.customLabel || cross.attrs.label

        const target = findChildrenByAttr(
          this.manuscriptNode,
          (attrs) => attrs.id === rids[0]
        )[0]?.node
        if (!target) {
          warn('')
          return text
        }

        const xref = this.document.createElement('xref')

        const type = chooseRefType(target.type)
        if (type) {
          xref.setAttribute('ref-type', type)
        } else {
          warn(`Unset ref-type for schema type ${target.type.name}`)
        }

        xref.setAttribute('rid', normalizeID(rids.join(' ')))
        xref.textContent = text

        return xref
      },
      doc: () => '',
      equation: (node) => {
        return this.createEquation(node)
      },
      general_table_footnote: (node) => {
        const el = this.document.createElement('general-table-footnote')
        el.setAttribute('id', normalizeID(node.attrs.id))
        processChildNodes(el, node, schema.nodes.general_table_footnote)
        return el
      },
      inline_equation: (node) => {
        const eqElement = this.document.createElement('inline-formula')
        const equation = this.createEquation(node, true)
        eqElement.append(equation)
        return eqElement
      },
      equation_element: (node) => {
        const eqElement = this.document.createElement('disp-formula')
        eqElement.setAttribute('id', normalizeID(node.attrs.id))
        processChildNodes(eqElement, node, schema.nodes.equation)
        return eqElement
      },
      figcaption: (node) => {
        if (!node.textContent) {
          return ''
        }
        return ['caption', 0]
      },
      figure: (node) => {
        const graphic = this.document.createElement('graphic')
        graphic.setAttributeNS(XLINK_NAMESPACE, 'xlink:href', node.attrs.src)

        if (node.attrs.contentType) {
          const [mimeType, mimeSubType] = node.attrs.contentType.split('/')

          if (mimeType) {
            graphic.setAttribute('mimetype', mimeType)

            if (mimeSubType) {
              graphic.setAttribute('mime-subtype', mimeSubType)
            }
          }
        }

        return graphic
      },
      figure_element: (node) =>
        createFigureElement(
          node,
          'fig',
          node.type.schema.nodes.figure,
          'figure'
        ),
      footnote: (node) => {
        const attrs: Attrs = {}

        if (node.attrs.id) {
          attrs.id = normalizeID(node.attrs.id)
        }
        if (node.attrs.category) {
          attrs['fn-type'] = node.attrs.category
        }
        return ['fn', attrs, 0]
      },
      footnotes_element: (node) =>
        node.childCount == 0
          ? ['fn-group', { id: normalizeID(node.attrs.id) }, ['fn', ['p']]]
          : ['fn-group', { id: normalizeID(node.attrs.id) }, 0],
      footnotes_section: (node) => {
        const attrs: { [key: string]: string } = {
          id: normalizeID(node.attrs.id),
          'sec-type': 'endnotes', // chooseSecType(node.attrs.category),
        }

        return ['sec', attrs, 0]
      },
      hard_break: () => '',
      highlight_marker: () => '',
      inline_footnote: (node) => {
        const rids = node.attrs.rids.filter(
          (rid: string) =>
            findChildrenByAttr(
              this.manuscriptNode,
              (attrs) => attrs.id === rid
            )[0]?.node
        )
        if (rids.length == 0) {
          return ''
        }
        const xref = this.document.createElement('xref')
        xref.setAttribute('ref-type', 'fn')
        xref.setAttribute('rid', normalizeID(rids.join(' ')))
        xref.textContent = node.attrs.contents
        return xref
      },
      keyword: () => '',
      keywords_element: () => '',
      keywords: () => '',
      link: (node) => {
        const text = node.textContent

        if (!text) {
          return ''
        }

        if (!node.attrs.href) {
          return text
        }

        const linkNode = this.document.createElement('ext-link')
        linkNode.setAttribute('ext-link-type', 'uri')
        linkNode.setAttributeNS(XLINK_NAMESPACE, 'href', node.attrs.href)
        linkNode.textContent = text

        if (node.attrs.title) {
          linkNode.setAttributeNS(
            XLINK_NAMESPACE,
            'xlink:title',
            node.attrs.title
          )
        }

        return linkNode
      },
      list_item: () => ['list-item', 0],
      listing: (node) => {
        const code = this.document.createElement('code')
        code.setAttribute('id', normalizeID(node.attrs.id))
        code.setAttribute('language', node.attrs.languageKey)
        code.textContent = node.attrs.contents

        return code
      },
      listing_element: (node) =>
        createFigureElement(
          node,
          'fig',
          node.type.schema.nodes.listing,
          'listing'
        ),
      manuscript: (node) => ['article', { id: normalizeID(node.attrs.id) }, 0],
      missing_figure: () => {
        const graphic = this.document.createElement('graphic')
        graphic.setAttribute('specific-use', 'MISSING')
        graphic.setAttributeNS(XLINK_NAMESPACE, 'xlink:href', '')
        return graphic
      },
      paragraph: (node) => {
        if (!node.childCount) {
          return ''
        }

        const attrs: Attrs = {}

        if (node.attrs.id) {
          attrs.id = normalizeID(node.attrs.id)
        }

        if (node.attrs.contentType) {
          attrs['content-type'] = node.attrs.contentType
        }

        return ['p', attrs, 0]
      },
      placeholder: () => {
        return this.document.createElement('boxed-text')
      },
      placeholder_element: () => {
        return this.document.createElement('boxed-text')
      },
      pullquote_element: () => [
        'disp-quote',
        { 'content-type': 'pullquote' },
        0,
      ],
      graphical_abstract_section: (node) => {
        const attrs: { [key: string]: string } = {
          id: normalizeID(node.attrs.id),
        }
        attrs['sec-type'] = 'abstract-graphical'

        return ['sec', attrs, 0]
      },
      section: (node) => {
        const attrs: { [key: string]: string } = {
          id: normalizeID(node.attrs.id),
        }

        if (node.attrs.category) {
          attrs['sec-type'] = chooseSecType(node.attrs.category)
        }

        return ['sec', attrs, 0]
      },
      section_label: () => ['label', 0],
      section_title: () => ['title', 0],
      section_title_plain: () => ['title', 0],
      table: (node) => ['table', { id: normalizeID(node.attrs.id) }, 0],
      table_element: (node) => {
        const element = createTableElement(node)
        element.setAttribute('position', 'anchor')
        return element
      },
      table_cell: (node) => [
        'td',
        {
          valign: node.attrs.valign,
          align: node.attrs.align,
          scope: node.attrs.scope,
          style: node.attrs.style,
          ...(node.attrs.rowspan > 1 && { rowspan: node.attrs.rowspan }),
          ...(node.attrs.colspan > 1 && { colspan: node.attrs.colspan }),
        },
        0,
      ],
      table_header: (node) => [
        'th',
        {
          valign: node.attrs.valign,
          align: node.attrs.align,
          scope: node.attrs.scope,
          style: node.attrs.style,
          ...(node.attrs.rowspan > 1 && { rowspan: node.attrs.rowspan }),
          ...(node.attrs.colspan > 1 && { colspan: node.attrs.colspan }),
        },
        0,
      ],
      table_row: () => ['tr', 0],
      table_col: (node) => ['col', { width: node.attrs.width }],
      table_colgroup: () => ['colgroup', 0],
      text: (node) => node.text as string,
      toc_element: () => '',
      toc_section: () => '',
      comment: () => '',
    }

    const marks: MarkSpecs = {
      bold: () => ['bold'],
      code: () => ['code', { position: 'anchor' }],
      italic: () => ['italic'],
      smallcaps: () => ['sc'],
      strikethrough: () => ['strike'],
      //I couldn't find any examples for this to test
      styled: () => ['styled-content'],
      superscript: () => ['sup'],
      subscript: () => ['sub'],
      underline: () => ['underline'],
      tracked_insert: () => ['ins'],
      tracked_delete: () => ['del'],
    }

    this.serializer = new DOMSerializer(nodes, marks)

    const processChildNodes = (
      element: HTMLElement,
      node: ManuscriptNode,
      contentNodeType: ManuscriptNodeType
    ) => {
      node.forEach((childNode) => {
        if (childNode.type === contentNodeType) {
          if (childNode.attrs.id) {
            element.appendChild(this.serializeNode(childNode))
          }
        } else if (childNode.type === node.type.schema.nodes.paragraph) {
          element.appendChild(this.serializeNode(childNode))
        } else if (childNode.type === node.type.schema.nodes.missing_figure) {
          element.appendChild(this.serializeNode(childNode))
        }
      })
    }
    const createElement = (node: ManuscriptNode, nodeName: string) => {
      const element = this.document.createElement(nodeName)
      element.setAttribute('id', normalizeID(node.attrs.id))
      return element
    }

    const appendLabels = (element: HTMLElement, node: ManuscriptNode) => {
      if (node.attrs.label) {
        const label = this.document.createElement('label')
        label.textContent = node.attrs.label
        element.appendChild(label)
      } else if (this.labelTargets) {
        const target = this.labelTargets.get(node.attrs.id)

        if (target) {
          const label = this.document.createElement('label')
          label.textContent = target.label
          element.appendChild(label)
        }
      }
    }
    const appendAttributions = (element: HTMLElement, node: ManuscriptNode) => {
      if (node.attrs.attribution) {
        const attribution = this.document.createElement('attrib')
        attribution.textContent = node.attrs.attribution.literal
        element.appendChild(attribution)
      }
    }
    const appendChildNodeOfType = (
      element: HTMLElement,
      node: ManuscriptNode,
      type: ManuscriptNodeType
    ) => {
      const childNode = findChildrenByType(node, type)[0]?.node
      if (childNode) {
        element.appendChild(this.serializeNode(childNode))
      }
    }

    const appendTable = (element: HTMLElement, node: ManuscriptNode) => {
      const tableNode = findChildrenByType(
        node,
        node.type.schema.nodes.table
      )[0]?.node
      const colGroupNode = findChildrenByType(
        node,
        node.type.schema.nodes.table_colgroup
      )[0]?.node
      if (!tableNode) {
        return
      }
      const table = this.serializeNode(tableNode)
      const tbodyElement = this.document.createElement('tbody')

      while (table.firstChild) {
        const child = table.firstChild
        table.removeChild(child)
        tbodyElement.appendChild(child)
      }
      table.appendChild(tbodyElement)
      if (colGroupNode) {
        const colGroup = this.serializeNode(colGroupNode)
        table.insertBefore(colGroup, table.firstChild)
      }

      element.appendChild(table)
    }
    const createBoxElement = (node: ManuscriptNode) => {
      const element = createElement(node, 'boxed-text')
      appendLabels(element, node)
      appendChildNodeOfType(element, node, node.type.schema.nodes.figcaption)
      processChildNodes(element, node, node.type.schema.nodes.section)
      return element
    }
    const createFigureElement = (
      node: ManuscriptNode,
      nodeName: string,
      contentNodeType: ManuscriptNodeType,
      figType?: string
    ) => {
      const element = createElement(node, nodeName)

      if (figType) {
        element.setAttribute('fig-type', figType)
      }
      appendLabels(element, node)
      appendChildNodeOfType(element, node, node.type.schema.nodes.figcaption)
      appendChildNodeOfType(
        element,
        node,
        node.type.schema.nodes.footnotes_element
      )
      processChildNodes(element, node, contentNodeType)
      appendAttributions(element, node)
      if (isExecutableNodeType(node.type)) {
        processExecutableNode(node, element)
      }

      return element
    }
    const createTableElement = (node: ManuscriptNode) => {
      const nodeName = 'table-wrap'
      const element = createElement(node, nodeName)
      appendLabels(element, node)
      appendChildNodeOfType(element, node, node.type.schema.nodes.figcaption)
      appendTable(element, node)
      appendChildNodeOfType(
        element,
        node,
        node.type.schema.nodes.table_element_footer
      )
      if (isExecutableNodeType(node.type)) {
        processExecutableNode(node, element)
      }
      return element
    }
    const processExecutableNode = (node: ManuscriptNode, element: Element) => {
      const listingNode = findChildrenByType(
        node,
        node.type.schema.nodes.listing
      )[0]?.node

      if (listingNode) {
        const { contents, languageKey } = listingNode.attrs

        if (contents && languageKey) {
          const listing = this.document.createElement('fig')
          listing.setAttribute('specific-use', 'source')
          element.appendChild(listing)

          const code = this.document.createElement('code')
          code.setAttribute('executable', 'true')
          code.setAttribute('language', languageKey)
          code.textContent = contents
          listing.appendChild(code)
        }
      }
    }
  }

  private createEquation(node: ManuscriptNode, isInline = false) {
    if (node.attrs.format === 'tex') {
      const texMath = this.document.createElement('tex-math')
      texMath.setAttribute('notation', 'LaTeX')
      texMath.setAttribute('version', 'MathJax')
      if (node.attrs.contents.includes('<![CDATA[')) {
        texMath.innerHTML = node.attrs.contents
      } else {
        texMath.innerHTML = `<![CDATA[ ${node.attrs.contents} ]]>`
      }
      return texMath
    } else {
      const math = this.nodeFromJATS(node.attrs.contents)
      const mathml = math as Element
      if (!isInline) {
        mathml.setAttribute('id', normalizeID(node.attrs.id))
      }
      return mathml
    }
  }

  protected serializeNode = (node: ManuscriptNode) =>
    this.serializer.serializeNode(node, {
      document: this.document,
    })

  private validateContributor = (contributor: ContributorNode) => {
    if (!contributor.attrs.bibliographicName) {
      throw new Error(`${contributor.attrs.id} has no bibliographicName`)
    }

    const { family, given } = contributor.attrs.bibliographicName

    if (!family && !given) {
      throw new Error(
        `${contributor.attrs.id} has neither family nor given name`
      )
    }
  }

  private buildContributors = (articleMeta: Node) => {
    const contributorNodes = findChildrenByType(
      this.manuscriptNode,
      schema.nodes.contributor
    ).map((result) => result.node) as ContributorNode[]
    const authorContributorNodes = contributorNodes
      .filter((n) => n.attrs.role === 'author')
      .sort(sortContributors)
    const otherContributorsNodes = contributorNodes
      .filter((n) => n.attrs.role !== 'author')
      .sort(sortContributors)

    const affiliationLabels = new Map<string, number>()
    const creatAffiliationLabel = (rid: string) => {
      let label = affiliationLabels.get(rid)
      if (!label) {
        label = affiliationLabels.size + 1
        affiliationLabels.set(rid, label)
      }
      const sup = this.document.createElement('sup')
      sup.textContent = String(label)
      return sup
    }
    const createFootNotesLabels = (content: string) => {
      const sup = this.document.createElement('sup')
      sup.textContent = String(content)
      return sup
    }
    if (authorContributorNodes.length) {
      const contribGroup = this.document.createElement('contrib-group')
      contribGroup.setAttribute('content-type', 'authors')
      articleMeta.appendChild(contribGroup)
      authorContributorNodes.forEach((contributor) => {
        try {
          this.validateContributor(contributor)
        } catch (error: any) {
          warn(error.message)
          return
        }
        const contrib = this.document.createElement('contrib')
        contrib.setAttribute('contrib-type', 'author')
        contrib.setAttribute('id', normalizeID(contributor.attrs.id))

        if (contributor.attrs.isCorresponding) {
          contrib.setAttribute('corresp', 'yes')
        }

        if (contributor.attrs.ORCIDIdentifier) {
          const identifier = this.document.createElement('contrib-id')
          identifier.setAttribute('contrib-id-type', 'orcid')
          identifier.textContent = contributor.attrs.ORCIDIdentifier
          contrib.appendChild(identifier)
        }

        const name = this.buildContributorName(contributor)
        contrib.appendChild(name)

        if (contributor.attrs.email) {
          const email = this.document.createElement('email')
          email.textContent = contributor.attrs.email
          contrib.appendChild(email)
        }
        if (contributor.attrs.affiliations) {
          contributor.attrs.affiliations.forEach((rid) => {
            const xref = this.document.createElement('xref')
            xref.setAttribute('ref-type', 'aff')
            xref.setAttribute('rid', normalizeID(rid))
            xref.appendChild(creatAffiliationLabel(rid))
            contrib.appendChild(xref)
          })
        }

        if (contributor.attrs.footnote) {
          contributor.attrs.footnote.map((note) => {
            const xref = this.document.createElement('xref')
            xref.setAttribute('ref-type', 'fn')
            xref.setAttribute('rid', normalizeID(note.noteID))
            xref.appendChild(createFootNotesLabels(note.noteLabel))
            contrib.appendChild(xref)
          })
        }
        if (contributor.attrs.corresp) {
          contributor.attrs.corresp.map((corresp) => {
            const xref = this.document.createElement('xref')
            xref.setAttribute('ref-type', 'corresp')
            xref.setAttribute('rid', normalizeID(corresp.correspID))
            xref.appendChild(createFootNotesLabels(corresp.correspLabel))
            contrib.appendChild(xref)
          })
        }
        contribGroup.appendChild(contrib)
      })
      if (otherContributorsNodes.length) {
        const contribGroup = this.document.createElement('contrib-group')
        articleMeta.appendChild(contribGroup)
        otherContributorsNodes.forEach((contributor) => {
          try {
            this.validateContributor(contributor)
          } catch (error: any) {
            warn(error.message)
            return
          }
          const contrib = this.document.createElement('contrib')
          contrib.setAttribute('id', normalizeID(contributor.attrs.id))

          const name = this.buildContributorName(contributor)
          contrib.appendChild(name)

          if (contributor.attrs.email) {
            const email = this.document.createElement('email')
            email.textContent = contributor.attrs.email
            contrib.appendChild(email)
          }
          if (contributor.attrs.affiliations) {
            contributor.attrs.affiliations.forEach((rid) => {
              const xref = this.document.createElement('xref')
              xref.setAttribute('ref-type', 'aff')
              xref.setAttribute('rid', normalizeID(rid))
              xref.appendChild(creatAffiliationLabel(rid))
              contrib.appendChild(xref)
            })
          }
          if (contributor.attrs.footnote) {
            contributor.attrs.footnote.map((note) => {
              const xref = this.document.createElement('xref')
              xref.setAttribute('ref-type', 'fn')
              xref.setAttribute('rid', normalizeID(note.noteID))
              xref.appendChild(createFootNotesLabels(note.noteLabel))
              contrib.appendChild(xref)
            })
          }

          contribGroup.appendChild(contrib)
        })
      }
      const affiliationRIDs: string[] = []
      const sortedContributors = [
        ...authorContributorNodes,
        ...otherContributorsNodes,
      ]
      for (const contributor of sortedContributors) {
        if (contributor.attrs.affiliations) {
          affiliationRIDs.push(...contributor.attrs.affiliations)
        }
      }

      const affiliations = findChildrenByType(
        this.manuscriptNode,
        schema.nodes.affiliation
      ).map((result) => result.node)

      if (affiliations) {
        const usedAffiliations = affiliations.filter((affiliation) =>
          affiliationRIDs.includes(affiliation.attrs.id)
        )
        usedAffiliations.sort(
          (a, b) =>
            affiliationRIDs.indexOf(a.attrs.id) -
            affiliationRIDs.indexOf(b.attrs.id)
        )
        usedAffiliations.forEach((affiliation) => {
          const aff = this.document.createElement('aff')
          aff.setAttribute('id', normalizeID(affiliation.attrs.id))
          contribGroup.appendChild(aff)
          if (affiliation.attrs.department) {
            const department = this.document.createElement('institution')
            department.setAttribute('content-type', 'dept')
            department.textContent = affiliation.attrs.department
            aff.appendChild(department)
          }

          if (affiliation.attrs.institution) {
            const institution = this.document.createElement('institution')
            institution.textContent = affiliation.attrs.institution
            aff.appendChild(institution)
          }

          if (affiliation.attrs.addressLine1) {
            const addressLine = this.document.createElement('addr-line')
            addressLine.textContent = affiliation.attrs.addressLine1
            aff.appendChild(addressLine)
          }

          if (affiliation.attrs.addressLine2) {
            const addressLine = this.document.createElement('addr-line')
            addressLine.textContent = affiliation.attrs.addressLine2
            aff.appendChild(addressLine)
          }

          if (affiliation.attrs.addressLine3) {
            const addressLine = this.document.createElement('addr-line')
            addressLine.textContent = affiliation.attrs.addressLine3
            aff.appendChild(addressLine)
          }

          if (affiliation.attrs.city) {
            const city = this.document.createElement('city')
            city.textContent = affiliation.attrs.city
            aff.appendChild(city)
          }

          if (affiliation.attrs.country) {
            const country = this.document.createElement('country')
            country.textContent = affiliation.attrs.country
            aff.appendChild(country)
          }

          if (affiliation.attrs.email) {
            const email = this.document.createElement('email')
            email.setAttributeNS(
              XLINK_NAMESPACE,
              'href',
              affiliation.attrs.email.href ?? ''
            )
            email.textContent = affiliation.attrs.email.text ?? ''
            aff.appendChild(email)
          }
          const labelNumber = affiliationLabels.get(affiliation.attrs.id)
          if (labelNumber) {
            const label = this.document.createElement('label')
            label.textContent = String(labelNumber)
            aff.appendChild(label)
          }
        })
      }
      const authorNotesEl = this.createAuthorNotesElement()
      if (authorNotesEl.childNodes.length > 0) {
        articleMeta.insertBefore(authorNotesEl, contribGroup.nextSibling)
      }
    }
  }
  private createAuthorNotesElement = () => {
    const authorNotesEl = this.document.createElement('author-notes')
    const authorNotesNode = findChildrenByType(
      this.manuscriptNode,
      schema.nodes.author_notes
    )[0]?.node
    if (authorNotesNode) {
      this.appendModelsToAuthorNotes(
        authorNotesEl,
        authorNotesNode as AuthorNotesNode
      )
    }
    return authorNotesEl
  }
  private appendModelsToAuthorNotes(
    authorNotesEl: HTMLElement,
    authorNotesNode: AuthorNotesNode
  ) {
    const contributorsNodes = findChildrenByType(
      this.manuscriptNode,
      schema.nodes.contributor
    ).map((result) => result.node) as ContributorNode[]
    const usedCorrespondings = this.getUsedCorrespondings(contributorsNodes)
    authorNotesNode.descendants((node) => {
      switch (node.type) {
        case schema.nodes.paragraph:
          this.appendParagraphToElement(node as ParagraphNode, authorNotesEl)
          break
        case schema.nodes.footnote:
          this.appendFootnoteToElement(node as FootnoteNode, authorNotesEl)
          break
        case schema.nodes.corresp:
          if (usedCorrespondings.includes(node as CorrespNode)) {
            this.appendCorrespondingToElement(
              node as CorrespNode,
              authorNotesEl
            )
          }
          break
      }
      return false
    })
  }
  private appendCorrespondingToElement = (
    corresponding: CorrespNode,
    element: HTMLElement
  ) => {
    const correspondingEl = this.document.createElement('corresp')
    correspondingEl.setAttribute('id', normalizeID(corresponding.attrs.id))
    if (corresponding.attrs.label) {
      const labelEl = this.document.createElement('label')
      labelEl.textContent = corresponding.attrs.label
      correspondingEl.appendChild(labelEl)
    }
    correspondingEl.append(corresponding.textContent)
    element.appendChild(correspondingEl)
  }

  private getUsedCorrespondings(
    contributors: ContributorNode[]
  ): CorrespNode[] {
    return contributors
      .flatMap((c) => c.attrs.corresp ?? [])
      .map(
        (corresp) =>
          findChildrenByAttr(
            this.manuscriptNode,
            (attr) => attr.id === corresp.correspID
          )[0]?.node
      )
      .filter((corresp): corresp is CorrespNode => !!corresp)
  }

  private appendParagraphToElement = (
    paragraph: ParagraphNode,
    element: HTMLElement
  ) => {
    const parsedDoc = new DOMParser().parseFromString(
      paragraph.textContent,
      'text/html'
    )
    const parsedParagraph = parsedDoc.body.querySelector('p')
    if (parsedParagraph) {
      const paragraphEl = this.document.createElement('p')
      paragraphEl.innerHTML = parsedParagraph.innerHTML
      paragraphEl.setAttribute('id', normalizeID(paragraph.attrs.id))
      element.appendChild(paragraphEl)
    }
  }
  private appendFootnoteToElement = (
    footnote: FootnoteNode,
    element: HTMLElement
  ) => {
    const footnoteEl = this.document.createElement('fn')
    footnoteEl.setAttribute('id', normalizeID(footnote.attrs.id))
    if (!footnote.textContent.includes('<p>')) {
      const p = this.document.createElement('p')
      p.innerHTML = footnote.textContent
      footnoteEl.appendChild(p)
    } else {
      footnoteEl.innerHTML = footnote.textContent
    }
    element.appendChild(footnoteEl)
  }
  private buildKeywords(articleMeta: Node) {
    const keywordGroups = findChildrenByType(
      this.manuscriptNode,
      schema.nodes.keyword_group
    ).map((result) => result.node)

    keywordGroups.forEach((group) => {
      const kwdGroup = this.document.createElement('kwd-group')
      if (group.attrs.type) {
        kwdGroup.setAttribute('kwd-group-type', group.attrs.type)
      }
      articleMeta.appendChild(kwdGroup)
      group.content.forEach((keyword) => {
        const kwd = this.document.createElement('kwd')
        kwd.textContent = keyword.textContent
        kwdGroup.appendChild(kwd)
      })
      articleMeta.appendChild(kwdGroup)
    })
  }

  private fixBody = (body: Element) => {
    this.manuscriptNode.descendants((node) => {
      if (node.attrs.id) {
        // remove suppressed titles
        if (node.attrs.titleSuppressed) {
          const title = body.querySelector(
            `#${normalizeID(node.attrs.id)} > title`
          )

          if (title && title.parentNode) {
            title.parentNode.removeChild(title)
          }
        }

        // remove suppressed captions and labels
        if (node.attrs.suppressCaption) {
          // TODO: need to query deeper?
          const caption = body.querySelector(
            `#${normalizeID(node.attrs.id)} > caption`
          )

          if (caption) {
            caption.remove()
          }

          const label = body.querySelector(
            `#${normalizeID(node.attrs.id)} > label`
          )

          if (label) {
            label.remove()
          }
        }

        if (
          isNodeType<TableElementFooterNode>(node, 'general_table_footnote')
        ) {
          const generalTableFootnote = body.querySelector(
            `#${normalizeID(node.attrs.id)}`
          )
          if (generalTableFootnote) {
            Array.from(generalTableFootnote.childNodes).forEach((cn) => {
              generalTableFootnote.before(cn)
            })
            generalTableFootnote.remove()
          }
        }
        // move captions to the top of tables
        if (isNodeType<TableElementNode>(node, 'table_element')) {
          const tableElement = body.querySelector(
            `#${normalizeID(node.attrs.id)}`
          )

          if (tableElement) {
            for (const childNode of tableElement.childNodes) {
              switch (childNode.nodeName) {
                case 'caption': {
                  if (node.attrs.suppressCaption) {
                    tableElement.removeChild(childNode)
                  } else {
                    const label = tableElement.querySelector('label')

                    tableElement.insertBefore(
                      childNode,
                      label ? label.nextSibling : tableElement.firstChild
                    )
                  }
                  break
                }

                case 'table': {
                  this.fixTable(childNode, node)
                  break
                }
              }
            }
          }
        }
      }
    })
  }

  private changeTag = (node: Element, tag: string) => {
    const clone = this.document.createElement(tag)
    for (const attr of node.attributes) {
      clone.setAttributeNS(null, attr.name, attr.value)
    }
    while (node.firstChild) {
      clone.appendChild(node.firstChild)
    }
    node.replaceWith(clone)
    return clone
  }

  private fixTable = (table: ChildNode, node: ManuscriptNode) => {
    let tbody: Element | undefined

    Array.from(table.childNodes).forEach((child) => {
      if (child instanceof Element && child.tagName.toLowerCase() === 'tbody') {
        tbody = child
      }
    })

    if (!tbody) {
      return
    }

    const tbodyRows = Array.from(tbody.childNodes)
    const thead = this.document.createElement('thead')
    const tfoot = this.document.createElement('tfoot')

    tbodyRows.forEach((row, i) => {
      const isRow = row instanceof Element && row.tagName.toLowerCase() === 'tr'
      if (isRow) {
        // we assume that <th scope="col | colgroup"> always belongs to <thead>
        const headerCell = (row as Element).querySelector(
          'th[scope="col"], th[scope="colgroup"]'
        )
        if (i === 0 || headerCell) {
          tbody?.removeChild(row)
          if (!node.attrs.suppressHeader) {
            const tableCells = (row as Element).querySelectorAll('td')
            for (const td of tableCells) {
              // for backwards compatibility since older docs use tds for header cells
              this.changeTag(td, 'th')
            }
            thead.appendChild(row)
          }
        } else if (i === tbodyRows.length - 1) {
          tbody?.removeChild(row)
          if (!node.attrs.suppressFooter) {
            tfoot.appendChild(row)
          }
        }
      }
    })

    if (thead.hasChildNodes()) {
      table.insertBefore(thead, tbody as Element)
    }

    if (tfoot.hasChildNodes()) {
      table.insertBefore(tfoot, tbody as Element)
    }
  }
  private unwrapBody = (body: HTMLElement) => {
    const container = body.querySelector(':scope > sec[sec-type="body"]')
    if (!container) {
      return
    }
    const sections = container.querySelectorAll(':scope > sec')
    sections.forEach((section) => {
      body.appendChild(section.cloneNode(true))
    })
    body.removeChild(container)
  }
  private removeBackContainer = (body: HTMLElement) => {
    const container = body.querySelector(':scope > sec[sec-type="backmatter"]')
    if (!container) {
      return
    }
    const isContainerEmpty = container.children.length === 0
    if (!isContainerEmpty) {
      warn('Backmatter section is not empty.')
    }
    body.removeChild(container)
  }
  private moveAbstracts = (front: HTMLElement, body: HTMLElement) => {
    const container = body.querySelector(':scope > sec[sec-type="abstracts"]')
    let abstractSections
    if (container) {
      abstractSections = Array.from(container.querySelectorAll(':scope > sec'))
    } else {
      abstractSections = Array.from(
        body.querySelectorAll(':scope > sec')
      ).filter((section) => {
        const sectionType = section.getAttribute('sec-type')

        if (
          sectionType === 'abstract' ||
          sectionType === 'abstract-teaser' ||
          sectionType === 'abstract-graphical'
        ) {
          return true
        }

        const sectionTitle = section.querySelector(':scope > title')

        if (!sectionTitle) {
          return false
        }

        return sectionTitle.textContent === 'Abstract'
      })
    }
    if (abstractSections.length) {
      for (const abstractSection of abstractSections) {
        const abstractNode = this.document.createElement('abstract')

        // TODO: ensure that abstract section schema is valid
        for (const node of abstractSection.childNodes) {
          if (node.nodeName !== 'title') {
            abstractNode.appendChild(node.cloneNode(true))
          }
        }

        const sectionType = abstractSection.getAttribute('sec-type')

        if (sectionType && sectionType !== 'abstract') {
          const [, abstractType] = sectionType.split('-', 2)
          abstractNode.setAttribute('abstract-type', abstractType)
        }

        abstractSection.remove()

        const articleMeta = front.querySelector(':scope > article-meta')

        if (articleMeta) {
          insertAbstractNode(articleMeta, abstractNode)
        }
      }
    }
    if (container) {
      body.removeChild(container)
    }
  }

  private moveSectionsToBack = (back: HTMLElement, body: HTMLElement) => {
    const availabilitySection = body.querySelector(
      'sec[sec-type="availability"]'
    )

    if (availabilitySection) {
      back.insertBefore(availabilitySection, back.firstChild)
    }

    const section = body.querySelector('sec[sec-type="acknowledgments"]')

    if (section) {
      const ack = this.document.createElement('ack')

      while (section.firstChild) {
        ack.appendChild(section.firstChild)
      }

      if (section.parentNode) {
        section.parentNode.removeChild(section)
      }

      back.insertBefore(ack, back.firstChild)
    }
    const appendicesSections = body.querySelectorAll(
      'sec[sec-type="appendices"]'
    )

    if (appendicesSections) {
      const appGroup = this.document.createElement('app-group')
      appendicesSections.forEach((section) => {
        if (section.parentNode) {
          section.parentNode.removeChild(section)
        }
        const app = this.document.createElement('app')
        app.appendChild(section)
        appGroup.appendChild(app)
      })
      back.insertBefore(appGroup, back.firstChild)
    }

    const footNotes = []

    const footnoteCategories = [
      'con',
      'conflict',
      'deceased',
      'equal',
      'present-address',
      'presented-at',
      'previously-at',
      'supplementary-material',
      'supported-by',
      'financial-disclosure',
      'ethics-statement',
      'competing-interests',
    ]

    const sections = body.querySelectorAll('sec')
    for (const currentSection of sections) {
      const currentSectionType = currentSection.getAttribute('sec-type')
      if (
        currentSectionType &&
        footnoteCategories.indexOf(currentSectionType) >= 0
      ) {
        footNotes.push(
          this.sectionToFootnote(currentSection, currentSectionType)
        )
      }
    }

    if (footNotes.length > 0) {
      const fnGroup = this.document.createElement('fn-group')
      fnGroup.append(...footNotes)
      back.append(fnGroup)
    }
  }

  sectionToFootnote = (section: Element, fnType: string) => {
    const footNote = this.document.createElement('fn')
    footNote.setAttribute('fn-type', fnType)
    const title = section.querySelector('title')
    if (title) {
      const footNoteTitle = this.document.createElement('p')
      footNoteTitle.setAttribute('content-type', 'fn-title')
      footNoteTitle.textContent = title.textContent
      section.removeChild(title)
      footNote.append(footNoteTitle)
    }
    footNote.append(...section.children)
    if (section.parentNode) {
      section.parentNode.removeChild(section)
    }
    return footNote
  }
  private moveFloatsGroup = (body: HTMLElement, article: HTMLElement) => {
    const floatsGroup = this.document.createElement('floats-group')
    const section = body.querySelector('sec[sec-type="floating-element"]')
    if (section) {
      floatsGroup.append(...section.children)

      if (section?.parentNode) {
        section.parentNode.removeChild(section)
      }
      article.appendChild(floatsGroup)
    }
  }

  private buildContributorName = (contributor: ContributorNode) => {
    const name = this.document.createElement('name')

    if (contributor.attrs.bibliographicName.family) {
      const surname = this.document.createElement('surname')
      surname.textContent = contributor.attrs.bibliographicName.family
      name.appendChild(surname)
    }

    if (contributor.attrs.bibliographicName.given) {
      const givenNames = this.document.createElement('given-names')
      givenNames.textContent = contributor.attrs.bibliographicName.given
      name.appendChild(givenNames)
    }

    return name
  }

  private moveCoiStatementToAuthorNotes(back: HTMLElement, front: HTMLElement) {
    const fnGroups = back.querySelectorAll('fn-group')
    fnGroups.forEach((fnGroup) => {
      if (fnGroup) {
        const coiStatement = fnGroup.querySelector(
          'fn[fn-type="competing-interests"]'
        )
        if (coiStatement) {
          const authorNotes = this.document.createElement('author-notes')
          authorNotes.append(coiStatement)
          const articleMeta = front.querySelector('article-meta')
          if (articleMeta) {
            const authorNoteEl = articleMeta.querySelector('author-notes')
            if (authorNoteEl) {
              authorNoteEl.append(...authorNotes.childNodes)
            } else {
              const appendableSelectors = [
                'contrib-group',
                'title-group',
                'article-id',
              ]
              const appendable = [
                ...(articleMeta as HTMLElement).querySelectorAll(
                  appendableSelectors.join(', ')
                ),
              ]
              for (let i = 0; i < appendableSelectors.length; i++) {
                const sel = appendableSelectors[i]
                const match = appendable.find((el) => el.matches(sel))
                if (match) {
                  articleMeta.insertBefore(authorNotes, match.nextSibling)
                  break
                }
              }
            }
          }
          if (!fnGroup.hasChildNodes()) {
            fnGroup.remove()
          }
        }
      }
    })
  }

  private updateFootnoteTypes(front: HTMLElement, body: HTMLElement) {
    const footnotes: Element[] = [...front.querySelectorAll('fn').values()]
    footnotes.push(...body.querySelectorAll('fn'))
    footnotes.forEach((fn) => {
      const fnType = fn.getAttribute('fn-type')
      if (fnType) {
        fn.setAttribute('fn-type', chooseJatsFnType(fnType))
      }
    })
  }
  private fillEmptyElements(
    articleElement: Element,
    selector: string,
    tagName = 'p'
  ) {
    const emptyElements = Array.from(
      articleElement.querySelectorAll(selector)
    ).filter((element) => !element.innerHTML)
    emptyElements.forEach((element) =>
      element.appendChild(this.document.createElement(tagName))
    )
  }

  private fillEmptyFootnotes(articleElement: Element) {
    this.fillEmptyElements(articleElement, 'fn')
  }

  private fillEmptyTableFooters(articleElement: Element) {
    this.fillEmptyElements(articleElement, 'table-wrap-foot')
  }
}<|MERGE_RESOLUTION|>--- conflicted
+++ resolved
@@ -24,8 +24,8 @@
 import debug from 'debug'
 import {
   DOMOutputSpec,
+  DOMParser as ProsemirrorDOMParser,
   DOMSerializer,
-  DOMParser as ProsemirrorDOMParser,
 } from 'prosemirror-model'
 import { findChildrenByAttr, findChildrenByType } from 'prosemirror-utils'
 import serializeToXML from 'w3c-xmlserializer'
@@ -49,7 +49,7 @@
   TableElementFooterNode,
   TableElementNode,
 } from '../../schema'
-import { AwardNode } from '../../schema/nodes/award'
+import { award, AwardNode } from '../../schema/nodes/award'
 import {
   chooseJatsFnType,
   chooseSecType,
@@ -270,7 +270,7 @@
     this.updateFootnoteTypes(front, back)
     this.fillEmptyTableFooters(article)
     this.fillEmptyFootnotes(article)
-
+    this.moveAwards(front, body)
     await this.rewriteIDs()
     return serializeToXML(this.document)
   }
@@ -753,39 +753,30 @@
 
   protected createSerializer = () => {
     const nodes: NodeSpecs = {
-<<<<<<< HEAD
+      awards: () => ['funding-group', 0],
       award: (node) => {
         const awardGroup = node as AwardNode
         const awardGroupElement = this.document.createElement('award-group')
         awardGroupElement.setAttribute('id', normalizeID(awardGroup.attrs.id))
-        const fundingSource = awardGroup.attrs.source
-        const principalRecipient = awardGroup.attrs.recipient
-        awardGroup.attrs.code.split(':').forEach((code) => {
-          const awardID = this.document.createElement('award-id')
-          awardID.textContent = code
-          awardGroupElement.appendChild(awardID)
-        })
-        if (fundingSource) {
-          const awardSource = this.document.createElement('funding-source')
-          awardSource.textContent = fundingSource
-          awardGroupElement.appendChild(awardSource)
-        }
-        if (principalRecipient) {
-          const awardRecipient = this.document.createElement(
-            'principal-recipient'
+        appendChildIfPresent(
+          awardGroupElement,
+          'funding-source',
+          awardGroup.attrs.source
+        )
+        awardGroup.attrs.code
+          .split(';')
+          .forEach((code) =>
+            appendChildIfPresent(awardGroupElement, 'award-id', code)
           )
-          awardRecipient.textContent = principalRecipient
-          awardGroupElement.appendChild(awardRecipient)
-        }
+        appendChildIfPresent(
+          awardGroupElement,
+          'principal-award-recipient',
+          awardGroup.attrs.recipient
+        )
+
         return awardGroupElement
       },
-      awards: () => ['funding-group', 0],
-      box_element: () => ['boxed-text', 0],
-=======
-      award: () => '',
-      awards: () => '',
       box_element: (node) => createBoxElement(node),
->>>>>>> b67d4b16
       author_notes: () => '',
       corresp: () => '',
       title: () => '',
@@ -1124,7 +1115,18 @@
     }
 
     this.serializer = new DOMSerializer(nodes, marks)
-
+    const appendChildIfPresent = (
+      parent: Element,
+      tagName: string,
+      textContent: string
+    ) => {
+      if (!textContent) {
+        return
+      }
+      const element = this.document.createElement(tagName)
+      element.textContent = textContent
+      parent.appendChild(element)
+    }
     const processChildNodes = (
       element: HTMLElement,
       node: ManuscriptNode,
@@ -1844,6 +1846,26 @@
       warn('Backmatter section is not empty.')
     }
     body.removeChild(container)
+  }
+  private moveAwards = (front: HTMLElement, body: HTMLElement) => {
+    const awardGroups = body.querySelectorAll(':scope > award-group')
+    if (!awardGroups.length) {
+      return
+    }
+    const fundingGroup = this.document.createElement('funding-group')
+    awardGroups.forEach((award) => {
+      fundingGroup.appendChild(award)
+    })
+    const articleMeta = front.querySelector(':scope > article-meta')
+
+    if (articleMeta) {
+      const insertBeforeElement = articleMeta.querySelector(
+        ':scope > support-group, :scope > conference, :scope > counts, :scope > custom-meta-group'
+      )
+      insertBeforeElement
+        ? articleMeta.insertBefore(fundingGroup, insertBeforeElement)
+        : articleMeta.appendChild(fundingGroup)
+    }
   }
   private moveAbstracts = (front: HTMLElement, body: HTMLElement) => {
     const container = body.querySelector(':scope > sec[sec-type="abstracts"]')

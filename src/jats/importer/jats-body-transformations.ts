--- conflicted
+++ resolved
@@ -229,55 +229,6 @@
       section.setAttribute('sec-type', chooseSecType(category))
       group.append(section)
     }
-<<<<<<< HEAD
-  },
-  createKeywords(
-    document: Document,
-    body: Element,
-    createElement: (tagName: string) => HTMLElement
-  ) {
-    const keywordGroups = [...document.querySelectorAll('kwd-group')]
-    if (keywordGroups.length > 0) {
-      const section = createElement('sec')
-      section.setAttribute('sec-type', 'keywords')
-      const title = createElement('title')
-      title.textContent = 'Keywords'
-      section.append(title)
-      const keywordsElement = createElement('kwd-group-list')
-      // Using the first kwd-group since for the moment we only support single kwd-group
-      keywordsElement.append(keywordGroups[0])
-      section.append(keywordsElement)
-      body.prepend(section)
-    }
-  },
-  createSuppleMaterials(
-    document: Document,
-    body: Element,
-    createElement: (tagName: string) => HTMLElement
-  ) {
-    const suppleMaterials = [
-      ...document.querySelectorAll('article-meta > supplementary-material'),
-    ]
-    if (suppleMaterials.length > 0) {
-      const section = createElement('sec')
-      section.setAttribute('sec-type', 'supplementary-material')
-      const title = createElement('title')
-      title.textContent = 'supplementary-material'
-      section.append(title)
-      section.append(...suppleMaterials)
-      body.prepend(section)
-    }
-  },
-  moveReferencesToBackmatter(
-    body: Element,
-    back: Element,
-    createElement: (tagName: string) => Element
-  ) {
-    const backmatter = body.querySelector('sec[sec-type="backmatter"]')
-    const refList = back.querySelector('ref-list')
-    if (!backmatter || !refList) {
-      return
-=======
   }
 }
 
@@ -288,7 +239,6 @@
   for (const caption of captions) {
     if (caption.parentNode && caption.parentNode.nodeName !== 'table-wrap') {
       caption.parentNode.appendChild(caption)
->>>>>>> 48a11f35
     }
   }
 }

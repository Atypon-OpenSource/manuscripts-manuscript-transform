/*!
 * © 2020 Atypon Systems LLC
 *
 * Licensed under the Apache License, Version 2.0 (the "License");
 * you may not use this file except in compliance with the License.
 * You may obtain a copy of the License at
 *
 *    http://www.apache.org/licenses/LICENSE-2.0
 *
 * Unless required by applicable law or agreed to in writing, software
 * distributed under the License is distributed on an "AS IS" BASIS,
 * WITHOUT WARRANTIES OR CONDITIONS OF ANY KIND, either express or implied.
 * See the License for the specific language governing permissions and
 * limitations under the License.
 */

import {
  BibliographicName,
  buildBibliographicDate,
  buildBibliographicName,
  buildContribution,
  ObjectTypes,
} from '@manuscripts/json-schema'
import mime from 'mime'
import { DOMParser, Fragment, ParseOptions, Schema } from 'prosemirror-model'

import { dateToTimestamp, getTrimmedTextContent } from '../../lib/utils'
import {
  BibliographyItemAttrs,
  ContributorCorresp,
  ContributorFootnote,
  ManuscriptNode,
  MarkRule,
  NodeRule,
  SectionCategory,
} from '../../schema'
import { DEFAULT_PROFILE_ID } from './jats-comments'
import { htmlFromJatsNode } from './jats-parser-utils'

export class JATSDOMParser {
  private XLINK_NAMESPACE = 'http://www.w3.org/1999/xlink'
  private parser: DOMParser

  constructor(
    private sectionCategories: SectionCategory[],
    private schema: Schema
  ) {
    this.parser = new DOMParser(this.schema, [...this.marks, ...this.nodes])
  }

  public parse(doc: Node, options?: ParseOptions) {
    return this.parser.parse(doc, options)
  }

  private isMatchingCategory(
    secType: string | null,
    titleNode: Element | null,
    category: SectionCategory
  ) {
    if (secType && category.synonyms.includes(secType)) {
      return true
    }
    if (titleNode && titleNode.nodeName === 'title' && titleNode.textContent) {
      const textContent = titleNode.textContent.trim().toLowerCase()
      if (category.synonyms.includes(textContent)) {
        return true
      }
    }
    return false
  }

  private chooseSectionCategory(section: HTMLElement) {
    const secType = section.getAttribute('sec-type')
    const titleNode = section.firstElementChild

    for (const category of this.sectionCategories) {
      if (this.isMatchingCategory(secType, titleNode, category)) {
        return category.id
      }
    }
  }

  private chooseContentType = (graphicNode?: Element): string | undefined => {
    if (graphicNode) {
      const mimetype = graphicNode.getAttribute('mimetype')
      const subtype = graphicNode.getAttribute('mime-subtype')

      if (mimetype && subtype) {
        return [mimetype, subtype].join('/')
      }

      const href = graphicNode.getAttributeNS(this.XLINK_NAMESPACE, 'href')

      if (href) {
        return mime.getType(href) || undefined
      }
    }
  }

  private parsePriority = (priority: string | null) => {
    if (!priority) {
      return undefined
    }
    return parseInt(priority)
  }

  private getEquationContent = (p: string | HTMLElement) => {
    const element = p as HTMLElement
    const id = element.getAttribute('id')
    const container = element.querySelector('alternatives') ?? element
    let contents: string | null = ''
    let format: string | null = ''
    for (const child of container.childNodes) {
      const nodeName = child.nodeName.replace(/^[a-z]:/, '')

      switch (nodeName) {
        case 'tex-math':
          contents = child.textContent
          format = 'tex'
          break
        case 'mml:math':
          contents = (child as Element).outerHTML
          format = 'mathml'
          break
      }
    }
    return { id, format, contents }
  }

  private parseDates = (historyNode: Element | null) => {
    if (!historyNode) {
      return undefined
    }
    const history: {
      acceptanceDate?: number
      correctionDate?: number
      retractionDate?: number
      revisionRequestDate?: number
      revisionReceiveDate?: number
      receiveDate?: number
    } = {}

    for (const date of historyNode.children) {
      const dateType = date.getAttribute('date-type')
      switch (dateType) {
        case 'received': {
          history.receiveDate = dateToTimestamp(date)
          break
        }
        case 'rev-recd': {
          history.revisionReceiveDate = dateToTimestamp(date)
          break
        }
        case 'accepted': {
          history.acceptanceDate = dateToTimestamp(date)
          break
        }
        case 'rev-request': {
          history.revisionRequestDate = dateToTimestamp(date)
          break
        }
        case 'retracted': {
          history.retractionDate = dateToTimestamp(date)
          break
        }
        case 'corrected': {
          history.correctionDate = dateToTimestamp(date)
          break
        }
      }
    }
    return history
  }

  private getEmail = (element: HTMLElement) => {
    const email = element.querySelector('email')
    if (email) {
      return {
        href: email.getAttributeNS(this.XLINK_NAMESPACE, 'href') ?? '',
        text: getTrimmedTextContent(email) ?? '',
      }
    }
  }

  private getInstitutionDetails = (element: HTMLElement) => {
    let department = ''
    let institution = ''
    for (const node of element.querySelectorAll('institution')) {
      const content = getTrimmedTextContent(node)
      if (!content) {
        continue
      }
      const type = node.getAttribute('content-type')
      if (type === 'dept') {
        department = content
      } else {
        institution = content
      }
    }
    return { department, institution }
  }

  private getAddressLine = (element: HTMLElement, index: number) => {
    return (
      getTrimmedTextContent(element, `addr-line:nth-of-type(${index})`) || ''
    )
  }

  private getHTMLContent = (node: Element, querySelector: string) => {
    return htmlFromJatsNode(node.querySelector(querySelector))
  }

  private chooseBibliographyItemType = (publicationType: string | null) => {
    switch (publicationType) {
      case 'book':
      case 'thesis':
        return publicationType
      case 'journal':
      default:
        return 'article-journal'
    }
  }

  private parseRef = (element: Element) => {
    const publicationType = element.getAttribute('publication-type')

    const authorNodes = [
      ...element.querySelectorAll(
        'person-group[person-group-type="author"] > *'
      ),
    ]

    const id = element.id

    const attrs: BibliographyItemAttrs = {
      id,
      type: this.chooseBibliographyItemType(publicationType),
    }
    const title = this.getHTMLContent(element, 'article-title')
    if (title) {
      attrs.title = title
    }

    const mixedCitation = element.querySelector('mixed-citation')

    if (authorNodes.length <= 0) {
      mixedCitation?.childNodes.forEach((item) => {
        if (
          item.nodeType === Node.TEXT_NODE &&
          item.textContent?.match(/[A-Za-z]+/g)
        ) {
          attrs.literal = getTrimmedTextContent(mixedCitation) ?? ''
          return attrs
        }
      })
    }

    const source = this.getHTMLContent(element, 'source')
    if (source) {
      attrs.containerTitle = source
    }

    const volume = getTrimmedTextContent(element, 'volume')
    if (volume) {
      attrs.volume = volume
    }

    const issue = getTrimmedTextContent(element, 'issue')
    if (issue) {
      attrs.issue = issue
    }

    const supplement = getTrimmedTextContent(element, 'supplement')
    if (supplement) {
      attrs.supplement = supplement
    }

    const fpage = getTrimmedTextContent(element, 'fpage')
    const lpage = getTrimmedTextContent(element, 'lpage')
    if (fpage) {
      attrs.page = lpage ? `${fpage}-${lpage}` : fpage
    }

    const year = getTrimmedTextContent(element, 'year')
    if (year) {
      attrs.issued = buildBibliographicDate({
        'date-parts': [[year]],
      })
    }

    const doi = getTrimmedTextContent(element, 'pub-id[pub-id-type="doi"]')
    if (doi) {
      attrs.doi = doi
    }

    const authors: BibliographicName[] = []
    authorNodes.forEach((authorNode) => {
      const name = buildBibliographicName({})
      const given = getTrimmedTextContent(authorNode, 'given-names')
      if (given) {
        name.given = given
      }
      const family = getTrimmedTextContent(authorNode, 'surname')

      if (family) {
        name.family = family
      }

      if (authorNode.nodeName === 'collab') {
        name.literal = getTrimmedTextContent(authorNode)
      }
      authors.push(name)
    })

    if (authors.length) {
      attrs.author = authors
    }
    return attrs
  }

  private nodes: NodeRule[] = [
    {
      tag: 'article',
      node: 'manuscript',
      getAttrs: (node) => {
        const element = node as HTMLElement
        const doi = element.querySelector(
          'front > article-meta > article-id[pub-id-type="doi"]'
        )
        const history = element.querySelector('history')
        const dates = this.parseDates(history)
        return {
          doi: getTrimmedTextContent(doi),
          articleType: element.getAttribute('article-type') ?? '',
          primaryLanguageCode: element.getAttribute('lang') ?? '',
          ...dates,
        }
      },
    },

    {
      tag: 'article-title',
      node: 'title',
      getAttrs: (node) => {
        const element = node as HTMLElement
        return {
          id: element.getAttribute('id'),
        }
      },
    },
    {
      tag: 'highlight-marker',
      node: 'highlight_marker',
      getAttrs: (node) => {
        const element = node as HTMLElement
        return {
          id: element.id,
          position: element.getAttribute('position'),
        }
      },
    },
    {
      tag: 'comment',
      node: 'comment',
      getAttrs: (node) => {
        const element = node as HTMLElement
        return {
          id: element.getAttribute('id'),
          target: element.getAttribute('target-id'),
          contents: getTrimmedTextContent(element),
          contributions: [buildContribution(DEFAULT_PROFILE_ID)],
        }
      },
    },
    {
      tag: 'author-notes',
      node: 'author_notes',
      getAttrs: (node) => {
        const element = node as HTMLElement
        return {
          id: element.getAttribute('id'),
        }
      },
    },
    {
      tag: 'funding-group',
      node: 'awards',
    },
    {
      tag: 'award-group',
      node: 'award',
      getAttrs: (node) => {
        const element = node as HTMLElement
        return {
          id: element.getAttribute('id'),
          recipient: getTrimmedTextContent(
            element,
            'principal-award-recipient'
          ),
          code: Array.from(element.querySelectorAll('award-id'))
            .map((awardID) => getTrimmedTextContent(awardID))
            .reduce((acc, text) => (acc ? `${acc};${text}` : text), ''),
          source: getTrimmedTextContent(element, 'funding-source'),
        }
      },
    },
    {
      tag: 'fn:not([fn-type])',
      node: 'footnote',
      context: 'author_notes/',
      getAttrs: (node) => {
        const element = node as HTMLElement
        return {
          id: element.getAttribute('id'),
          kind: 'footnote',
        }
      },
    },
    {
      tag: 'corresp',
      node: 'corresp',
      getAttrs: (node) => {
        const element = node as HTMLElement
        const label = element.querySelector('label')
        if (label) {
          label.remove()
        }
        return {
          id: element.getAttribute('id'),
          label: getTrimmedTextContent(label),
        }
      },
      getContent: (node) => {
        const element = node as HTMLElement
        return Fragment.from(
          this.schema.text(getTrimmedTextContent(element) || '')
        )
      },
    },
    {
      tag: 'contrib[contrib-type="author"]',
      node: 'contributor',
      getAttrs: (node) => {
        const element = node as HTMLElement
        const footnote: ContributorFootnote[] = []
        const affiliations: string[] = []
        const corresp: ContributorCorresp[] = []

        const xrefs = element.querySelectorAll('xref')
        for (const xref of xrefs) {
          const rid = xref.getAttribute('rid')
          const type = xref.getAttribute('ref-type')
          if (!rid) {
            continue
          }
          switch (type) {
            case 'fn':
              footnote.push({
                noteID: rid,
                noteLabel: getTrimmedTextContent(xref) || '',
              })
              break
            case 'corresp':
              corresp.push({
                correspID: rid,
                correspLabel: getTrimmedTextContent(xref) || '',
              })
              break
            case 'aff':
              affiliations.push(rid)
              break
          }
        }

        return {
          id: element.getAttribute('id'),
          role: 'author',
          affiliations,
          corresp,
          footnote,
          isCorresponding: element.getAttribute('corresp')
            ? element.getAttribute('corresp') === 'yes'
            : undefined,
          bibliographicName: {
            given: getTrimmedTextContent(element, 'name > given-names'),
            family: getTrimmedTextContent(element, 'name > surname'),
            ObjectType: ObjectTypes.BibliographicName,
          },
          ORCIDIdentifier: getTrimmedTextContent(
            element,
            'contrib-id[contrib-id-type="orcid"]'
          ),
          priority: this.parsePriority(element.getAttribute('priority')),
        }
      },
      getContent: () => {
        return Fragment.from(this.schema.text('_'))
      },
    },
    {
      tag: 'affiliations',
      node: 'affiliations',
    },
    {
      tag: 'aff',
      node: 'affiliation',
      context: 'affiliations/',
      getAttrs: (node) => {
        const element = node as HTMLElement

        const { department, institution } = this.getInstitutionDetails(element)

        return {
          id: element.getAttribute('id'),
          institution: institution ?? '',
          department: department ?? '',
          addressLine1: this.getAddressLine(element, 1),
          addressLine2: this.getAddressLine(element, 2),
          addressLine3: this.getAddressLine(element, 3),
          postCode: getTrimmedTextContent(element, 'postal-code') ?? '',
          country: getTrimmedTextContent(element, 'country') ?? '',
          email: this.getEmail(element),
          priority: this.parsePriority(element.getAttribute('priority')),
        }
      },
      getContent: () => {
        return Fragment.from(this.schema.text('_'))
      },
    },

    {
      tag: 'attrib',
      node: 'attribution',
    },
    {
      tag: 'back',
      ignore: true,
    },
    {
      tag: 'history',
      ignore: true,
    },
    {
      tag: 'break',
      node: 'hard_break',
    },
    {
      tag: 'caption',
      node: 'figcaption',
      context: 'figure/',
    },
    {
      tag: 'caption',
      node: 'figcaption',
      context: 'figure_element/',
      getContent: (node, schema) => {
        const element = node as HTMLElement

        const content = []

        const title = element.querySelector('title')
        if (title) {
          const captionTitle = schema.nodes.caption_title.create()
          content.push(this.parse(title, { topNode: captionTitle }))
        }

        const paragraphs = element.querySelectorAll('p')
        if (paragraphs.length) {
          const figcaption = schema.nodes.caption.create()
          for (const paragraph of paragraphs) {
            content.push(this.parse(paragraph, { topNode: figcaption }))
          }
        }

        return Fragment.from(content) as Fragment
      },
    },
    {
      tag: 'caption',
      node: 'figcaption',
      context: 'table_element/',
    },
    {
      tag: 'caption',
      node: 'figcaption',
      context: 'box_element/',
      getAttrs: (node) => {
        const element = node as HTMLElement
        return {
          id: element.getAttribute('id'),
        }
      },
    },
    {
      tag: 'code',
      node: 'listing',
      context: 'listing_element/',
      getAttrs: (node) => {
        const element = node as HTMLElement

        return {
          id: element.getAttribute('id'),
          language: element.getAttribute('language') ?? '',
          contents: getTrimmedTextContent(element),
        }
      },
    },
    {
      tag: 'inline-formula',
      node: 'inline_equation',
      getAttrs: (node) => {
        const element = node as HTMLElement
        return this.getEquationContent(element)
      },
    },
    {
      tag: 'disp-formula',
      node: 'equation_element',
      getAttrs: (node) => {
        const element = node as HTMLElement
        return {
          id: element.getAttribute('id'),
          label: getTrimmedTextContent(element, 'label') ?? '',
        }
      },
      getContent: (node, schema) => {
        const element = node as HTMLElement
        const attrs = this.getEquationContent(element)
        return Fragment.from([
          schema.nodes.equation.createChecked({ ...attrs }),
        ]) as Fragment
      },
    },
    {
      tag: 'disp-quote[content-type=quote]',
      node: 'blockquote_element',
      getAttrs: (node) => {
        const element = node as HTMLElement

        return {
          id: element.getAttribute('id'),
        }
      },
    },
    {
      tag: 'disp-quote[content-type=pullquote]',
      node: 'pullquote_element',
      getAttrs: (node) => {
        const element = node as HTMLElement

        return {
          id: element.getAttribute('id'),
        }
      },
    },
    {
      tag: 'ext-link',
      node: 'link',
      getAttrs: (node) => {
        const element = node as HTMLElement

        return {
          href: element.getAttributeNS(this.XLINK_NAMESPACE, 'href') || '',
          title: element.getAttributeNS(this.XLINK_NAMESPACE, 'title') || '',
        }
      },
    },
    {
      tag: 'fig[fig-type=equation]',
      node: 'equation_element',
      getAttrs: (node) => {
        const element = node as HTMLElement

        return {
          id: element.getAttribute('id'),
        }
      },
    },
    {
      tag: 'fig[fig-type=listing]',
      node: 'listing_element',
      getAttrs: (node) => {
        const element = node as HTMLElement

        return {
          id: element.getAttribute('id'),
        }
      },
    },
<<<<<<< HEAD
    {
      tag: 'graphic[specific-use=MISSING]',
      node: 'missing_figure',
      context: 'figure_element/',
      getAttrs: (node) => {
        const element = node as HTMLElement

        return {
          id: element.getAttribute('id'),
        }
      },
=======
  },
  {
    tag: 'fig',
    node: 'figure_element',
    getAttrs: (node) => {
      const element = node as HTMLElement
      const labelNode = element.querySelector('label')
      if (labelNode) {
        element.removeChild(labelNode)
      }
      const attrib = element.querySelector('attrib')
      const attribution = attrib
        ? {
            literal: getTrimmedTextContent(attrib) ?? '',
          }
        : undefined

      return {
        id: element.getAttribute('id'),
        label: getTrimmedTextContent(labelNode) ?? '',
        attribution,
        type: element.getAttribute('fig-type'),
      }
>>>>>>> 0385e406
    },
    {
      tag: 'graphic',
      node: 'figure',
      context: 'figure_element/',
      getAttrs: (node) => {
        const element = node as HTMLElement

        const position = element.getAttribute('position')

        const src = element.getAttributeNS(this.XLINK_NAMESPACE, 'href')

        return {
          id: element.getAttribute('id'),
          contentType: this.chooseContentType(element || undefined) || '',
          src,
          position,
        }
      },
    },
    {
      tag: 'fig',
      node: 'figure_element',
      getAttrs: (node) => {
        const element = node as HTMLElement
        const labelNode = element.querySelector('label')
        if (labelNode) {
          element.removeChild(labelNode)
        }
        const attrib = element.querySelector('attrib')
        const position = element.getAttribute('position')

        const attribution = attrib
          ? {
              literal: getTrimmedTextContent(attrib) ?? '',
            }
          : undefined

        return {
          id: element.getAttribute('id'),
          label: getTrimmedTextContent(labelNode) ?? '',
          attribution: attribution,
          position,
        }
      },
    },
    {
      tag: 'fn-group',
      node: 'footnotes_element',
      context: 'footnotes_section/|table_element_footer/',
      getAttrs: (node) => {
        const element = node as HTMLElement

        return {
          id: element.getAttribute('id'),
          kind: 'footnote', // TODO: 'endnote' depending on position or attribute?
        }
      },
    },
    {
      tag: 'table-wrap-foot',
      node: 'table_element_footer',
      getAttrs: (node) => {
        const element = node as HTMLElement

        return {
          id: element.getAttribute('id'),
        }
      },
    },
    {
      tag: 'general-table-footnote',
      node: 'general_table_footnote',
      context: 'table_element_footer/',
      getAttrs: (node) => {
        const element = node as HTMLElement
        return {
          id: element.getAttribute('id'),
        }
      },
      getContent: (node) => {
        const paragraphs: ManuscriptNode[] = []
        node.childNodes.forEach((p) => {
          const paragraph = this.schema.nodes.paragraph.create()
          const content = this.parse(p, {
            topNode: paragraph,
          })
          paragraphs.push(content)
        })
        return Fragment.from([...paragraphs]) as Fragment
      },
    },
    {
      tag: 'fn',
      node: 'footnote',
      context: 'footnotes_element/|table_element_footer/',
      getAttrs: (node) => {
        const element = node as HTMLElement

        return {
          id: element.getAttribute('id'),
          kind: 'footnote', // TODO: 'endnote' depending on position or attribute?
        }
      },
    },
    {
      tag: 'front',
      ignore: true,
    },
    {
      tag: 'list',
      node: 'list',
      getAttrs: (node) => {
        const element = node as HTMLElement

        return {
          id: element.getAttribute('id'),
          listStyleType: element.getAttribute('list-type'),
        }
      },
    },
    {
      tag: 'list-item',
      node: 'list_item',
    },
    {
      tag: 'p',
      node: 'paragraph',
      context: 'section/',
      getAttrs: (node) => {
        const element = node as HTMLElement

        return {
          id: element.getAttribute('id'),
        }
      },
    },
    {
      tag: 'p',
      node: 'paragraph',
    },
    {
      tag: 'sec[sec-type="endnotes"]',
      node: 'footnotes_section', // NOTE: higher priority than 'section'
      getAttrs: (node) => {
        const element = node as HTMLElement

        return {
          id: element.getAttribute('id'),
          // category: chooseSectionCategory(element), // 'MPSectionCategory:endnotes',
        }
      },
    },
    {
      tag: 'sec[sec-type="keywords"]',
      node: 'keywords', // NOTE: higher priority than 'section'
    },
    {
      tag: 'sec[sec-type="supplementary-material"]',
      node: 'supplements', // NOTE: higher priority than 'section'
    },
    {
      tag: 'supplementary-material',
      node: 'supplement', // NOTE: higher priority than 'section'
      getAttrs: (node) => {
        const element = node as HTMLElement

        return {
          id: element.getAttribute('id'),
          href: element.getAttributeNS(this.XLINK_NAMESPACE, 'href'),
          mimeType: element.getAttribute('mimetype'),
          mimeSubType: element.getAttribute('mime-subtype'),
          title: getTrimmedTextContent(element, 'title'),
        }
      },
    },
    {
      tag: 'sec[sec-type="abstracts"]',
      node: 'abstracts',
    },
    {
      tag: 'sec[sec-type="body"]',
      node: 'body',
    },
    {
      tag: 'sec[sec-type="backmatter"]',
      node: 'backmatter',
    },
    {
      tag: 'sec[sec-type="box-element"]',
      node: 'box_element',
      getAttrs: (node) => {
        const element = node as HTMLElement

        return {
          id: element.getAttribute('id'),
          label: getTrimmedTextContent(element, 'label'),
        }
      },
    },
    {
      tag: 'sec[sec-type="bibliography"]',
      node: 'bibliography_section',
    },
    {
      tag: 'ref-list',
      context: 'bibliography_section/',
      node: 'bibliography_element',
    },
    {
      tag: 'ref',
      context: 'bibliography_element/',
      node: 'bibliography_item',
      getAttrs: (node) => this.parseRef(node as Element),
    },
    {
      tag: 'sec[sec-type="abstract-graphical"]',
      node: 'graphical_abstract_section',
    },
    {
      tag: 'sec',
      node: 'section',
      getAttrs: (node) => {
        const element = node as HTMLElement
        return {
          id: element.getAttribute('id'),
          category: this.chooseSectionCategory(element),
        }
      },
    },
    {
      tag: 'kwd-group-list',
      context: 'keywords/',
      node: 'keywords_element',
    },
    {
      tag: 'kwd-group',
      context: 'keywords_element/',
      node: 'keyword_group',
      getAttrs: (node) => {
        const element = node as HTMLElement
        return {
          id: element.id,
          type: element.getAttribute('kwd-group-type'),
        }
      },
    },
    {
      tag: 'kwd',
      context: 'keyword_group//',
      node: 'keyword',
    },
    {
      tag: 'label',
      context: 'box_element/',
      ignore: true,
    },
    {
      tag: 'boxed-text',
      ignore: true,
    },
    {
      tag: 'label',
      context: 'section/',
      node: 'section_label',
    },
    {
      tag: 'label',
      context: 'table_element/',
      ignore: true, // TODO
    },
    {
      tag: 'label',
      context: 'figure/',
      ignore: true, // TODO
    },
    {
      tag: 'table',
      node: 'table',
      // TODO: count thead and tfoot rows
      getAttrs: (node) => {
        const element = node as HTMLElement

        return {
          id: element.getAttribute('id'),
        }
      },
    },
    {
      tag: 'table-wrap',
      node: 'table_element',
      getAttrs: (node) => {
        const element = node as HTMLElement

        return {
          id: element.getAttribute('id'),
        }
      },
    },
    {
      tag: 'title',
      node: 'section_title',
      context:
        'section/|footnotes_section/|bibliography_section/|keywords/|supplements/|author_notes/|graphical_abstract_section/',
    },
    {
      tag: 'title',
      node: 'caption_title',
      context: 'figcaption/',
    },
    {
      tag: 'tr',
      node: 'table_row',
    },
    {
      tag: 'td',
      node: 'table_cell',
      getAttrs: (node) => {
        const element = node as HTMLElement
        const colspan = parseInt(element.getAttribute('colspan') || '1')
        const rowspan = parseInt(element.getAttribute('rowspan') || '1')
        return {
          ...(colspan && { colspan }),
          ...(rowspan && { rowspan }),
          valign: element.getAttribute('valign'),
          align: element.getAttribute('align'),
          scope: element.getAttribute('scope'),
          style: element.getAttribute('style'),
        }
      },
    },
    {
      tag: 'th',
      node: 'table_header',
      getAttrs: (node) => {
        const element = node as HTMLElement
        const colspan = parseInt(element.getAttribute('colspan') || '1')
        const rowspan = parseInt(element.getAttribute('rowspan') || '1')
        return {
          ...(colspan && { colspan }),
          ...(rowspan && { rowspan }),
          valign: element.getAttribute('valign'),
          align: element.getAttribute('align'),
          scope: element.getAttribute('scope'),
          style: element.getAttribute('style'),
        }
      },
    },
    {
      tag: 'col',
      node: 'table_col',
      getAttrs: (node) => {
        const element = node as HTMLElement

        return {
          width: element.getAttribute('width'),
        }
      },
    },
    {
      tag: 'colgroup',
      node: 'table_colgroup',
    },
    {
      tag: 'xref[ref-type="bibr"]',
      node: 'citation',
      getAttrs: (node) => {
        const element = node as HTMLElement
        return {
          rids: element.getAttribute('rid')?.split(/\s+/) || [],
          contents: getTrimmedTextContent(element),
        }
      },
    },
    {
      tag: 'xref[ref-type="fn"]',
      node: 'inline_footnote',
      getAttrs: (node) => {
        const element = node as HTMLElement

        return {
          rids: element.getAttribute('rid')?.split(/\s+/) || [],
        }
      },
    },
    {
      tag: 'xref',
      node: 'cross_reference',
      getAttrs: (node) => {
        const element = node as HTMLElement

        return {
          rids: element.getAttribute('rid')?.split(/\s+/) || [],
          label: getTrimmedTextContent(element),
        }
      },
    },
  ]

  private marks: MarkRule[] = [
    {
      tag: 'bold',
      mark: 'bold',
    },
    {
      tag: 'code',
      mark: 'code',
    },
    {
      tag: 'italic',
      mark: 'italic',
    },
    {
      tag: 'sc',
      mark: 'smallcaps',
    },
    {
      tag: 'strike',
      mark: 'strikethrough',
    },
    {
      tag: 'styled-content',
      mark: 'styled',
      getAttrs: (node) => ({
        style: (node as Element).getAttribute('style'),
      }),
    },
    {
      tag: 'sub',
      mark: 'subscript',
    },
    {
      tag: 'sup',
      mark: 'superscript',
    },
    {
      tag: 'underline',
      mark: 'underline',
    },
  ]
}<|MERGE_RESOLUTION|>--- conflicted
+++ resolved
@@ -687,7 +687,6 @@
         }
       },
     },
-<<<<<<< HEAD
     {
       tag: 'graphic[specific-use=MISSING]',
       node: 'missing_figure',
@@ -699,31 +698,6 @@
           id: element.getAttribute('id'),
         }
       },
-=======
-  },
-  {
-    tag: 'fig',
-    node: 'figure_element',
-    getAttrs: (node) => {
-      const element = node as HTMLElement
-      const labelNode = element.querySelector('label')
-      if (labelNode) {
-        element.removeChild(labelNode)
-      }
-      const attrib = element.querySelector('attrib')
-      const attribution = attrib
-        ? {
-            literal: getTrimmedTextContent(attrib) ?? '',
-          }
-        : undefined
-
-      return {
-        id: element.getAttribute('id'),
-        label: getTrimmedTextContent(labelNode) ?? '',
-        attribution,
-        type: element.getAttribute('fig-type'),
-      }
->>>>>>> 0385e406
     },
     {
       tag: 'graphic',
@@ -1163,5 +1137,670 @@
       tag: 'underline',
       mark: 'underline',
     },
-  ]
-}+  },
+  {
+    tag: 'contrib[contrib-type="author"]',
+    node: 'contributor',
+    getAttrs: (node) => {
+      const element = node as HTMLElement
+      const footnote: ContributorFootnote[] = []
+      const affiliations: string[] = []
+      const corresp: ContributorCorresp[] = []
+
+      const xrefs = element.querySelectorAll('xref')
+      for (const xref of xrefs) {
+        const rid = xref.getAttribute('rid')
+        const type = xref.getAttribute('ref-type')
+        if (!rid) {
+          continue
+        }
+        switch (type) {
+          case 'fn':
+            footnote.push({
+              noteID: rid,
+              noteLabel: getTrimmedTextContent(xref) || '',
+            })
+            break
+          case 'corresp':
+            corresp.push({
+              correspID: rid,
+              correspLabel: getTrimmedTextContent(xref) || '',
+            })
+            break
+          case 'aff':
+            affiliations.push(rid)
+            break
+        }
+      }
+
+      return {
+        id: element.getAttribute('id'),
+        role: 'author',
+        affiliations,
+        corresp,
+        footnote,
+        isCorresponding: element.getAttribute('corresp')
+          ? element.getAttribute('corresp') === 'yes'
+          : undefined,
+        bibliographicName: {
+          given: getTrimmedTextContent(element, 'name > given-names'),
+          family: getTrimmedTextContent(element, 'name > surname'),
+          ObjectType: ObjectTypes.BibliographicName,
+        },
+        ORCIDIdentifier: getTrimmedTextContent(
+          element,
+          'contrib-id[contrib-id-type="orcid"]'
+        ),
+        priority: parsePriority(element.getAttribute('priority')),
+      }
+    },
+    getContent: () => {
+      return Fragment.from(schema.text('_'))
+    },
+  },
+  {
+    tag: 'affiliations',
+    node: 'affiliations',
+  },
+  {
+    tag: 'aff',
+    node: 'affiliation',
+    context: 'affiliations/',
+    getAttrs: (node) => {
+      const element = node as HTMLElement
+
+      const { department, institution } = getInstitutionDetails(element)
+
+      return {
+        id: element.getAttribute('id'),
+        institution: institution ?? '',
+        department: department ?? '',
+        addressLine1: getAddressLine(element, 1),
+        addressLine2: getAddressLine(element, 2),
+        addressLine3: getAddressLine(element, 3),
+        postCode: getTrimmedTextContent(element, 'postal-code') ?? '',
+        country: getTrimmedTextContent(element, 'country') ?? '',
+        email: getEmail(element),
+        priority: parsePriority(element.getAttribute('priority')),
+      }
+    },
+    getContent: () => {
+      return Fragment.from(schema.text('_'))
+    },
+  },
+
+  {
+    tag: 'attrib',
+    node: 'attribution',
+  },
+  {
+    tag: 'back',
+    ignore: true,
+  },
+  {
+    tag: 'history',
+    ignore: true,
+  },
+  {
+    tag: 'break',
+    node: 'hard_break',
+  },
+  {
+    tag: 'caption',
+    node: 'figcaption',
+    context: 'figure/',
+  },
+  {
+    tag: 'caption',
+    node: 'figcaption',
+    context: 'figure_element/',
+    getContent: (node, schema) => {
+      const element = node as HTMLElement
+
+      const content = []
+
+      const title = element.querySelector('title')
+      if (title) {
+        const captionTitle = schema.nodes.caption_title.create()
+        content.push(jatsDOMParser.parse(title, { topNode: captionTitle }))
+      }
+
+      const paragraphs = element.querySelectorAll('p')
+      if (paragraphs.length) {
+        const figcaption = schema.nodes.caption.create()
+        for (const paragraph of paragraphs) {
+          content.push(jatsDOMParser.parse(paragraph, { topNode: figcaption }))
+        }
+      }
+
+      return Fragment.from(content) as Fragment
+    },
+  },
+  {
+    tag: 'caption',
+    node: 'figcaption',
+    context: 'table_element/',
+  },
+  {
+    tag: 'caption',
+    node: 'figcaption',
+    context: 'box_element/',
+    getAttrs: (node) => {
+      const element = node as HTMLElement
+      return {
+        id: element.getAttribute('id'),
+      }
+    },
+  },
+  {
+    tag: 'code',
+    node: 'listing',
+    context: 'listing_element/',
+    getAttrs: (node) => {
+      const element = node as HTMLElement
+
+      return {
+        id: element.getAttribute('id'),
+        language: element.getAttribute('language') ?? '',
+        contents: getTrimmedTextContent(element),
+      }
+    },
+  },
+  {
+    tag: 'inline-formula',
+    node: 'inline_equation',
+    getAttrs: (node) => {
+      const element = node as HTMLElement
+      return getEquationContent(element)
+    },
+  },
+  {
+    tag: 'disp-formula',
+    node: 'equation_element',
+    getAttrs: (node) => {
+      const element = node as HTMLElement
+      return {
+        id: element.getAttribute('id'),
+        label: getTrimmedTextContent(element, 'label') ?? '',
+      }
+    },
+    getContent: (node, schema) => {
+      const element = node as HTMLElement
+      const attrs = getEquationContent(element)
+      return Fragment.from([
+        schema.nodes.equation.createChecked({ ...attrs }),
+      ]) as Fragment
+    },
+  },
+  {
+    tag: 'disp-quote[content-type=quote]',
+    node: 'blockquote_element',
+    getAttrs: (node) => {
+      const element = node as HTMLElement
+
+      return {
+        id: element.getAttribute('id'),
+      }
+    },
+  },
+  {
+    tag: 'disp-quote[content-type=pullquote]',
+    node: 'pullquote_element',
+    getAttrs: (node) => {
+      const element = node as HTMLElement
+
+      return {
+        id: element.getAttribute('id'),
+      }
+    },
+  },
+  {
+    tag: 'ext-link',
+    node: 'link',
+    getAttrs: (node) => {
+      const element = node as HTMLElement
+
+      return {
+        href: element.getAttributeNS(XLINK_NAMESPACE, 'href') || '',
+        title: element.getAttributeNS(XLINK_NAMESPACE, 'title') || '',
+      }
+    },
+  },
+  {
+    tag: 'fig[fig-type=equation]',
+    node: 'equation_element',
+    getAttrs: (node) => {
+      const element = node as HTMLElement
+
+      return {
+        id: element.getAttribute('id'),
+      }
+    },
+  },
+  {
+    tag: 'fig[fig-type=listing]',
+    node: 'listing_element',
+    getAttrs: (node) => {
+      const element = node as HTMLElement
+
+      return {
+        id: element.getAttribute('id'),
+      }
+    },
+  },
+  {
+    tag: 'graphic[specific-use=MISSING]',
+    node: 'missing_figure',
+    context: 'figure_element/',
+    getAttrs: (node) => {
+      const element = node as HTMLElement
+
+      return {
+        id: element.getAttribute('id'),
+      }
+    },
+  },
+  {
+    tag: 'graphic',
+    node: 'figure',
+    context: 'figure_element/',
+    getAttrs: (node) => {
+      const element = node as HTMLElement
+
+      const position = element.getAttribute('position')
+
+      const src = element.getAttributeNS(XLINK_NAMESPACE, 'href')
+
+      return {
+        id: element.getAttribute('id'),
+        contentType: chooseContentType(element || undefined) || '',
+        src,
+        position,
+      }
+    },
+  },
+  {
+    tag: 'fig',
+    node: 'figure_element',
+    getAttrs: (node) => {
+      const element = node as HTMLElement
+      const labelNode = element.querySelector('label')
+      if (labelNode) {
+        element.removeChild(labelNode)
+      }
+      const attrib = element.querySelector('attrib')
+      const attribution = attrib
+        ? {
+            literal: getTrimmedTextContent(attrib) ?? '',
+          }
+        : undefined
+
+      return {
+        id: element.getAttribute('id'),
+        label: getTrimmedTextContent(labelNode) ?? '',
+        attribution,
+        type: element.getAttribute('fig-type'),
+      }
+    },
+  },
+  {
+    tag: 'fn-group',
+    node: 'footnotes_element',
+    context: 'footnotes_section/|table_element_footer/',
+    getAttrs: (node) => {
+      const element = node as HTMLElement
+
+      return {
+        id: element.getAttribute('id'),
+        kind: 'footnote', // TODO: 'endnote' depending on position or attribute?
+      }
+    },
+  },
+  {
+    tag: 'table-wrap-foot',
+    node: 'table_element_footer',
+    getAttrs: (node) => {
+      const element = node as HTMLElement
+
+      return {
+        id: element.getAttribute('id'),
+      }
+    },
+  },
+  {
+    tag: 'general-table-footnote',
+    node: 'general_table_footnote',
+    context: 'table_element_footer/',
+    getAttrs: (node) => {
+      const element = node as HTMLElement
+      return {
+        id: element.getAttribute('id'),
+      }
+    },
+    getContent: (node) => {
+      const paragraphs: ManuscriptNode[] = []
+      node.childNodes.forEach((p) => {
+        const paragraph = schema.nodes.paragraph.create()
+        const content = jatsDOMParser.parse(p, {
+          topNode: paragraph,
+        })
+        paragraphs.push(content)
+      })
+      return Fragment.from([...paragraphs]) as Fragment
+    },
+  },
+  {
+    tag: 'fn',
+    node: 'footnote',
+    context: 'footnotes_element/|table_element_footer/',
+    getAttrs: (node) => {
+      const element = node as HTMLElement
+
+      return {
+        id: element.getAttribute('id'),
+        kind: 'footnote', // TODO: 'endnote' depending on position or attribute?
+      }
+    },
+  },
+  {
+    tag: 'front',
+    ignore: true,
+  },
+  {
+    tag: 'list',
+    node: 'list',
+    getAttrs: (node) => {
+      const element = node as HTMLElement
+
+      return {
+        id: element.getAttribute('id'),
+        listStyleType: element.getAttribute('list-type'),
+      }
+    },
+  },
+  {
+    tag: 'list-item',
+    node: 'list_item',
+  },
+  {
+    tag: 'p',
+    node: 'paragraph',
+    context: 'section/',
+    getAttrs: (node) => {
+      const element = node as HTMLElement
+
+      return {
+        id: element.getAttribute('id'),
+      }
+    },
+  },
+  {
+    tag: 'p',
+    node: 'paragraph',
+  },
+  {
+    tag: 'sec[sec-type="endnotes"]',
+    node: 'footnotes_section', // NOTE: higher priority than 'section'
+    getAttrs: (node) => {
+      const element = node as HTMLElement
+
+      return {
+        id: element.getAttribute('id'),
+        // category: chooseSectionCategory(element), // 'MPSectionCategory:endnotes',
+      }
+    },
+  },
+  {
+    tag: 'sec[sec-type="keywords"]',
+    node: 'keywords', // NOTE: higher priority than 'section'
+  },
+  {
+    tag: 'sec[sec-type="supplementary-material"]',
+    node: 'supplements', // NOTE: higher priority than 'section'
+  },
+  {
+    tag: 'supplementary-material',
+    node: 'supplement', // NOTE: higher priority than 'section'
+    getAttrs: (node) => {
+      const element = node as HTMLElement
+
+      return {
+        id: element.getAttribute('id'),
+        href: element.getAttributeNS(XLINK_NAMESPACE, 'href'),
+        mimeType: element.getAttribute('mimetype'),
+        mimeSubType: element.getAttribute('mime-subtype'),
+        title: getTrimmedTextContent(element, 'title'),
+      }
+    },
+  },
+  {
+    tag: 'sec[sec-type="abstracts"]',
+    node: 'abstracts',
+  },
+  {
+    tag: 'sec[sec-type="body"]',
+    node: 'body',
+  },
+  {
+    tag: 'sec[sec-type="backmatter"]',
+    node: 'backmatter',
+  },
+  {
+    tag: 'sec[sec-type="box-element"]',
+    node: 'box_element',
+    getAttrs: (node) => {
+      const element = node as HTMLElement
+
+      return {
+        id: element.getAttribute('id'),
+        label: getTrimmedTextContent(element, 'label'),
+      }
+    },
+  },
+  {
+    tag: 'sec[sec-type="bibliography"]',
+    node: 'bibliography_section',
+  },
+  {
+    tag: 'ref-list',
+    context: 'bibliography_section/',
+    node: 'bibliography_element',
+  },
+  {
+    tag: 'ref',
+    context: 'bibliography_element/',
+    node: 'bibliography_item',
+    getAttrs: (node) => parseRef(node as Element),
+  },
+  {
+    tag: 'sec[sec-type="abstract-graphical"]',
+    node: 'graphical_abstract_section',
+  },
+  {
+    tag: 'sec',
+    node: 'section',
+    getAttrs: (node) => {
+      const element = node as HTMLElement
+      const grandParentNodeName =
+        element.parentNode?.parentNode?.nodeName.toLowerCase()
+      if (grandParentNodeName && grandParentNodeName !== 'body') {
+        element.setAttribute('sec-type', 'subsection')
+      }
+      return {
+        id: element.getAttribute('id'),
+        category: chooseSectionCategory(element),
+      }
+    },
+  },
+  {
+    tag: 'kwd-group-list',
+    context: 'keywords/',
+    node: 'keywords_element',
+  },
+  {
+    tag: 'kwd-group',
+    context: 'keywords_element/',
+    node: 'keyword_group',
+    getAttrs: (node) => {
+      const element = node as HTMLElement
+      return {
+        id: element.id,
+        type: element.getAttribute('kwd-group-type'),
+      }
+    },
+  },
+  {
+    tag: 'kwd',
+    context: 'keyword_group//',
+    node: 'keyword',
+  },
+  {
+    tag: 'label',
+    context: 'box_element/',
+    ignore: true,
+  },
+  {
+    tag: 'boxed-text',
+    ignore: true,
+  },
+  {
+    tag: 'label',
+    context: 'section/',
+    node: 'section_label',
+  },
+  {
+    tag: 'label',
+    context: 'table_element/',
+    ignore: true, // TODO
+  },
+  {
+    tag: 'label',
+    context: 'figure/',
+    ignore: true, // TODO
+  },
+  {
+    tag: 'table',
+    node: 'table',
+    // TODO: count thead and tfoot rows
+    getAttrs: (node) => {
+      const element = node as HTMLElement
+
+      return {
+        id: element.getAttribute('id'),
+      }
+    },
+  },
+  {
+    tag: 'table-wrap',
+    node: 'table_element',
+    getAttrs: (node) => {
+      const element = node as HTMLElement
+
+      return {
+        id: element.getAttribute('id'),
+      }
+    },
+  },
+  {
+    tag: 'title',
+    node: 'section_title',
+    context:
+      'section/|footnotes_section/|bibliography_section/|keywords/|supplements/|author_notes/|graphical_abstract_section/',
+  },
+  {
+    tag: 'title',
+    node: 'caption_title',
+    context: 'figcaption/',
+  },
+  {
+    tag: 'tr',
+    node: 'table_row',
+  },
+  {
+    tag: 'td',
+    node: 'table_cell',
+    getAttrs: (node) => {
+      const element = node as HTMLElement
+      const colspan = parseInt(element.getAttribute('colspan') || '1')
+      const rowspan = parseInt(element.getAttribute('rowspan') || '1')
+      return {
+        ...(colspan && { colspan }),
+        ...(rowspan && { rowspan }),
+        valign: element.getAttribute('valign'),
+        align: element.getAttribute('align'),
+        scope: element.getAttribute('scope'),
+        style: element.getAttribute('style'),
+      }
+    },
+  },
+  {
+    tag: 'th',
+    node: 'table_header',
+    getAttrs: (node) => {
+      const element = node as HTMLElement
+      const colspan = parseInt(element.getAttribute('colspan') || '1')
+      const rowspan = parseInt(element.getAttribute('rowspan') || '1')
+      return {
+        ...(colspan && { colspan }),
+        ...(rowspan && { rowspan }),
+        valign: element.getAttribute('valign'),
+        align: element.getAttribute('align'),
+        scope: element.getAttribute('scope'),
+        style: element.getAttribute('style'),
+      }
+    },
+  },
+  {
+    tag: 'col',
+    node: 'table_col',
+    getAttrs: (node) => {
+      const element = node as HTMLElement
+
+      return {
+        width: element.getAttribute('width'),
+      }
+    },
+  },
+  {
+    tag: 'colgroup',
+    node: 'table_colgroup',
+  },
+  {
+    tag: 'xref[ref-type="bibr"]',
+    node: 'citation',
+    getAttrs: (node) => {
+      const element = node as HTMLElement
+      return {
+        rids: element.getAttribute('rid')?.split(/\s+/) || [],
+        contents: getTrimmedTextContent(element),
+      }
+    },
+  },
+  {
+    tag: 'xref[ref-type="fn"]',
+    node: 'inline_footnote',
+    getAttrs: (node) => {
+      const element = node as HTMLElement
+      return {
+        rids: element.getAttribute('rid')?.split(/\s+/) || [],
+      }
+    },
+  },
+  {
+    tag: 'xref',
+    node: 'cross_reference',
+    getAttrs: (node) => {
+      const element = node as HTMLElement
+
+      return {
+        rids: element.getAttribute('rid')?.split(/\s+/) || [],
+        label: getTrimmedTextContent(element),
+      }
+    },
+  },
+]
+
+// metadata
+// address, addr-line, aff, article-title, city,
+
+export const jatsDOMParser = new DOMParser(schema, [...marks, ...nodes])
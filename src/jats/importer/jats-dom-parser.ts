/*!
 * © 2020 Atypon Systems LLC
 *
 * Licensed under the Apache License, Version 2.0 (the "License");
 * you may not use this file except in compliance with the License.
 * You may obtain a copy of the License at
 *
 *    http://www.apache.org/licenses/LICENSE-2.0
 *
 * Unless required by applicable law or agreed to in writing, software
 * distributed under the License is distributed on an "AS IS" BASIS,
 * WITHOUT WARRANTIES OR CONDITIONS OF ANY KIND, either express or implied.
 * See the License for the specific language governing permissions and
 * limitations under the License.
 */

import {
  BibliographicName,
  buildBibliographicDate,
  buildBibliographicName,
  buildContribution,
  ObjectTypes,
} from '@manuscripts/json-schema'
import mime from 'mime'
import { DOMParser, Fragment, ParseOptions, Schema } from 'prosemirror-model'

import { dateToTimestamp, getTrimmedTextContent } from '../../lib/utils'
import {
  BibliographyItemAttrs,
  ContributorCorresp,
  ContributorFootnote,
  ManuscriptNode,
  MarkRule,
  NodeRule,
  SectionCategory,
} from '../../schema'
import { DEFAULT_PROFILE_ID } from './jats-comments'
import { htmlFromJatsNode } from './jats-parser-utils'

export class JATSDOMParser {
  private XLINK_NAMESPACE = 'http://www.w3.org/1999/xlink'
  private parser: DOMParser

  constructor(
    private sectionCategories: SectionCategory[],
    private schema: Schema
  ) {
    this.parser = new DOMParser(this.schema, [...this.marks, ...this.nodes])
  }

  public parse(doc: Node, options?: ParseOptions) {
    return this.parser.parse(doc, options)
  }

  private isMatchingCategory(
    secType: string | null,
    titleNode: Element | null,
    category: SectionCategory
  ) {
    if (secType && category.synonyms.includes(secType)) {
      return true
    }
    if (titleNode && titleNode.nodeName === 'title' && titleNode.textContent) {
      const textContent = titleNode.textContent.trim().toLowerCase()
      if (category.synonyms.includes(textContent)) {
        return true
      }
    }
    return false
  }

  private chooseSectionCategory(section: HTMLElement) {
    const secType = section.getAttribute('sec-type')
    const titleNode = section.firstElementChild

    for (const category of this.sectionCategories) {
      if (this.isMatchingCategory(secType, titleNode, category)) {
        return category.id
      }
    }
  }

  private chooseContentType = (graphicNode?: Element): string | undefined => {
    if (graphicNode) {
      const mimetype = graphicNode.getAttribute('mimetype')
      const subtype = graphicNode.getAttribute('mime-subtype')

      if (mimetype && subtype) {
        return [mimetype, subtype].join('/')
      }

      const href = graphicNode.getAttributeNS(this.XLINK_NAMESPACE, 'href')

      if (href) {
        return mime.getType(href) || undefined
      }
    }
  }

  private parsePriority = (priority: string | null) => {
    if (!priority) {
      return undefined
    }
    return parseInt(priority)
  }

  private getEquationContent = (p: string | HTMLElement) => {
    const element = p as HTMLElement
    const id = element.getAttribute('id')
    const container = element.querySelector('alternatives') ?? element
    let contents: string | null = ''
    let format: string | null = ''
    for (const child of container.childNodes) {
      const nodeName = child.nodeName.replace(/^[a-z]:/, '')

      switch (nodeName) {
        case 'tex-math':
          contents = child.textContent
          format = 'tex'
          break
        case 'mml:math':
          contents = (child as Element).outerHTML
          format = 'mathml'
          break
      }
    }
    return { id, format, contents }
  }

  private parseDates = (historyNode: Element | null) => {
    if (!historyNode) {
      return undefined
    }
    const history: {
      acceptanceDate?: number
      correctionDate?: number
      retractionDate?: number
      revisionRequestDate?: number
      revisionReceiveDate?: number
      receiveDate?: number
    } = {}

    for (const date of historyNode.children) {
      const dateType = date.getAttribute('date-type')
      switch (dateType) {
        case 'received': {
          history.receiveDate = dateToTimestamp(date)
          break
        }
        case 'rev-recd': {
          history.revisionReceiveDate = dateToTimestamp(date)
          break
        }
        case 'accepted': {
          history.acceptanceDate = dateToTimestamp(date)
          break
        }
        case 'rev-request': {
          history.revisionRequestDate = dateToTimestamp(date)
          break
        }
        case 'retracted': {
          history.retractionDate = dateToTimestamp(date)
          break
        }
        case 'corrected': {
          history.correctionDate = dateToTimestamp(date)
          break
        }
      }
    }
    return history
  }

  private getEmail = (element: HTMLElement) => {
    const email = element.querySelector('email')
    if (email) {
      return {
        href: email.getAttributeNS(this.XLINK_NAMESPACE, 'href') ?? '',
        text: getTrimmedTextContent(email) ?? '',
      }
    }
  }

  private getInstitutionDetails = (element: HTMLElement) => {
    let department = ''
    let institution = ''
    for (const node of element.querySelectorAll('institution')) {
      const content = getTrimmedTextContent(node)
      if (!content) {
        continue
      }
      const type = node.getAttribute('content-type')
      if (type === 'dept') {
        department = content
      } else {
        institution = content
      }
    }
    return { department, institution }
  }

  private getAddressLine = (element: HTMLElement, index: number) => {
    return (
      getTrimmedTextContent(element, `addr-line:nth-of-type(${index})`) || ''
    )
  }

  private getHTMLContent = (node: Element, querySelector: string) => {
    return htmlFromJatsNode(node.querySelector(querySelector))
  }

  private chooseBibliographyItemType = (publicationType: string | null) => {
    switch (publicationType) {
      case 'book':
      case 'thesis':
        return publicationType
      case 'journal':
      default:
        return 'article-journal'
    }
  }

  private parseRef = (element: Element) => {
    const publicationType = element.getAttribute('publication-type')

    const authorNodes = [
      ...element.querySelectorAll(
        'person-group[person-group-type="author"] > *'
      ),
    ]

    const id = element.id

    const attrs: BibliographyItemAttrs = {
      id,
      type: this.chooseBibliographyItemType(publicationType),
    }
    const title = this.getHTMLContent(element, 'article-title')
    if (title) {
      attrs.title = title
    }

    const mixedCitation = element.querySelector('mixed-citation')

    if (authorNodes.length <= 0) {
      mixedCitation?.childNodes.forEach((item) => {
        if (
          item.nodeType === Node.TEXT_NODE &&
          item.textContent?.match(/[A-Za-z]+/g)
        ) {
          attrs.literal = getTrimmedTextContent(mixedCitation) ?? ''
          return attrs
        }
      })
    }

    const source = this.getHTMLContent(element, 'source')
    if (source) {
      attrs.containerTitle = source
    }

    const volume = getTrimmedTextContent(element, 'volume')
    if (volume) {
      attrs.volume = volume
    }

    const issue = getTrimmedTextContent(element, 'issue')
    if (issue) {
      attrs.issue = issue
    }

    const supplement = getTrimmedTextContent(element, 'supplement')
    if (supplement) {
      attrs.supplement = supplement
    }

    const fpage = getTrimmedTextContent(element, 'fpage')
    const lpage = getTrimmedTextContent(element, 'lpage')
    if (fpage) {
      attrs.page = lpage ? `${fpage}-${lpage}` : fpage
    }

    const year = getTrimmedTextContent(element, 'year')
    if (year) {
      attrs.issued = buildBibliographicDate({
        'date-parts': [[year]],
      })
    }

    const doi = getTrimmedTextContent(element, 'pub-id[pub-id-type="doi"]')
    if (doi) {
      attrs.doi = doi
    }

    const authors: BibliographicName[] = []
    authorNodes.forEach((authorNode) => {
      const name = buildBibliographicName({})
      const given = getTrimmedTextContent(authorNode, 'given-names')
      if (given) {
        name.given = given
      }
      const family = getTrimmedTextContent(authorNode, 'surname')

      if (family) {
        name.family = family
      }

      if (authorNode.nodeName === 'collab') {
        name.literal = getTrimmedTextContent(authorNode)
      }
      authors.push(name)
    })

    if (authors.length) {
      attrs.author = authors
    }
    return attrs
  }

  private nodes: NodeRule[] = [
    {
      tag: 'article',
      node: 'manuscript',
      getAttrs: (node) => {
        const element = node as HTMLElement
        const doi = element.querySelector(
          'front > article-meta > article-id[pub-id-type="doi"]'
        )
        const history = element.querySelector('history')
        const dates = this.parseDates(history)
        return {
          doi: getTrimmedTextContent(doi),
          articleType: element.getAttribute('article-type') ?? '',
          primaryLanguageCode: element.getAttribute('lang') ?? '',
          ...dates,
        }
      },
    },

    {
      tag: 'article-title',
      node: 'title',
      getAttrs: (node) => {
        const element = node as HTMLElement
        return {
          id: element.getAttribute('id'),
        }
      },
    },
    {
      tag: 'highlight-marker',
      node: 'highlight_marker',
      getAttrs: (node) => {
        const element = node as HTMLElement
        return {
          id: element.id,
          position: element.getAttribute('position'),
        }
      },
    },
    {
      tag: 'comment',
      node: 'comment',
      getAttrs: (node) => {
        const element = node as HTMLElement
        return {
          id: element.getAttribute('id'),
          target: element.getAttribute('target-id'),
          contents: getTrimmedTextContent(element),
          contributions: [buildContribution(DEFAULT_PROFILE_ID)],
        }
      },
    },
    {
      tag: 'author-notes',
      node: 'author_notes',
      getAttrs: (node) => {
        const element = node as HTMLElement
        return {
          id: element.getAttribute('id'),
        }
      },
    },
    {
      tag: 'funding-group',
      node: 'awards',
    },
    {
      tag: 'award-group',
      node: 'award',
      getAttrs: (node) => {
        const element = node as HTMLElement
        return {
          id: element.getAttribute('id'),
          recipient: getTrimmedTextContent(
            element,
            'principal-award-recipient'
          ),
          code: Array.from(element.querySelectorAll('award-id'))
            .map((awardID) => getTrimmedTextContent(awardID))
            .reduce((acc, text) => (acc ? `${acc};${text}` : text), ''),
          source: getTrimmedTextContent(element, 'funding-source'),
        }
      },
    },
    {
      tag: 'fn:not([fn-type])',
      node: 'footnote',
      context: 'author_notes/',
      getAttrs: (node) => {
        const element = node as HTMLElement
        return {
          id: element.getAttribute('id'),
          kind: 'footnote',
        }
      },
    },
    {
      tag: 'corresp',
      node: 'corresp',
      getAttrs: (node) => {
        const element = node as HTMLElement
        const label = element.querySelector('label')
        if (label) {
          label.remove()
        }
        return {
          id: element.getAttribute('id'),
          label: getTrimmedTextContent(label),
        }
      },
      getContent: (node) => {
        const element = node as HTMLElement
        return Fragment.from(
          this.schema.text(getTrimmedTextContent(element) || '')
        )
      },
    },
    {
      tag: 'contrib[contrib-type="author"]',
      node: 'contributor',
      getAttrs: (node) => {
        const element = node as HTMLElement
        const footnote: ContributorFootnote[] = []
        const affiliations: string[] = []
        const corresp: ContributorCorresp[] = []

        const xrefs = element.querySelectorAll('xref')
        for (const xref of xrefs) {
          const rid = xref.getAttribute('rid')
          const type = xref.getAttribute('ref-type')
          if (!rid) {
            continue
          }
          switch (type) {
            case 'fn':
              footnote.push({
                noteID: rid,
                noteLabel: getTrimmedTextContent(xref) || '',
              })
              break
            case 'corresp':
              corresp.push({
                correspID: rid,
                correspLabel: getTrimmedTextContent(xref) || '',
              })
              break
            case 'aff':
              affiliations.push(rid)
              break
          }
        }

        return {
          id: element.getAttribute('id'),
          role: 'author',
          affiliations,
          corresp,
          footnote,
          isCorresponding: element.getAttribute('corresp')
            ? element.getAttribute('corresp') === 'yes'
            : undefined,
          bibliographicName: {
            given: getTrimmedTextContent(element, 'name > given-names'),
            family: getTrimmedTextContent(element, 'name > surname'),
            ObjectType: ObjectTypes.BibliographicName,
          },
          ORCIDIdentifier: getTrimmedTextContent(
            element,
            'contrib-id[contrib-id-type="orcid"]'
          ),
          priority: this.parsePriority(element.getAttribute('priority')),
        }
      },
      getContent: () => {
        return Fragment.from(this.schema.text('_'))
      },
    },
    {
      tag: 'affiliations',
      node: 'affiliations',
    },
    {
      tag: 'aff',
      node: 'affiliation',
      context: 'affiliations/',
      getAttrs: (node) => {
        const element = node as HTMLElement

        const { department, institution } = this.getInstitutionDetails(element)

        return {
          id: element.getAttribute('id'),
          institution: institution ?? '',
          department: department ?? '',
          addressLine1: this.getAddressLine(element, 1),
          addressLine2: this.getAddressLine(element, 2),
          addressLine3: this.getAddressLine(element, 3),
          postCode: getTrimmedTextContent(element, 'postal-code') ?? '',
          country: getTrimmedTextContent(element, 'country') ?? '',
          email: this.getEmail(element),
          priority: this.parsePriority(element.getAttribute('priority')),
        }
      },
      getContent: () => {
        return Fragment.from(this.schema.text('_'))
      },
    },

    {
      tag: 'attrib',
      node: 'attribution',
    },
<<<<<<< HEAD
    getContent: () => {
      return Fragment.from(schema.text('_'))
    },
  },

  {
    tag: 'attrib',
    node: 'attribution',
  },
  {
    tag: 'back',
    ignore: true,
  },
  {
    tag: 'history',
    ignore: true,
  },
  {
    tag: 'break',
    node: 'hard_break',
  },
  {
    tag: 'caption',
    node: 'figcaption',
    context: 'figure/',
  },
  {
    tag: 'caption',
    node: 'figcaption',
    context: 'figure_element/|table_element/',
    getContent: (node, schema) => {
      const element = node as HTMLElement

      const content = []

      const title = element.querySelector('title')
      if (title) {
        const captionTitle = schema.nodes.caption_title.create()
        content.push(jatsDOMParser.parse(title, { topNode: captionTitle }))
      }
=======
    {
      tag: 'back',
      ignore: true,
    },
    {
      tag: 'history',
      ignore: true,
    },
    {
      tag: 'break',
      node: 'hard_break',
    },
    {
      tag: 'caption',
      node: 'figcaption',
      context: 'figure/',
    },
    {
      tag: 'caption',
      node: 'figcaption',
      context: 'figure_element/',
      getContent: (node, schema) => {
        const element = node as HTMLElement

        const content = []

        const title = element.querySelector('title')
        if (title) {
          const captionTitle = schema.nodes.caption_title.create()
          content.push(this.parse(title, { topNode: captionTitle }))
        }
>>>>>>> a55de3c1

        const paragraphs = element.querySelectorAll('p')
        if (paragraphs.length) {
          const figcaption = schema.nodes.caption.create()
          for (const paragraph of paragraphs) {
            content.push(this.parse(paragraph, { topNode: figcaption }))
          }
        }

<<<<<<< HEAD
      return Fragment.from(content) as Fragment
    },
  },
  {
    tag: 'caption',
    node: 'figcaption',
    context: 'box_element/',
    getAttrs: (node) => {
      const element = node as HTMLElement
      return {
        id: element.getAttribute('id'),
      }
=======
        return Fragment.from(content) as Fragment
      },
>>>>>>> a55de3c1
    },
    {
      tag: 'caption',
      node: 'figcaption',
      context: 'table_element/',
    },
    {
      tag: 'caption',
      node: 'figcaption',
      context: 'box_element/',
      getAttrs: (node) => {
        const element = node as HTMLElement
        return {
          id: element.getAttribute('id'),
        }
      },
    },
    {
      tag: 'code',
      node: 'listing',
      context: 'listing_element/',
      getAttrs: (node) => {
        const element = node as HTMLElement

        return {
          id: element.getAttribute('id'),
          language: element.getAttribute('language') ?? '',
          contents: getTrimmedTextContent(element),
        }
      },
    },
    {
      tag: 'inline-formula',
      node: 'inline_equation',
      getAttrs: (node) => {
        const element = node as HTMLElement
        return this.getEquationContent(element)
      },
    },
    {
      tag: 'disp-formula',
      node: 'equation_element',
      getAttrs: (node) => {
        const element = node as HTMLElement
        return {
          id: element.getAttribute('id'),
        }
      },
      getContent: (node, schema) => {
        const element = node as HTMLElement
        const attrs = this.getEquationContent(element)
        return Fragment.from([
          schema.nodes.equation.createChecked({ ...attrs }),
        ]) as Fragment
      },
    },
    {
      tag: 'disp-quote[content-type=quote]',
      node: 'blockquote_element',
      getAttrs: (node) => {
        const element = node as HTMLElement

        return {
          id: element.getAttribute('id'),
        }
      },
    },
    {
      tag: 'disp-quote[content-type=pullquote]',
      node: 'pullquote_element',
      getAttrs: (node) => {
        const element = node as HTMLElement

        return {
          id: element.getAttribute('id'),
        }
      },
    },
    {
      tag: 'ext-link',
      node: 'link',
      getAttrs: (node) => {
        const element = node as HTMLElement

        return {
          href: element.getAttributeNS(this.XLINK_NAMESPACE, 'href') || '',
          title: element.getAttributeNS(this.XLINK_NAMESPACE, 'title') || '',
        }
      },
    },
    {
      tag: 'fig[fig-type=equation]',
      node: 'equation_element',
      getAttrs: (node) => {
        const element = node as HTMLElement

        return {
          id: element.getAttribute('id'),
        }
      },
    },
    {
      tag: 'media',
      node: 'embed',
      getAttrs: (node) => {
        const element = node as HTMLElement
        return {
          id: element.getAttribute('id'),
          href: element.getAttributeNS(this.XLINK_NAMESPACE, 'href'),
          mimetype: element.getAttribute('mimetype'),
          mimeSubtype: element.getAttribute('mime-subtype'),
        }
      },
    },
    {
      tag: 'fig[fig-type=listing]',
      node: 'listing_element',
      getAttrs: (node) => {
        const element = node as HTMLElement

        return {
          id: element.getAttribute('id'),
        }
      },
    },
    {
      tag: 'graphic[specific-use=MISSING]',
      node: 'missing_figure',
      context: 'figure_element/',
      getAttrs: (node) => {
        const element = node as HTMLElement

        return {
          id: element.getAttribute('id'),
        }
      },
    },
    {
      tag: 'graphic',
      node: 'figure',
      context: 'figure_element/',
      getAttrs: (node) => {
        const element = node as HTMLElement

        const position = element.getAttribute('position')

        const src = element.getAttributeNS(this.XLINK_NAMESPACE, 'href')

        return {
          id: element.getAttribute('id'),
          contentType: this.chooseContentType(element || undefined) || '',
          src,
          position,
        }
      },
    },
    {
      tag: 'fig',
      node: 'figure_element',
      getAttrs: (node) => {
        const element = node as HTMLElement
        const attrib = element.querySelector('attrib')

        const attribution = attrib
          ? {
              literal: getTrimmedTextContent(attrib) ?? '',
            }
          : undefined

        return {
          id: element.getAttribute('id'),
          attribution,
          type: element.getAttribute('fig-type'),
        }
      },
    },
    {
      tag: 'fn-group',
      node: 'footnotes_element',
      context: 'footnotes_section/|table_element_footer/',
      getAttrs: (node) => {
        const element = node as HTMLElement

        return {
          id: element.getAttribute('id'),
          kind: 'footnote', // TODO: 'endnote' depending on position or attribute?
        }
      },
    },
    {
      tag: 'table-wrap-foot',
      node: 'table_element_footer',
      getAttrs: (node) => {
        const element = node as HTMLElement

        return {
          id: element.getAttribute('id'),
        }
      },
    },
    {
      tag: 'general-table-footnote',
      node: 'general_table_footnote',
      context: 'table_element_footer/',
      getAttrs: (node) => {
        const element = node as HTMLElement
        return {
          id: element.getAttribute('id'),
        }
      },
      getContent: (node) => {
        const paragraphs: ManuscriptNode[] = []
        node.childNodes.forEach((p) => {
          const paragraph = this.schema.nodes.paragraph.create()
          const content = this.parse(p, {
            topNode: paragraph,
          })
          paragraphs.push(content)
        })
        return Fragment.from([...paragraphs]) as Fragment
      },
    },
    {
      tag: 'fn',
      node: 'footnote',
      context: 'footnotes_element/|table_element_footer/',
      getAttrs: (node) => {
        const element = node as HTMLElement

        return {
          id: element.getAttribute('id'),
          kind: 'footnote', // TODO: 'endnote' depending on position or attribute?
        }
      },
    },
    {
      tag: 'front',
      ignore: true,
    },
    {
      tag: 'list',
      node: 'list',
      getAttrs: (node) => {
        const element = node as HTMLElement

        return {
          id: element.getAttribute('id'),
          listStyleType: element.getAttribute('list-type'),
        }
      },
    },
    {
      tag: 'list-item',
      node: 'list_item',
    },
    {
      tag: 'p',
      node: 'paragraph',
      context: 'section/',
      getAttrs: (node) => {
        const element = node as HTMLElement

        return {
          id: element.getAttribute('id'),
        }
      },
    },
    {
      tag: 'p',
      node: 'paragraph',
    },
    {
      tag: 'sec[sec-type="endnotes"]',
      node: 'footnotes_section', // NOTE: higher priority than 'section'
      getAttrs: (node) => {
        const element = node as HTMLElement

        return {
          id: element.getAttribute('id'),
          // category: chooseSectionCategory(element), // 'MPSectionCategory:endnotes',
        }
      },
    },
    {
      tag: 'sec[sec-type="keywords"]',
      node: 'keywords', // NOTE: higher priority than 'section'
    },
    {
      tag: 'sec[sec-type="supplementary-material"]',
      node: 'supplements', // NOTE: higher priority than 'section'
    },
    {
      tag: 'supplementary-material',
      node: 'supplement', // NOTE: higher priority than 'section'
      getAttrs: (node) => {
        const element = node as HTMLElement

        return {
          id: element.getAttribute('id'),
          href: element.getAttributeNS(this.XLINK_NAMESPACE, 'href'),
          mimeType: element.getAttribute('mimetype'),
          mimeSubType: element.getAttribute('mime-subtype'),
          title: getTrimmedTextContent(element, 'title'),
        }
      },
    },
    {
      tag: 'sec[sec-type="abstracts"]',
      node: 'abstracts',
    },
    {
      tag: 'sec[sec-type="body"]',
      node: 'body',
    },
    {
      tag: 'sec[sec-type="backmatter"]',
      node: 'backmatter',
    },
    {
      tag: 'sec[sec-type="box-element"]',
      node: 'box_element',
      getAttrs: (node) => {
        const element = node as HTMLElement

        return {
          id: element.getAttribute('id'),
        }
      },
    },
    {
      tag: 'sec[sec-type="bibliography"]',
      node: 'bibliography_section',
    },
    {
      tag: 'ref-list',
      context: 'bibliography_section/',
      node: 'bibliography_element',
    },
    {
      tag: 'ref',
      context: 'bibliography_element/',
      node: 'bibliography_item',
      getAttrs: (node) => this.parseRef(node as Element),
    },
    {
      tag: 'sec[sec-type="abstract-graphical"]',
      node: 'graphical_abstract_section',
    },
    {
      tag: 'sec',
      node: 'section',
      getAttrs: (node) => {
        const element = node as HTMLElement
        return {
          id: element.getAttribute('id'),
          category: this.chooseSectionCategory(element),
        }
      },
    },
    {
      tag: 'kwd-group-list',
      context: 'keywords/',
      node: 'keywords_element',
    },
    {
      tag: 'kwd-group',
      context: 'keywords_element/',
      node: 'keyword_group',
      getAttrs: (node) => {
        const element = node as HTMLElement
        return {
          id: element.id,
          type: element.getAttribute('kwd-group-type'),
        }
      },
    },
    {
      tag: 'kwd',
      context: 'keyword_group//',
      node: 'keyword',
    },
    {
      tag: 'boxed-text',
      ignore: true,
    },
    {
      tag: 'label',
      context: 'section/',
      node: 'section_label',
    },
    {
      tag: 'table',
      node: 'table',
      // TODO: count thead and tfoot rows
      getAttrs: (node) => {
        const element = node as HTMLElement

        return {
          id: element.getAttribute('id'),
        }
      },
    },
    {
      tag: 'table-wrap',
      node: 'table_element',
      getAttrs: (node) => {
        const element = node as HTMLElement

        return {
          id: element.getAttribute('id'),
        }
      },
    },
    {
      tag: 'title',
      node: 'section_title',
      context:
        'section/|footnotes_section/|bibliography_section/|keywords/|supplements/|author_notes/|graphical_abstract_section/',
    },
    {
      tag: 'title',
      node: 'caption_title',
      context: 'figcaption/',
    },
    {
      tag: 'tr',
      node: 'table_row',
    },
    {
      tag: 'td',
      node: 'table_cell',
      getAttrs: (node) => {
        const element = node as HTMLElement
        const colspan = parseInt(element.getAttribute('colspan') || '1')
        const rowspan = parseInt(element.getAttribute('rowspan') || '1')
        return {
          ...(colspan && { colspan }),
          ...(rowspan && { rowspan }),
          valign: element.getAttribute('valign'),
          align: element.getAttribute('align'),
          scope: element.getAttribute('scope'),
          style: element.getAttribute('style'),
        }
      },
    },
    {
      tag: 'th',
      node: 'table_header',
      getAttrs: (node) => {
        const element = node as HTMLElement
        const colspan = parseInt(element.getAttribute('colspan') || '1')
        const rowspan = parseInt(element.getAttribute('rowspan') || '1')
        return {
          ...(colspan && { colspan }),
          ...(rowspan && { rowspan }),
          valign: element.getAttribute('valign'),
          align: element.getAttribute('align'),
          scope: element.getAttribute('scope'),
          style: element.getAttribute('style'),
        }
      },
    },
    {
      tag: 'col',
      node: 'table_col',
      getAttrs: (node) => {
        const element = node as HTMLElement

        return {
          width: element.getAttribute('width'),
        }
      },
    },
    {
      tag: 'colgroup',
      node: 'table_colgroup',
    },
    {
      tag: 'xref[ref-type="bibr"]',
      node: 'citation',
      getAttrs: (node) => {
        const element = node as HTMLElement
        return {
          rids: element.getAttribute('rid')?.split(/\s+/) || [],
          contents: getTrimmedTextContent(element),
        }
      },
    },
    {
      tag: 'xref[ref-type="fn"]',
      node: 'inline_footnote',
      getAttrs: (node) => {
        const element = node as HTMLElement

        return {
          rids: element.getAttribute('rid')?.split(/\s+/) || [],
        }
      },
    },
    {
      tag: 'xref',
      node: 'cross_reference',
      getAttrs: (node) => {
        const element = node as HTMLElement
        return {
          rids: element.getAttribute('rid')?.split(/\s+/) || [],
        }
      },
    },
    {
      tag: 'label',
      ignore: true,
    },
  ]

  private marks: MarkRule[] = [
    {
      tag: 'bold',
      mark: 'bold',
    },
    {
      tag: 'code',
      mark: 'code',
    },
    {
      tag: 'italic',
      mark: 'italic',
    },
    {
      tag: 'sc',
      mark: 'smallcaps',
    },
    {
      tag: 'strike',
      mark: 'strikethrough',
    },
    {
      tag: 'styled-content',
      mark: 'styled',
      getAttrs: (node) => ({
        style: (node as Element).getAttribute('style'),
      }),
    },
    {
      tag: 'sub',
      mark: 'subscript',
    },
    {
      tag: 'sup',
      mark: 'superscript',
    },
    {
      tag: 'underline',
      mark: 'underline',
    },
  ]
}<|MERGE_RESOLUTION|>--- conflicted
+++ resolved
@@ -532,48 +532,6 @@
       tag: 'attrib',
       node: 'attribution',
     },
-<<<<<<< HEAD
-    getContent: () => {
-      return Fragment.from(schema.text('_'))
-    },
-  },
-
-  {
-    tag: 'attrib',
-    node: 'attribution',
-  },
-  {
-    tag: 'back',
-    ignore: true,
-  },
-  {
-    tag: 'history',
-    ignore: true,
-  },
-  {
-    tag: 'break',
-    node: 'hard_break',
-  },
-  {
-    tag: 'caption',
-    node: 'figcaption',
-    context: 'figure/',
-  },
-  {
-    tag: 'caption',
-    node: 'figcaption',
-    context: 'figure_element/|table_element/',
-    getContent: (node, schema) => {
-      const element = node as HTMLElement
-
-      const content = []
-
-      const title = element.querySelector('title')
-      if (title) {
-        const captionTitle = schema.nodes.caption_title.create()
-        content.push(jatsDOMParser.parse(title, { topNode: captionTitle }))
-      }
-=======
     {
       tag: 'back',
       ignore: true,
@@ -594,7 +552,7 @@
     {
       tag: 'caption',
       node: 'figcaption',
-      context: 'figure_element/',
+      context: 'figure_element/|table_element/',
       getContent: (node, schema) => {
         const element = node as HTMLElement
 
@@ -605,7 +563,6 @@
           const captionTitle = schema.nodes.caption_title.create()
           content.push(this.parse(title, { topNode: captionTitle }))
         }
->>>>>>> a55de3c1
 
         const paragraphs = element.querySelectorAll('p')
         if (paragraphs.length) {
@@ -615,28 +572,8 @@
           }
         }
 
-<<<<<<< HEAD
-      return Fragment.from(content) as Fragment
-    },
-  },
-  {
-    tag: 'caption',
-    node: 'figcaption',
-    context: 'box_element/',
-    getAttrs: (node) => {
-      const element = node as HTMLElement
-      return {
-        id: element.getAttribute('id'),
-      }
-=======
         return Fragment.from(content) as Fragment
       },
->>>>>>> a55de3c1
-    },
-    {
-      tag: 'caption',
-      node: 'figcaption',
-      context: 'table_element/',
     },
     {
       tag: 'caption',

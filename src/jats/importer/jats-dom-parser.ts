/*!
 * © 2020 Atypon Systems LLC
 *
 * Licensed under the Apache License, Version 2.0 (the "License");
 * you may not use this file except in compliance with the License.
 * You may obtain a copy of the License at
 *
 *    http://www.apache.org/licenses/LICENSE-2.0
 *
 * Unless required by applicable law or agreed to in writing, software
 * distributed under the License is distributed on an "AS IS" BASIS,
 * WITHOUT WARRANTIES OR CONDITIONS OF ANY KIND, either express or implied.
 * See the License for the specific language governing permissions and
 * limitations under the License.
 */

import {
  BibliographicName,
  buildBibliographicDate,
  buildBibliographicName,
  buildContribution,
  ObjectTypes,
} from '@manuscripts/json-schema'
import mime from 'mime'
import { DOMParser, Fragment, ParseRule } from 'prosemirror-model'

import { dateToTimestamp, getTrimmedTextContent } from '../../lib/utils'
import {
  BibliographyItemAttrs,
  ContributorCorresp,
  ContributorFootnote,
  ManuscriptNode,
  Marks,
  Nodes,
  schema,
} from '../../schema'
import { chooseSectionCategory } from '../../transformer'
import { DEFAULT_PROFILE_ID } from './jats-comments'
import { htmlFromJatsNode } from './jats-parser-utils'

const XLINK_NAMESPACE = 'http://www.w3.org/1999/xlink'

const chooseContentType = (graphicNode?: Element): string | undefined => {
  if (graphicNode) {
    const mimetype = graphicNode.getAttribute('mimetype')
    const subtype = graphicNode.getAttribute('mime-subtype')

    if (mimetype && subtype) {
      return [mimetype, subtype].join('/')
    }

    const href = graphicNode.getAttributeNS(XLINK_NAMESPACE, 'href')

    if (href) {
      return mime.getType(href) || undefined
    }
  }
}

const parsePriority = (priority: string | null) => {
  if (!priority) {
    return undefined
  }
  return parseInt(priority)
}

const getEquationContent = (p: string | HTMLElement) => {
  const element = p as HTMLElement
  const id = element.getAttribute('id')
  const container = element.querySelector('alternatives') ?? element
  let contents: string | null = ''
  let format: string | null = ''
  for (const child of container.childNodes) {
    const nodeName = child.nodeName.replace(/^[a-z]:/, '')

    switch (nodeName) {
      case 'tex-math':
        contents = child.textContent
        format = 'tex'
        break
      case 'mml:math':
        contents = (child as Element).outerHTML
        format = 'mathml'
        break
    }
  }
  return { id, format, contents }
}

const parseDates = (historyNode: Element | null) => {
  if (!historyNode) {
    return undefined
  }
  const history: {
    acceptanceDate?: number
    correctionDate?: number
    retractionDate?: number
    revisionRequestDate?: number
    revisionReceiveDate?: number
    receiveDate?: number
  } = {}

  for (const date of historyNode.children) {
    const dateType = date.getAttribute('date-type')
    switch (dateType) {
      case 'received': {
        history.receiveDate = dateToTimestamp(date)
        break
      }
      case 'rev-recd': {
        history.revisionReceiveDate = dateToTimestamp(date)
        break
      }
      case 'accepted': {
        history.acceptanceDate = dateToTimestamp(date)
        break
      }
      case 'rev-request': {
        history.revisionRequestDate = dateToTimestamp(date)
        break
      }
      case 'retracted': {
        history.retractionDate = dateToTimestamp(date)
        break
      }
      case 'corrected': {
        history.correctionDate = dateToTimestamp(date)
        break
      }
    }
  }
  return history
}

const getEmail = (element: HTMLElement) => {
  const email = element.querySelector('email')
  if (email) {
    return {
      href: email.getAttributeNS(XLINK_NAMESPACE, 'href') ?? '',
      text: getTrimmedTextContent(email) ?? '',
    }
  }
}
const getInstitutionDetails = (element: HTMLElement) => {
  let department = ''
  let institution = ''
  for (const node of element.querySelectorAll('institution')) {
    const content = getTrimmedTextContent(node)
    if (!content) {
      continue
    }
    const type = node.getAttribute('content-type')
    if (type === 'dept') {
      department = content
    } else {
      institution = content
    }
  }
  return { department, institution }
}
const getAddressLine = (element: HTMLElement, index: number) => {
  return getTrimmedTextContent(element, `addr-line:nth-of-type(${index})`) || ''
}

const getHTMLContent = (node: Element, querySelector: string) => {
  return htmlFromJatsNode(node.querySelector(querySelector))
}

const chooseBibliographyItemType = (publicationType: string | null) => {
  switch (publicationType) {
    case 'book':
    case 'thesis':
      return publicationType
    case 'journal':
    default:
      return 'article-journal'
  }
}

const parseRef = (element: Element) => {
  const publicationType = element.getAttribute('publication-type')

  const authorNodes = [
    ...element.querySelectorAll('person-group[person-group-type="author"] > *'),
  ]

  const id = element.id

  const attrs: BibliographyItemAttrs = {
    id,
    type: chooseBibliographyItemType(publicationType),
  }
  const title = getHTMLContent(element, 'article-title')
  if (title) {
    attrs.title = title
  }

  const mixedCitation = element.querySelector('mixed-citation')

  if (authorNodes.length <= 0) {
    mixedCitation?.childNodes.forEach((item) => {
      if (
        item.nodeType === Node.TEXT_NODE &&
        item.textContent?.match(/[A-Za-z]+/g)
      ) {
        attrs.literal = getTrimmedTextContent(mixedCitation) ?? ''
        return attrs
      }
    })
  }

  const source = getHTMLContent(element, 'source')
  if (source) {
    attrs.containerTitle = source
  }

  const volume = getTrimmedTextContent(element, 'volume')
  if (volume) {
    attrs.volume = volume
  }

  const issue = getTrimmedTextContent(element, 'issue')
  if (issue) {
    attrs.issue = issue
  }

  const supplement = getTrimmedTextContent(element, 'supplement')
  if (supplement) {
    attrs.supplement = supplement
  }

  const fpage = getTrimmedTextContent(element, 'fpage')
  const lpage = getTrimmedTextContent(element, 'lpage')
  if (fpage) {
    attrs.page = lpage ? `${fpage}-${lpage}` : fpage
  }

  const year = getTrimmedTextContent(element, 'year')
  if (year) {
    attrs.issued = buildBibliographicDate({
      'date-parts': [[year]],
    })
  }

  const doi = getTrimmedTextContent(element, 'pub-id[pub-id-type="doi"]')
  if (doi) {
    attrs.doi = doi
  }

  const authors: BibliographicName[] = []
  authorNodes.forEach((authorNode) => {
    const name = buildBibliographicName({})
    const given = getTrimmedTextContent(authorNode, 'given-names')
    if (given) {
      name.given = given
    }
    const family = getTrimmedTextContent(authorNode, 'surname')

    if (family) {
      name.family = family
    }

    if (authorNode.nodeName === 'collab') {
      name.literal = getTrimmedTextContent(authorNode)
    }
    authors.push(name)
  })

  if (authors.length) {
    attrs.author = authors
  }
  return attrs
}

export type MarkRule = ParseRule & { mark: Marks | null }

const marks: MarkRule[] = [
  {
    tag: 'bold',
    mark: 'bold',
  },
  {
    tag: 'code',
    mark: 'code',
  },
  {
    tag: 'italic',
    mark: 'italic',
  },
  {
    tag: 'sc',
    mark: 'smallcaps',
  },
  {
    tag: 'strike',
    mark: 'strikethrough',
  },
  {
    tag: 'styled-content',
    mark: 'styled',
    getAttrs: (node) => ({
      style: (node as Element).getAttribute('style'),
    }),
  },
  {
    tag: 'sub',
    mark: 'subscript',
  },
  {
    tag: 'sup',
    mark: 'superscript',
  },
  {
    tag: 'underline',
    mark: 'underline',
  },
]

export type NodeRule = ParseRule & { node?: Nodes | null }

const nodes: NodeRule[] = [
  {
    tag: 'article',
    node: 'manuscript',
    getAttrs: (node) => {
      const element = node as HTMLElement
      const doi = element.querySelector(
        'front > article-meta > article-id[pub-id-type="doi"]'
      )
      const history = element.querySelector('history')
      const dates = parseDates(history)
      return {
        doi: getTrimmedTextContent(doi),
        articleType: element.getAttribute('article-type') ?? '',
        primaryLanguageCode: element.getAttribute('lang') ?? '',
        ...dates,
      }
    },
  },

  {
    tag: 'article-title',
    node: 'title',
    getAttrs: (node) => {
      const element = node as HTMLElement
      return {
        id: element.getAttribute('id'),
      }
    },
  },
  {
    tag: 'highlight-marker',
    node: 'highlight_marker',
    getAttrs: (node) => {
      const element = node as HTMLElement
      return {
        id: element.id,
        position: element.getAttribute('position'),
      }
    },
  },
  {
    tag: 'comment',
    node: 'comment',
    getAttrs: (node) => {
      const element = node as HTMLElement
      return {
        id: element.getAttribute('id'),
        target: element.getAttribute('target-id'),
        contents: getTrimmedTextContent(element),
        contributions: [buildContribution(DEFAULT_PROFILE_ID)],
      }
    },
  },
  {
    tag: 'author-notes',
    node: 'author_notes',
    getAttrs: (node) => {
      const element = node as HTMLElement
      return {
        id: element.getAttribute('id'),
      }
    },
  },
  {
    tag: 'funding-group',
    node: 'awards',
  },
  {
    tag: 'award-group',
    node: 'award',
    getAttrs: (node) => {
      const element = node as HTMLElement
      return {
        id: element.getAttribute('id'),
        recipient: getTrimmedTextContent(element, 'principal-award-recipient'),
        code: Array.from(element.querySelectorAll('award-id'))
          .map((awardID) => getTrimmedTextContent(awardID))
          .reduce((acc, text) => (acc ? `${acc};${text}` : text), ''),
        source: getTrimmedTextContent(element, 'funding-source'),
      }
    },
  },
  {
    tag: 'fn:not([fn-type])',
    node: 'footnote',
    context: 'author_notes/',
    getAttrs: (node) => {
      const element = node as HTMLElement
      return {
        id: element.getAttribute('id'),
        kind: 'footnote',
      }
    },
  },
  {
    tag: 'corresp',
    node: 'corresp',
    getAttrs: (node) => {
      const element = node as HTMLElement
      const label = element.querySelector('label')
      if (label) {
        label.remove()
      }
      return {
        id: element.getAttribute('id'),
        label: getTrimmedTextContent(label),
      }
    },
    getContent: (node) => {
      const element = node as HTMLElement
      return Fragment.from(schema.text(getTrimmedTextContent(element) || ''))
    },
  },
  {
    tag: 'contrib[contrib-type="author"]',
    node: 'contributor',
    getAttrs: (node) => {
      const element = node as HTMLElement
      const footnote: ContributorFootnote[] = []
      const affiliations: string[] = []
      const corresp: ContributorCorresp[] = []

      const xrefs = element.querySelectorAll('xref')
      for (const xref of xrefs) {
        const rid = xref.getAttribute('rid')
        const type = xref.getAttribute('ref-type')
        if (!rid) {
          continue
        }
        switch (type) {
          case 'fn':
            footnote.push({
              noteID: rid,
              noteLabel: getTrimmedTextContent(xref) || '',
            })
            break
          case 'corresp':
            corresp.push({
              correspID: rid,
              correspLabel: getTrimmedTextContent(xref) || '',
            })
            break
          case 'aff':
            affiliations.push(rid)
            break
        }
      }

      return {
        id: element.getAttribute('id'),
        role: 'author',
        affiliations,
        corresp,
        footnote,
        isCorresponding: element.getAttribute('corresp')
          ? element.getAttribute('corresp') === 'yes'
          : undefined,
        bibliographicName: {
          given: getTrimmedTextContent(element, 'name > given-names'),
          family: getTrimmedTextContent(element, 'name > surname'),
          ObjectType: ObjectTypes.BibliographicName,
        },
        ORCIDIdentifier: getTrimmedTextContent(
          element,
          'contrib-id[contrib-id-type="orcid"]'
        ),
        priority: parsePriority(element.getAttribute('priority')),
      }
    },
    getContent: () => {
      return Fragment.from(schema.text('_'))
    },
  },
  {
    tag: 'affiliations',
    node: 'affiliations',
  },
  {
    tag: 'aff',
    node: 'affiliation',
    context: 'affiliations/',
    getAttrs: (node) => {
      const element = node as HTMLElement

      const { department, institution } = getInstitutionDetails(element)

      return {
        id: element.getAttribute('id'),
        institution: institution ?? '',
        department: department ?? '',
        addressLine1: getAddressLine(element, 1),
        addressLine2: getAddressLine(element, 2),
        addressLine3: getAddressLine(element, 3),
        postCode: getTrimmedTextContent(element, 'postal-code') ?? '',
        country: getTrimmedTextContent(element, 'country') ?? '',
        email: getEmail(element),
        priority: parsePriority(element.getAttribute('priority')),
      }
    },
    getContent: () => {
      return Fragment.from(schema.text('_'))
    },
  },

  {
    tag: 'attrib',
    node: 'attribution',
  },
  {
    tag: 'back',
    ignore: true,
  },
  {
    tag: 'history',
    ignore: true,
  },
  {
    tag: 'break',
    node: 'hard_break',
  },
  {
    tag: 'caption',
    node: 'figcaption',
    context: 'figure/',
  },
  {
    tag: 'caption',
    node: 'figcaption',
    context: 'figure_element/',
    getContent: (node, schema) => {
      const element = node as HTMLElement

      const content = []

      const title = element.querySelector('title')
      if (title) {
        const captionTitle = schema.nodes.caption_title.create()
        content.push(jatsDOMParser.parse(title, { topNode: captionTitle }))
      }

      const paragraphs = element.querySelectorAll('p')
      if (paragraphs.length) {
        const figcaption = schema.nodes.caption.create()
        for (const paragraph of paragraphs) {
          content.push(jatsDOMParser.parse(paragraph, { topNode: figcaption }))
        }
      }

      return Fragment.from(content) as Fragment
    },
  },
  {
    tag: 'caption',
    node: 'figcaption',
    context: 'table_element/',
  },
  {
    tag: 'caption',
    node: 'figcaption',
    context: 'box_element/',
    getAttrs: (node) => {
      const element = node as HTMLElement
      return {
        id: element.getAttribute('id'),
      }
    },
  },
  {
    tag: 'code',
    node: 'listing',
    context: 'listing_element/',
    getAttrs: (node) => {
      const element = node as HTMLElement

      return {
        id: element.getAttribute('id'),
        language: element.getAttribute('language') ?? '',
        contents: getTrimmedTextContent(element),
      }
    },
  },
  {
    tag: 'inline-formula',
    node: 'inline_equation',
    getAttrs: (node) => {
      const element = node as HTMLElement
      return getEquationContent(element)
    },
  },
  {
    tag: 'disp-formula',
    node: 'equation_element',
    getAttrs: (node) => {
      const element = node as HTMLElement
      return {
        id: element.getAttribute('id'),
        label: getTrimmedTextContent(element, 'label') ?? '',
      }
    },
    getContent: (node, schema) => {
      const element = node as HTMLElement
      const attrs = getEquationContent(element)
      return Fragment.from([
        schema.nodes.equation.createChecked({ ...attrs }),
      ]) as Fragment
    },
  },
  {
    tag: 'disp-quote[content-type=quote]',
    node: 'blockquote_element',
    getAttrs: (node) => {
      const element = node as HTMLElement

      return {
        id: element.getAttribute('id'),
      }
    },
  },
  {
    tag: 'disp-quote[content-type=pullquote]',
    node: 'pullquote_element',
    getAttrs: (node) => {
      const element = node as HTMLElement

      return {
        id: element.getAttribute('id'),
      }
    },
  },
  {
    tag: 'ext-link',
    node: 'link',
    getAttrs: (node) => {
      const element = node as HTMLElement

      return {
        href: element.getAttributeNS(XLINK_NAMESPACE, 'href') || '',
        title: element.getAttributeNS(XLINK_NAMESPACE, 'title') || '',
      }
    },
  },
  {
    tag: 'fig[fig-type=equation]',
    node: 'equation_element',
    getAttrs: (node) => {
      const element = node as HTMLElement

      return {
        id: element.getAttribute('id'),
      }
    },
  },
  {
    tag: 'fig[fig-type=listing]',
    node: 'listing_element',
    getAttrs: (node) => {
      const element = node as HTMLElement

      return {
        id: element.getAttribute('id'),
      }
    },
  },
  {
    tag: 'graphic[specific-use=MISSING]',
    node: 'missing_figure',
    context: 'figure_element/',
    getAttrs: (node) => {
      const element = node as HTMLElement

      return {
        id: element.getAttribute('id'),
      }
    },
  },
  {
    tag: 'graphic',
    node: 'figure',
    context: 'figure_element/',
    getAttrs: (node) => {
      const element = node as HTMLElement

      const position = element.getAttribute('position')

      const src = element.getAttributeNS(XLINK_NAMESPACE, 'href')

      return {
        id: element.getAttribute('id'),
        contentType: chooseContentType(element || undefined) || '',
        src,
        position,
      }
    },
  },
  {
    tag: 'fig',
    node: 'figure_element',
    getAttrs: (node) => {
      const element = node as HTMLElement
      const labelNode = element.querySelector('label')
      if (labelNode) {
        element.removeChild(labelNode)
      }
      const attrib = element.querySelector('attrib')
      const position = element.getAttribute('position')

      const attribution = attrib
        ? {
            literal: getTrimmedTextContent(attrib) ?? '',
          }
        : undefined

      return {
        id: element.getAttribute('id'),
        label: getTrimmedTextContent(labelNode) ?? '',
        attribution: attribution,
        position,
      }
    },
  },
  {
    tag: 'fn-group',
    node: 'footnotes_element',
    context: 'footnotes_section/|table_element_footer/',
    getAttrs: (node) => {
      const element = node as HTMLElement

      return {
        id: element.getAttribute('id'),
        kind: 'footnote', // TODO: 'endnote' depending on position or attribute?
      }
    },
  },
  {
    tag: 'table-wrap-foot',
    node: 'table_element_footer',
    getAttrs: (node) => {
      const element = node as HTMLElement

      return {
        id: element.getAttribute('id'),
      }
    },
  },
  {
    tag: 'general-table-footnote',
    node: 'general_table_footnote',
    context: 'table_element_footer/',
    getAttrs: (node) => {
      const element = node as HTMLElement
      return {
        id: element.getAttribute('id'),
      }
    },
    getContent: (node) => {
      const paragraphs: ManuscriptNode[] = []
      node.childNodes.forEach((p) => {
        const paragraph = schema.nodes.paragraph.create()
        const content = jatsDOMParser.parse(p, {
          topNode: paragraph,
        })
        paragraphs.push(content)
      })
      return Fragment.from([...paragraphs]) as Fragment
    },
  },
  {
    tag: 'fn',
    node: 'footnote',
    context: 'footnotes_element/|table_element_footer/',
    getAttrs: (node) => {
      const element = node as HTMLElement

      return {
        id: element.getAttribute('id'),
        kind: 'footnote', // TODO: 'endnote' depending on position or attribute?
      }
    },
  },
  {
    tag: 'front',
    ignore: true,
  },
  {
    tag: 'list',
    node: 'list',
    getAttrs: (node) => {
      const element = node as HTMLElement

      return {
        id: element.getAttribute('id'),
        listStyleType: element.getAttribute('list-type'),
      }
    },
  },
  {
    tag: 'list-item',
    node: 'list_item',
  },
  {
    tag: 'p',
    node: 'paragraph',
    context: 'section/',
    getAttrs: (node) => {
      const element = node as HTMLElement

      return {
        id: element.getAttribute('id'),
      }
    },
  },
  {
    tag: 'p',
    node: 'paragraph',
  },
  {
    tag: 'sec[sec-type="endnotes"]',
    node: 'footnotes_section', // NOTE: higher priority than 'section'
    getAttrs: (node) => {
      const element = node as HTMLElement

      return {
        id: element.getAttribute('id'),
        // category: chooseSectionCategory(element), // 'MPSectionCategory:endnotes',
      }
    },
  },
  {
    tag: 'sec[sec-type="keywords"]',
    node: 'keywords', // NOTE: higher priority than 'section'
  },
  {
    tag: 'sec[sec-type="supplementary-material"]',
    node: 'supplements', // NOTE: higher priority than 'section'
  },
  {
    tag: 'supplementary-material',
    node: 'supplement', // NOTE: higher priority than 'section'
    getAttrs: (node) => {
      const element = node as HTMLElement

      return {
        id: element.getAttribute('id'),
        href: element.getAttributeNS(XLINK_NAMESPACE, 'href'),
        mimeType: element.getAttribute('mimetype'),
        mimeSubType: element.getAttribute('mime-subtype'),
        title: getTrimmedTextContent(element, 'title'),
      }
    },
  },
  {
    tag: 'sec[sec-type="abstracts"]',
    node: 'abstracts',
  },
  {
    tag: 'sec[sec-type="body"]',
    node: 'body',
  },
  {
    tag: 'sec[sec-type="backmatter"]',
    node: 'backmatter',
  },
  {
    tag: 'sec[sec-type="box-element"]',
    node: 'box_element',
    getAttrs: (node) => {
      const element = node as HTMLElement

      return {
        id: element.getAttribute('id'),
        label: getTrimmedTextContent(element, 'label'),
      }
    },
  },
  {
    tag: 'sec[sec-type="bibliography"]',
    node: 'bibliography_section',
  },
  {
    tag: 'ref-list',
    context: 'bibliography_section/',
    node: 'bibliography_element',
  },
  {
    tag: 'ref',
    context: 'bibliography_element/',
    node: 'bibliography_item',
    getAttrs: (node) => parseRef(node as Element),
  },
  {
    tag: 'sec',
    node: 'section',
    getAttrs: (node) => {
      const element = node as HTMLElement
      const grandParentNodeName =
        element.parentNode?.parentNode?.nodeName.toLowerCase()
      if (grandParentNodeName && grandParentNodeName !== 'body') {
        element.setAttribute('sec-type', 'subsection')
      }
      return {
        id: element.getAttribute('id'),
        category: chooseSectionCategory(element),
      }
    },
  },
  {
    tag: 'kwd-group-list',
    context: 'keywords/',
    node: 'keywords_element',
  },
  {
    tag: 'kwd-group',
    context: 'keywords_element/',
    node: 'keyword_group',
    getAttrs: (node) => {
      const element = node as HTMLElement
      return {
        id: element.id,
        type: element.getAttribute('kwd-group-type'),
      }
    },
  },
  {
    tag: 'kwd',
    context: 'keyword_group//',
    node: 'keyword',
  },
  {
    tag: 'label',
    context: 'box_element/',
    ignore: true,
  },
  {
    tag: 'boxed-text',
    ignore: true,
  },
  {
    tag: 'label',
    context: 'section/',
    node: 'section_label',
  },
  {
    tag: 'label',
    context: 'table_element/',
    ignore: true, // TODO
  },
  {
    tag: 'label',
    context: 'figure/',
    ignore: true, // TODO
  },
  {
    tag: 'table',
    node: 'table',
    // TODO: count thead and tfoot rows
    getAttrs: (node) => {
      const element = node as HTMLElement

      return {
        id: element.getAttribute('id'),
      }
    },
  },
  {
    tag: 'table-wrap',
    node: 'table_element',
    getAttrs: (node) => {
      const element = node as HTMLElement

      return {
        id: element.getAttribute('id'),
      }
    },
  },
  {
    tag: 'title',
    node: 'section_title',
    context:
      'section/|footnotes_section/|bibliography_section/|keywords/|supplements/|author_notes/',
  },
  {
    tag: 'title',
    node: 'caption_title',
    context: 'figcaption/',
  },
  {
    tag: 'tr',
    node: 'table_row',
  },
  {
    tag: 'td',
    node: 'table_cell',
    getAttrs: (node) => {
      const element = node as HTMLElement
      const colspan = parseInt(element.getAttribute('colspan') || '1')
      const rowspan = parseInt(element.getAttribute('rowspan') || '1')
      return {
        ...(colspan && { colspan }),
        ...(rowspan && { rowspan }),
        valign: element.getAttribute('valign'),
        align: element.getAttribute('align'),
        scope: element.getAttribute('scope'),
        style: element.getAttribute('style'),
      }
    },
  },
  {
    tag: 'th',
    node: 'table_header',
    getAttrs: (node) => {
      const element = node as HTMLElement
      const colspan = parseInt(element.getAttribute('colspan') || '1')
      const rowspan = parseInt(element.getAttribute('rowspan') || '1')
      return {
        ...(colspan && { colspan }),
        ...(rowspan && { rowspan }),
        valign: element.getAttribute('valign'),
        align: element.getAttribute('align'),
        scope: element.getAttribute('scope'),
        style: element.getAttribute('style'),
      }
    },
  },
  {
    tag: 'col',
    node: 'table_col',
    getAttrs: (node) => {
      const element = node as HTMLElement

      return {
        width: element.getAttribute('width'),
      }
    },
  },
  {
    tag: 'colgroup',
    node: 'table_colgroup',
  },
  {
    tag: 'xref[ref-type="bibr"]',
    node: 'citation',
    getAttrs: (node) => {
      const element = node as HTMLElement
      return {
        rids: element.getAttribute('rid')?.split(/\s+/) || [],
        contents: getTrimmedTextContent(element),
      }
    },
  },
  {
    tag: 'xref[ref-type="fn"]',
    node: 'inline_footnote',
    getAttrs: (node) => {
      const element = node as HTMLElement
      return {
        rids: element.getAttribute('rid')?.split(/\s+/) || [],
<<<<<<< HEAD
=======
        contents: getTrimmedTextContent(element),
>>>>>>> 1467dcca
      }
    },
  },
  {
    tag: 'xref',
    node: 'cross_reference',
    getAttrs: (node) => {
      const element = node as HTMLElement

      return {
        rids: element.getAttribute('rid')?.split(/\s+/) || [],
        label: getTrimmedTextContent(element),
      }
    },
  },
]

// metadata
// address, addr-line, aff, article-title, city,

export const jatsDOMParser = new DOMParser(schema, [...marks, ...nodes])<|MERGE_RESOLUTION|>--- conflicted
+++ resolved
@@ -1075,10 +1075,6 @@
       const element = node as HTMLElement
       return {
         rids: element.getAttribute('rid')?.split(/\s+/) || [],
-<<<<<<< HEAD
-=======
-        contents: getTrimmedTextContent(element),
->>>>>>> 1467dcca
       }
     },
   },

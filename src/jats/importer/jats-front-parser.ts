/*!
 * © 2020 Atypon Systems LLC
 *
 * Licensed under the Apache License, Version 2.0 (the "License");
 * you may not use this file except in compliance with the License.
 * You may obtain a copy of the License at
 *
 *    http://www.apache.org/licenses/LICENSE-2.0
 *
 * Unless required by applicable law or agreed to in writing, software
 * distributed under the License is distributed on an "AS IS" BASIS,
 * WITHOUT WARRANTIES OR CONDITIONS OF ANY KIND, either express or implied.
 * See the License for the specific language governing permissions and
 * limitations under the License.
 */

<<<<<<< HEAD
import { Bundle, Journal } from '@manuscripts/json-schema'
=======
import { Journal, Keyword, KeywordGroup } from '@manuscripts/json-schema'
>>>>>>> 31f76dda
import debug from 'debug'

import {
  buildAffiliation,
  buildBibliographicName,
  buildContributor,
  buildCorresp,
  buildFootnote,
  buildSupplementaryMaterial,
} from '../../transformer/builders'
import { parseJournalMeta } from './jats-journal-meta-parser'

const warn = debug('manuscripts-transform')
const XLINK_NAMESPACE = 'http://www.w3.org/1999/xlink'

export const jatsFrontParser = {
  parseCounts(counts: Element | null | undefined) {
    if (counts) {
      const parseCount = (count: string | null | undefined) => {
        if (count && /^-?\d+$/.test(count)) {
          return parseInt(count)
        } else if (count) {
          warn(`Invalid count number for ${count}`)
        }
      }

      const genericCounts = []
      const countElements = counts.querySelectorAll('count')
      for (const element of countElements.values()) {
        const countType = element.getAttribute('count-type')
        const count = parseCount(element.getAttribute('count'))
        if (countType && typeof count === 'number') {
          const genericCount = { count, countType }
          genericCounts.push(genericCount)
        }
      }

      return {
        wordCount: parseCount(
          counts.querySelector('word-count')?.getAttribute('count')
        ),
        figureCount: parseCount(
          counts.querySelector('fig-count')?.getAttribute('count')
        ),
        tableCount: parseCount(
          counts.querySelector('table-count')?.getAttribute('count')
        ),
        equationCount: parseCount(
          counts.querySelector('equation-count')?.getAttribute('count')
        ),
        referencesCount: parseCount(
          counts.querySelector('ref-count')?.getAttribute('count')
        ),
        genericCounts: genericCounts.length > 0 ? genericCounts : undefined,
      }
    }
  },
  parseJournal(journalMeta: Element | null): Partial<Journal> {
    if (!journalMeta) {
      return {
        journalIdentifiers: [],
        abbreviatedTitles: [],
        ISSNs: [],
        publisherName: undefined,
        title: undefined,
      }
    }
    return parseJournalMeta(journalMeta)
  },
  parseDates(historyNode: Element | null) {
    if (!historyNode) {
      return undefined
    }
    const history: {
      acceptanceDate?: number
      correctionDate?: number
      retractionDate?: number
      revisionRequestDate?: number
      revisionReceiveDate?: number
      receiveDate?: number
    } = {}

    const dateToTimestamp = (dateElement: Element) => {
      const selectors = ['year', 'month', 'day']
      const values: Array<number> = []
      for (const selector of selectors) {
        const value = dateElement.querySelector(selector)?.textContent?.trim()
        if (!value || isNaN(+value)) {
          return
        }
        values.push(+value)
      }

      // timestamp stored in seconds in manuscript schema
      return Date.UTC(values[0], values[1], values[2]) / 1000 // ms => s
    }

    for (const date of historyNode.children) {
      const dateType = date.getAttribute('date-type')
      switch (dateType) {
        case 'received': {
          history.receiveDate = dateToTimestamp(date)
          break
        }
        case 'rev-recd': {
          history.revisionReceiveDate = dateToTimestamp(date)
          break
        }
        case 'accepted': {
          history.acceptanceDate = dateToTimestamp(date)
          break
        }
        case 'rev-request': {
          history.revisionRequestDate = dateToTimestamp(date)
          break
        }
        case 'retracted': {
          history.retractionDate = dateToTimestamp(date)
          break
        }
        case 'corrected': {
          history.correctionDate = dateToTimestamp(date)
          break
        }
      }
    }
    return history
  },
  parseSupplements(supplementNodes: Element[] | null) {
    if (!supplementNodes || supplementNodes.length === 0) {
      return []
    }
    const supplements = []
    for (const supplementNode of supplementNodes) {
      const supplTitle =
        supplementNode.querySelector('caption > title')?.textContent ?? ''
      const href = supplementNode.getAttributeNS(XLINK_NAMESPACE, 'href') ?? ''
      const supplementaryMaterial = buildSupplementaryMaterial(supplTitle, href)
      const mimeType = supplementNode.getAttribute('mimetype') ?? ''
      const mimeSubtype = supplementNode.getAttribute('mime-subtype') ?? ''
      if (mimeType && mimeSubtype) {
        supplementaryMaterial.MIME = [mimeType, mimeSubtype].join('/')
      }
      supplements.push(supplementaryMaterial)
    }
    return supplements
  },
  parseAffiliationNodes(affiliationNodes: Element[]) {
    const affiliationIDs = new Map<string, string>()
    const affiliations = affiliationNodes.map((affiliationNode, priority) => {
      const affiliation = buildAffiliation('', priority)

      for (const node of affiliationNode.querySelectorAll('institution')) {
        const content = node.textContent

        if (!content) {
          continue
        }

        const contentType = node.getAttribute('content-type')

        switch (contentType) {
          case null:
            affiliation.institution = content
            break

          case 'dept':
            affiliation.department = content
            break
        }
      }

      affiliation.addressLine1 =
        affiliationNode.querySelector('addr-line:nth-of-type(1)')
          ?.textContent || undefined
      affiliation.addressLine2 =
        affiliationNode.querySelector('addr-line:nth-of-type(2)')
          ?.textContent || undefined
      affiliation.addressLine3 =
        affiliationNode.querySelector('addr-line:nth-of-type(3)')
          ?.textContent || undefined
      const emailNode = affiliationNode.querySelector('email')
      if (emailNode) {
        affiliation.email = {
          href: emailNode.getAttributeNS(XLINK_NAMESPACE, 'href') || undefined,
          text: emailNode.textContent || undefined,
        }
      }
      affiliation.postCode =
        affiliationNode.querySelector('postal-code')?.textContent || undefined
      // affiliation.city =
      //   affiliationNode.querySelector('city')?.textContent || undefined
      affiliation.country =
        affiliationNode.querySelector('country')?.textContent || undefined

      const id = affiliationNode.getAttribute('id')

      if (id) {
        affiliationIDs.set(id, affiliation._id)
      }

      return affiliation
    })
    return {
      affiliations,
      affiliationIDs,
    }
  },
  parseFootnoteNodes(footnoteNodes: Element[]) {
    const footnoteIDs = new Map<string, string>()
    const footnotes = footnoteNodes.map((footnoteNode) => {
      const fn = buildFootnote('', footnoteNode.innerHTML)
      const id = footnoteNode.getAttribute('id')
      if (id) {
        footnoteIDs.set(id, fn._id)
      }
      return fn
    })
    return {
      footnotes,
      footnoteIDs,
    }
  },
  parseCorrespNodes(correspNodes: Element[]) {
    const correspondingIDs = new Map<string, string>()
    const correspondingList = correspNodes.map((correspNode) => {
      const label = correspNode.querySelector('label')
      // Remove the label before extracting the textContent (prevent duplicate text)
      if (label) {
        label.remove()
      }
      const corresponding = buildCorresp(correspNode.textContent ?? '')
      corresponding.label = label?.textContent || undefined
      const id = correspNode.getAttribute('id')
      if (id) {
        correspondingIDs.set(id, corresponding._id)
      }
      return corresponding
    })
    return {
      correspondingList,
      correspondingIDs,
    }
  },
  parseAuthorNodes(
    authorNodes: Element[],
    affiliationIDs: Map<string, string>,
    footnoteIDs: Map<string, string>,
    correspondingIDs: Map<string, string>
  ) {
    return authorNodes.map((authorNode, priority) => {
      const name = buildBibliographicName({})

      const given = authorNode.querySelector('name > given-names')?.textContent

      if (given) {
        name.given = given
      }

      const surname = authorNode.querySelector('name > surname')?.textContent

      if (surname) {
        name.family = surname
      }

      const contributor = buildContributor(name, 'author', priority)

      const corresponding = authorNode.getAttribute('corresp') === 'yes'

      if (corresponding) {
        contributor.isCorresponding = corresponding
      }

      const orcid = authorNode.querySelector(
        'contrib-id[contrib-id-type="orcid"]'
      )?.textContent

      if (orcid) {
        contributor.ORCIDIdentifier = orcid
      }

      const xrefNodes = authorNode.querySelectorAll('xref')

      for (const xrefNode of xrefNodes) {
        if (xrefNode) {
          const rid = xrefNode.getAttribute('rid')
          const rtype = xrefNode.getAttribute('ref-type')
          if (rid) {
            //check the xref note type, if fn(footnote) then map the note content and id in array
            if (rtype === 'fn') {
              contributor.footnote = []
              const footnoteId = footnoteIDs.get(rid)
              if (footnoteId) {
                const authorFootNoteRef = {
                  noteID: footnoteId,
                  noteLabel: xrefNode.textContent || '',
                }
                contributor.footnote.push(authorFootNoteRef)
              }
            } else if (rtype === 'corresp') {
              contributor.corresp = []
              const correspId = correspondingIDs.get(rid)
              if (correspId) {
                const authorCorrespRef = {
                  correspID: correspId,
                  correspLabel: xrefNode.textContent || '',
                }
                contributor.corresp.push(authorCorrespRef)
              }
            }
            //check the xref note type, if aff then map the aff ids in array
            else if (rtype === 'aff') {
              const rids = rid
                .split(/\s+/)
                .filter((id) => affiliationIDs.has(id))
                .map((id) => affiliationIDs.get(id)) as string[]
              if (rids.length) {
                contributor.affiliations = rids
              }
            }
          }
        }
      }
      return contributor
    })
  },
}<|MERGE_RESOLUTION|>--- conflicted
+++ resolved
@@ -14,11 +14,7 @@
  * limitations under the License.
  */
 
-<<<<<<< HEAD
-import { Bundle, Journal } from '@manuscripts/json-schema'
-=======
-import { Journal, Keyword, KeywordGroup } from '@manuscripts/json-schema'
->>>>>>> 31f76dda
+import { Journal } from '@manuscripts/json-schema'
 import debug from 'debug'
 
 import {

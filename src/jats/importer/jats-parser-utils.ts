--- conflicted
+++ resolved
@@ -22,8 +22,6 @@
 } from '../../schema'
 import { generateNodeID } from '../../transformer'
 
-<<<<<<< HEAD
-=======
 import {
   ContributorCorresp,
   ContributorFootnote,
@@ -32,7 +30,6 @@
 } from '../../schema'
 import { generateNodeID, nodeTypesMap } from '../../transformer'
 
->>>>>>> d0322e10
 export const updateDocumentIDs = (node: ManuscriptNode) => {
   const replacements = new Map()
   const warnings: string[] = []
@@ -64,7 +61,24 @@
   replacements: Map<string, string>,
   warnings: string[]
 ) => {
-<<<<<<< HEAD
+  if (node.type === schema.nodes.inline_equation) {
+    // @ts-ignore - while attrs are readonly, it is acceptable to change them when document is inactive and there is no view
+    node.attrs = {
+      ...node.attrs,
+      id: `InlineMathFragment:${uuidv4()}`,
+    }
+    return
+  }
+
+  if (node.type === schema.nodes.general_table_footnote) {
+    // @ts-ignore - while attrs are readonly, it is acceptable to change them when document is inactive and there is no view
+    node.attrs = {
+      ...node.attrs,
+      id: `GeneralTableFootnote:${uuidv4()}`,
+    }
+    return
+  }
+
   if (
     node.type === schema.nodes.comment ||
     node.type === schema.nodes.highlight_marker
@@ -72,33 +86,6 @@
     return
   }
 
-=======
-  if (node.type === schema.nodes.inline_equation) {
-    // @ts-ignore - while attrs are readonly, it is acceptable to change them when document is inactive and there is no view
-    node.attrs = {
-      ...node.attrs,
-      id: `InlineMathFragment:${uuidv4()}`,
-    }
-    return
-  }
-
-  if (node.type === schema.nodes.general_table_footnote) {
-    // @ts-ignore - while attrs are readonly, it is acceptable to change them when document is inactive and there is no view
-    node.attrs = {
-      ...node.attrs,
-      id: `GeneralTableFootnote:${uuidv4()}`,
-    }
-    return
-  }
-
-  if (
-    node.type === schema.nodes.comment ||
-    node.type === schema.nodes.highlight_marker
-  ) {
-    return
-  }
-
->>>>>>> d0322e10
   if (!('id' in node.attrs)) {
     return
   }

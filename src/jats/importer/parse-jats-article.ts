/*!
 * © 2020 Atypon Systems LLC
 *
 * Licensed under the Apache License, Version 2.0 (the "License");
 * you may not use this file except in compliance with the License.
 * You may obtain a copy of the License at
 *
 *    http://www.apache.org/licenses/LICENSE-2.0
 *
 * Unless required by applicable law or agreed to in writing, software
 * distributed under the License is distributed on an "AS IS" BASIS,
 * WITHOUT WARRANTIES OR CONDITIONS OF ANY KIND, either express or implied.
 * See the License for the specific language governing permissions and
 * limitations under the License.
 */

import { ActualManuscriptNode } from '../../schema'
import { markComments } from './jats-comments'
import { jatsDOMParser } from './jats-dom-parser'
import { parseJournal } from './jats-journal-meta-parser'
import { updateDocumentIDs } from './jats-parser-utils'
import {
  createAbstracts,
  createBackmatter,
  createBody,
  createBoxedElementSection,
  createKeywordsSection,
  createSupplementaryMaterialsSection,
  ensureSection,
  fixTables,
  moveAffiliations,
  moveAuthorNotes,
<<<<<<< HEAD
  moveAwards,
=======
>>>>>>> d0322e10
  moveCaptionsToEnd,
  moveContributors,
  moveReferencesToBackmatter,
  moveTitle,
  orderTableFootnote,
} from './jats-transformations'

const processJATS = (doc: Document) => {
  const createElement = createElementFn(doc)

  markComments(doc)

  const front = doc.querySelector('front')
  if (!front) {
    return
  }

  moveTitle(front, createElement)
  moveContributors(front, createElement)
  moveAffiliations(front, createElement)
  moveAuthorNotes(front, createElement)
<<<<<<< HEAD
  moveAwards(front)
=======
>>>>>>> d0322e10

  const body = doc.querySelector('body')
  if (!body) {
    return
  }

  ensureSection(body, createElement)
  moveCaptionsToEnd(body)
  createBoxedElementSection(body, createElement)
  createBody(doc, body, createElement)
  createAbstracts(doc, body, createElement)
  createBackmatter(doc, body, createElement)
  createSupplementaryMaterialsSection(doc, body, createElement)
  createKeywordsSection(doc, body, createElement)
  fixTables(doc, body, createElement)
  orderTableFootnote(doc, body)

  const back = doc.querySelector('back')
  if (!back) {
    return
  }

  moveReferencesToBackmatter(body, back, createElement)
}

const createElementFn = (doc: Document) => (tagName: string) =>
  doc.createElement(tagName)

export const parseJATSArticle = (doc: Document, template?: string) => {
  const journal = parseJournal(doc)
  processJATS(doc)
  const node = jatsDOMParser.parse(doc).firstChild as ActualManuscriptNode
  if (!node) {
    throw new Error('No content was parsed from the JATS article body')
  }
  updateDocumentIDs(node)
  if (template) {
    node.attrs.prototype = template
  }
  return {
    node,
    journal,
  }
}<|MERGE_RESOLUTION|>--- conflicted
+++ resolved
@@ -30,10 +30,6 @@
   fixTables,
   moveAffiliations,
   moveAuthorNotes,
-<<<<<<< HEAD
-  moveAwards,
-=======
->>>>>>> d0322e10
   moveCaptionsToEnd,
   moveContributors,
   moveReferencesToBackmatter,
@@ -55,10 +51,6 @@
   moveContributors(front, createElement)
   moveAffiliations(front, createElement)
   moveAuthorNotes(front, createElement)
-<<<<<<< HEAD
-  moveAwards(front)
-=======
->>>>>>> d0322e10
 
   const body = doc.querySelector('body')
   if (!body) {

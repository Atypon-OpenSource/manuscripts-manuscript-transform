--- conflicted
+++ resolved
@@ -23,6 +23,7 @@
   createAbstracts,
   createBackmatter,
   createBody,
+  createBoxedElementSection,
   createKeywordsSection,
   createSupplementaryMaterialsSection,
   ensureSection,
@@ -56,9 +57,9 @@
     return
   }
 
-<<<<<<< HEAD
   ensureSection(body, createElement)
   moveCaptionsToEnd(body)
+  createBoxedElementSection(body, createElement)
   createBody(doc, body, createElement)
   createAbstracts(doc, body, createElement)
   createBackmatter(doc, body, createElement)
@@ -66,15 +67,6 @@
   createKeywordsSection(doc, body, createElement)
   fixTables(doc, body, createElement)
   orderTableFootnote(doc, body)
-=======
-  jatsBodyTransformations.createBoxedElementSection(doc, body, createElement)
-  jatsBodyTransformations.createBody(doc, body, createElement)
-  jatsBodyTransformations.createAbstracts(doc, body, createElement)
-  jatsBodyTransformations.createBackmatter(doc, body, createElement)
-  jatsBodyTransformations.createSuppleMaterials(doc, body, createElement)
-  jatsBodyTransformations.createKeywords(doc, body, createElement)
-  jatsBodyTransformations.orderTableFootnote(doc, body)
->>>>>>> 01eba756
 
   const back = doc.querySelector('back')
   if (!back) {

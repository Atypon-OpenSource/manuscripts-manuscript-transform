--- conflicted
+++ resolved
@@ -886,12 +886,9 @@
       id ? (this.modelMap.get(id) as T | undefined) : undefined
 
     const nodes: NodeSpecs = {
-<<<<<<< HEAD
       titles: () => '',
-=======
       affiliations_section: () => '',
       contributors_section: () => '',
->>>>>>> 50695fca
       table_element_footer: () => ['table-wrap-foot', 0],
       contributor: () => '',
       affiliation: () => '',

--- conflicted
+++ resolved
@@ -902,13 +902,9 @@
       id ? (this.modelMap.get(id) as T | undefined) : undefined
 
     const nodes: NodeSpecs = {
-<<<<<<< HEAD
-      box_element: (node) => createBoxElement(node),
-=======
       award: () => '',
       awards: () => '',
-      box_element: () => ['boxed-text', 0],
->>>>>>> 7522ebc4
+      box_element: (node) => createBoxElement(node),
       author_notes: () => '',
       corresp: () => '',
       title: () => '',

--- conflicted
+++ resolved
@@ -240,11 +240,8 @@
     supplement,
     author_notes: authorNotes,
     corresp,
-<<<<<<< HEAD
+    box_element,
     awards,
     award,
-=======
-    box_element,
->>>>>>> c5c51152
   },
 })
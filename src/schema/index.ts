/*!
 * © 2019 Atypon Systems LLC
 *
 * Licensed under the Apache License, Version 2.0 (the "License");
 * you may not use this file except in compliance with the License.
 * You may obtain a copy of the License at
 *
 *    http://www.apache.org/licenses/LICENSE-2.0
 *
 * Unless required by applicable law or agreed to in writing, software
 * distributed under the License is distributed on an "AS IS" BASIS,
 * WITHOUT WARRANTIES OR CONDITIONS OF ANY KIND, either express or implied.
 * See the License for the specific language governing permissions and
 * limitations under the License.
 */

import { Schema } from 'prosemirror-model'

import {
  bold,
  code,
  italic,
  smallcaps,
  strikethrough,
  styled,
  subscript,
  superscript,
  tracked_delete,
  tracked_insert,
  underline,
} from './marks'
import { abstracts } from './nodes/abstracts'
import { affiliation } from './nodes/affiliation'
import { affiliations } from './nodes/affiliations'
import { attribution } from './nodes/attribution'
import { authorNotes } from './nodes/author_notes'
import { backmatter } from './nodes/backmatter'
import { bibliographyElement } from './nodes/bibliography_element'
import { bibliographyItem } from './nodes/bibliography_item'
import { bibliographySection } from './nodes/bibliography_section'
import { blockquoteElement } from './nodes/blockquote_element'
import { body } from './nodes/body'
import { caption } from './nodes/caption'
import { captionTitle } from './nodes/caption_title'
import { citation } from './nodes/citation'
import { comment } from './nodes/comment'
import { comments } from './nodes/comments'
import { contributor } from './nodes/contributor'
import { contributors } from './nodes/contributors'
import { crossReference } from './nodes/cross_reference'
import { doc } from './nodes/doc'
import { equation } from './nodes/equation'
import { equationElement } from './nodes/equation_element'
import { figcaption } from './nodes/figcaption'
import { figure } from './nodes/figure'
import { figureElement } from './nodes/figure_element'
import { footnote } from './nodes/footnote'
import { footnotesElement } from './nodes/footnotes_element'
import { footnotesSection } from './nodes/footnotes_section'
import { graphicalAbstractSection } from './nodes/graphical_abstract_section'
import { hardBreak } from './nodes/hard_break'
import { highlightMarker } from './nodes/highlight_marker'
import { inlineEquation } from './nodes/inline_equation'
import { inlineFootnote } from './nodes/inline_footnote'
import { keyword } from './nodes/keyword'
import { keywordGroup } from './nodes/keyword_group'
import { keywords } from './nodes/keywords'
import { keywordsElement } from './nodes/keywords_element'
import { link } from './nodes/link'
import { bulletList, listItem, orderedList } from './nodes/list'
import { listing } from './nodes/listing'
import { listingElement } from './nodes/listing_element'
import { manuscript } from './nodes/manuscript'
import { missingFigure } from './nodes/missing_figure'
import { paragraph } from './nodes/paragraph'
import { placeholder } from './nodes/placeholder'
import { placeholderElement } from './nodes/placeholder_element'
import { pullquoteElement } from './nodes/pullquote_element'
import { section } from './nodes/section'
import { sectionLabel } from './nodes/section_label'
import { sectionTitle } from './nodes/section_title'
import { supplement } from './nodes/supplement'
import { supplements } from './nodes/supplements'
import { table, tableCell, tableHeader, tableRow } from './nodes/table'
import { tableCol, tableColGroup } from './nodes/table_col'
import { tableElement } from './nodes/table_element'
import { tableElementFooter } from './nodes/table_element_footer'
import { text } from './nodes/text'
import { title } from './nodes/title'
import { tocElement } from './nodes/toc_element'
import { tocSection } from './nodes/toc_section'
import { Marks, Nodes } from './types'

export * from './groups'
export * from './types'
export * from './nodes/comment'
export * from './nodes/comments'
export * from './nodes/attribution'
export * from './nodes/bibliography_item'
export * from './nodes/bibliography_element'
export * from './nodes/bibliography_section'
export * from './nodes/blockquote_element'
export * from './nodes/caption'
export * from './nodes/caption_title'
export * from './nodes/citation'
export * from './nodes/cross_reference'
export * from './nodes/doc'
export * from './nodes/equation'
export * from './nodes/equation_element'
export * from './nodes/figcaption'
export * from './nodes/figure'
export * from './nodes/figure_element'
export * from './nodes/footnote'
export * from './nodes/footnotes_element'
export * from './nodes/footnotes_section'
export * from './nodes/graphical_abstract_section'
export * from './nodes/hard_break'
export * from './nodes/highlight_marker'
export * from './nodes/inline_equation'
export * from './nodes/inline_footnote'
export * from './nodes/keyword'
export * from './nodes/keywords_element'
export * from './nodes/keywords'
export * from './nodes/link'
export * from './nodes/list'
export * from './nodes/listing'
export * from './nodes/listing_element'
export * from './nodes/manuscript'
export * from './nodes/missing_figure'
export * from './nodes/paragraph'
export * from './nodes/placeholder'
export * from './nodes/placeholder_element'
export * from './nodes/pullquote_element'
export * from './nodes/section'
export * from './nodes/section_title'
export * from './nodes/table'
export * from './nodes/table_col'
export * from './nodes/table_element'
export * from './nodes/text'
export * from './nodes/toc_element'
export * from './nodes/toc_section'
export * from './nodes/affiliation'
export * from './nodes/contributor'
export * from './nodes/table_element_footer'
export * from './nodes/title'
export * from './nodes/affiliations'
export * from './nodes/contributors'
export * from './nodes/supplement'
export * from './nodes/supplements'

export const schema = new Schema<Nodes, Marks>({
  marks: {
    bold,
    code,
    italic,
    smallcaps,
    strikethrough,
    styled,
    subscript,
    superscript,
    underline,
    tracked_insert,
    tracked_delete,
  },
  nodes: {
    comment,
    comments,
    attribution,
    bibliography_item: bibliographyItem,
    bibliography_element: bibliographyElement,
    bibliography_section: bibliographySection,
    blockquote_element: blockquoteElement,
    bullet_list: bulletList,
    caption,
    caption_title: captionTitle,
    citation,
    abstracts,
    body,
    backmatter,
    cross_reference: crossReference,
    doc,
    equation,
    equation_element: equationElement,
    figcaption,
    figure,
    figure_element: figureElement,
    footnote,
    footnotes_element: footnotesElement,
    footnotes_section: footnotesSection,
    graphical_abstract_section: graphicalAbstractSection,
    hard_break: hardBreak,
    highlight_marker: highlightMarker,
    inline_equation: inlineEquation,
    inline_footnote: inlineFootnote,
    keyword,
    keywords_element: keywordsElement,
    keywords: keywords,
    keyword_group: keywordGroup,
    link,
    list_item: listItem,
    listing,
    listing_element: listingElement,
    manuscript,
    missing_figure: missingFigure,
    ordered_list: orderedList,
    paragraph,
    placeholder,
    placeholder_element: placeholderElement,
    pullquote_element: pullquoteElement,
    section,
    section_label: sectionLabel,
    section_title: sectionTitle,
    section_title_plain: sectionTitle, // used for non-editable titles
    table,
    table_cell: tableCell,
    table_element: tableElement,
    table_row: tableRow,
    table_col: tableCol,
    table_colgroup: tableColGroup,
    text,
    toc_element: tocElement,
    toc_section: tocSection,
    affiliation,
    contributor: contributor,
    table_element_footer: tableElementFooter,
    title,
    affiliations,
    contributors,
    supplements,
    supplement,
<<<<<<< HEAD
    author_notes: authorNotes,
=======
    table_header: tableHeader,
>>>>>>> 19fb94e3
  },
})<|MERGE_RESOLUTION|>--- conflicted
+++ resolved
@@ -228,10 +228,6 @@
     contributors,
     supplements,
     supplement,
-<<<<<<< HEAD
     author_notes: authorNotes,
-=======
-    table_header: tableHeader,
->>>>>>> 19fb94e3
   },
 })
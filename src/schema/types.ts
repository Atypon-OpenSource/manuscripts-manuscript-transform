/*!
 * © 2019 Atypon Systems LLC
 *
 * Licensed under the Apache License, Version 2.0 (the "License");
 * you may not use this file except in compliance with the License.
 * You may obtain a copy of the License at
 *
 *    http://www.apache.org/licenses/LICENSE-2.0
 *
 * Unless required by applicable law or agreed to in writing, software
 * distributed under the License is distributed on an "AS IS" BASIS,
 * WITHOUT WARRANTIES OR CONDITIONS OF ANY KIND, either express or implied.
 * See the License for the specific language governing permissions and
 * limitations under the License.
 */

import {
  Fragment,
  Mark as ProsemirrorMark,
  MarkType,
  Node as ProsemirrorNode,
  NodeSpec,
  NodeType,
  ResolvedPos,
  Schema,
  Slice,
} from 'prosemirror-model'
import {
  EditorState,
  NodeSelection,
  Plugin,
  TextSelection,
  Transaction,
} from 'prosemirror-state'
import { EditorView, NodeView } from 'prosemirror-view'

export type Marks =
  | 'bold'
  | 'code'
  | 'italic'
  | 'smallcaps'
  | 'strikethrough'
  | 'styled'
  | 'subscript'
  | 'superscript'
  | 'underline'
  | 'tracked_insert'
  | 'tracked_delete'

export type Nodes =
  | 'attribution'
  | 'bibliography_item'
  | 'bibliography_element'
  | 'bibliography_section'
  | 'blockquote_element'
  | 'bullet_list'
  | 'caption'
  | 'caption_title'
  | 'comment'
  | 'comments'
  | 'citation'
  | 'cross_reference'
  | 'doc'
  | 'equation'
  | 'equation_element'
  | 'figcaption'
  | 'figure'
  | 'graphical_abstract_section'
  | 'figure_element'
  | 'footnote'
  | 'footnotes_element'
  | 'footnotes_section'
  | 'hard_break'
  | 'highlight_marker'
  | 'inline_equation'
  | 'inline_footnote'
  | 'keyword'
  | 'keywords_element'
  | 'keyword_group'
  | 'keywords'
  | 'link'
  | 'list_item'
  | 'listing'
  | 'listing_element'
  | 'manuscript'
  | 'abstracts'
  | 'body'
  | 'backmatter'
  | 'missing_figure'
  | 'ordered_list'
  | 'paragraph'
  | 'placeholder'
  | 'placeholder_element'
  | 'pullquote_element'
  | 'section'
  | 'section_label'
  | 'section_title'
  | 'section_title_plain'
  | 'table'
  | 'table_cell'
  | 'table_element'
  | 'table_row'
  | 'table_colgroup'
  | 'table_col'
  | 'text'
  | 'toc_element'
  | 'toc_section'
  | 'affiliation'
  | 'contributor'
  | 'table_element_footer'
  | 'title'
  | 'affiliations'
  | 'contributors'
  | 'supplements'
  | 'supplement'
<<<<<<< HEAD
  | 'author_notes'
=======
  | 'table_header'
>>>>>>> 19fb94e3

export type ManuscriptSchema = Schema<Nodes, Marks>

export type ManuscriptEditorState = EditorState
export type ManuscriptEditorView = EditorView
export type ManuscriptFragment = Fragment
export type ManuscriptMark = ProsemirrorMark
export type ManuscriptNode = ProsemirrorNode
export type ManuscriptNodeSelection = NodeSelection
export type ManuscriptTextSelection = TextSelection
export type ManuscriptMarkType = MarkType
export type ManuscriptNodeType = NodeType
export type ManuscriptNodeView = NodeView
export type ManuscriptResolvedPos = ResolvedPos
export type ManuscriptPlugin = Plugin
export type ManuscriptSlice = Slice
export type ManuscriptTransaction = Transaction

export interface TableNodeSpec extends NodeSpec {
  tableRole: string
}

export type DataTrackedAttrs = {
  id: string
  status: string
  operation: string
  userID: string
  createdAt: number
}<|MERGE_RESOLUTION|>--- conflicted
+++ resolved
@@ -113,11 +113,7 @@
   | 'contributors'
   | 'supplements'
   | 'supplement'
-<<<<<<< HEAD
   | 'author_notes'
-=======
-  | 'table_header'
->>>>>>> 19fb94e3
 
 export type ManuscriptSchema = Schema<Nodes, Marks>
 

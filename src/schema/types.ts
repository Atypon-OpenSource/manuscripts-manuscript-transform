--- conflicted
+++ resolved
@@ -116,13 +116,9 @@
   | 'author_notes'
   | 'corresp'
   | 'general_table_footnote'
-<<<<<<< HEAD
+  | 'box_element'
   | 'awards'
   | 'award'
-
-=======
-  | 'box_element'
->>>>>>> c5c51152
 export type ManuscriptSchema = Schema<Nodes, Marks>
 
 export type ManuscriptEditorState = EditorState

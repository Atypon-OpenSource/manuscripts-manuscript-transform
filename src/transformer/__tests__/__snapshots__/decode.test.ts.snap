// Jest Snapshot v1, https://goo.gl/fbAQLP

exports[`decoder create test doc 1`] = `
Object {
  "attrs": Object {
    "id": "MPManuscript:8EB79C14-9F61-483A-902F-A0B8EF5973C9",
  },
  "content": Array [
    Object {
      "attrs": Object {
        "dataTracked": null,
        "id": "MPSection:DFCBE345-A12D-451E-8320-723F25D2F472",
      },
      "content": Array [
        Object {
          "attrs": Object {
            "dataTracked": null,
          },
          "content": Array [
            Object {
              "text": "Table of Contents",
              "type": "text",
            },
          ],
          "type": "section_title",
        },
        Object {
          "attrs": Object {
            "contents": "<div id=\\"MPTOCElement:657C54DB-78B5-4206-E322-170F68263A01\\" class=\\"manuscript-toc\\" contenteditable=\\"false\\">
  
    
    
    
    

	
      
        
        
        <ul class=\\"manuscript-toc-list\\">
      
	
	 
    <li class=\\"manuscript-toc-list-item\\" data-referenced-section=\\"MPSection:DFCBE345-A12D-451E-8320-723F25D2F472\\" data-referenced-section-path-length=\\"1\\">
      1. Table of Contents
    </li>

    

    
    
    

  
    
    
    
    

	
	 
    <li class=\\"manuscript-toc-list-item\\" data-referenced-section=\\"MPSection:77786D47-6060-4FBC-BC13-5FA754968D6A\\" data-referenced-section-path-length=\\"1\\">
      2. First section
    </li>

    

    
    
    

  
    
    
    
    

	
	 
    <li class=\\"manuscript-toc-list-item\\" data-referenced-section=\\"MPSection:F8EE617B-484B-4CF2-F1CA-014F5307D5CF\\" data-referenced-section-path-length=\\"1\\">
      3. Section Two
    </li>

    

    
    
    

  
    
    
    
    

	
	 
    <li class=\\"manuscript-toc-list-item\\" data-referenced-section=\\"MPSection:E07B0D52-9642-4D58-E577-26F8804E3DEE\\" data-referenced-section-path-length=\\"1\\">
      4. Bibliography
    </li>

    

    
    
    
      </ul>
    

  
</div>",
            "dataTracked": null,
            "id": "MPTOCElement:657C54DB-78B5-4206-E322-170F68263A01",
            "paragraphStyle": "MPParagraphStyle:74D17A3A-33C0-43EB-9389-51335C698744",
          },
          "type": "toc_element",
        },
      ],
      "type": "toc_section",
    },
    Object {
      "attrs": Object {
        "category": "",
        "comments": Array [],
        "dataTracked": null,
        "generatedLabel": undefined,
        "id": "MPSection:77786D47-6060-4FBC-BC13-5FA754968D6A",
        "pageBreakStyle": undefined,
        "titleSuppressed": false,
      },
      "content": Array [
        Object {
          "attrs": Object {
            "dataTracked": null,
          },
          "content": Array [
            Object {
              "text": "First section",
              "type": "text",
            },
          ],
          "type": "section_title",
        },
        Object {
          "attrs": Object {
            "comments": Array [],
            "dataTracked": null,
            "id": "MPParagraphElement:150780D7-CFED-4529-9398-77B5C7625044",
            "paragraphStyle": "MPParagraphStyle:7EAB5784-717B-4672-BD59-8CA324FB0637",
            "placeholder": "Start from here. Enjoy writing! - the Manuscripts Team.",
          },
          "content": Array [
            Object {
              "text": "The first section.",
              "type": "text",
            },
          ],
          "type": "paragraph",
        },
        Object {
          "attrs": Object {
            "comments": Array [],
            "dataTracked": null,
            "id": "MPParagraphElement:60C13548-23C0-4348-FE98-0510E0B61B18",
            "paragraphStyle": "MPParagraphStyle:7EAB5784-717B-4672-BD59-8CA324FB0637",
            "placeholder": "",
          },
          "content": Array [
            Object {
              "text": "The text in this sentence is ",
              "type": "text",
            },
            Object {
              "marks": Array [
                Object {
                  "type": "bold",
                },
              ],
              "text": "bold",
              "type": "text",
            },
            Object {
              "text": ", ",
              "type": "text",
            },
            Object {
              "marks": Array [
                Object {
                  "type": "italic",
                },
              ],
              "text": "italic",
              "type": "text",
            },
            Object {
              "text": ", or ",
              "type": "text",
            },
            Object {
              "marks": Array [
                Object {
                  "type": "underline",
                },
              ],
              "text": "underlined",
              "type": "text",
            },
            Object {
              "text": ".",
              "type": "text",
            },
          ],
          "type": "paragraph",
        },
        Object {
          "attrs": Object {
            "comments": Array [],
            "dataTracked": null,
            "id": "MPParagraphElement:A89DC62A-90ED-4283-AB6D-06CA2519D801",
            "paragraphStyle": "MPParagraphStyle:7EAB5784-717B-4672-BD59-8CA324FB0637",
            "placeholder": "",
          },
          "content": Array [
            Object {
              "marks": Array [
                Object {
                  "type": "bold",
                },
                Object {
                  "type": "italic",
                },
                Object {
                  "type": "underline",
                },
              ],
              "text": "The text in this sentence is bold, italic and underlined.",
              "type": "text",
            },
          ],
          "type": "paragraph",
        },
        Object {
          "attrs": Object {
            "comments": Array [],
            "dataTracked": null,
            "id": "MPParagraphElement:05A0ED43-8928-4C69-A17C-0A98795001CD",
            "paragraphStyle": "MPParagraphStyle:7EAB5784-717B-4672-BD59-8CA324FB0637",
            "placeholder": "",
          },
          "content": Array [
            Object {
              "text": "The text in this sentence is ",
              "type": "text",
            },
            Object {
              "marks": Array [
                Object {
                  "type": "superscript",
                },
              ],
              "text": "superscript",
              "type": "text",
            },
            Object {
              "text": " and ",
              "type": "text",
            },
            Object {
              "marks": Array [
                Object {
                  "type": "subscript",
                },
              ],
              "text": "subscript",
              "type": "text",
            },
            Object {
              "text": ".",
              "type": "text",
            },
          ],
          "type": "paragraph",
        },
      ],
      "type": "section",
    },
    Object {
      "attrs": Object {
        "category": "",
        "comments": Array [],
        "dataTracked": null,
        "generatedLabel": undefined,
        "id": "MPSection:F8EE617B-484B-4CF2-F1CA-014F5307D5CF",
        "pageBreakStyle": undefined,
        "titleSuppressed": true,
      },
      "content": Array [
        Object {
          "attrs": Object {
            "dataTracked": null,
          },
          "content": Array [
            Object {
              "text": "Section Two",
              "type": "text",
            },
          ],
          "type": "section_title",
        },
        Object {
          "attrs": Object {
            "comments": Array [],
            "dataTracked": null,
            "id": "MPParagraphElement:4DF93A63-D44D-41CF-AF54-23712B8703FA",
            "paragraphStyle": "MPParagraphStyle:7EAB5784-717B-4672-BD59-8CA324FB0637",
            "placeholder": "",
          },
          "content": Array [
            Object {
              "text": "The heading of this section is hidden.",
              "type": "text",
            },
          ],
          "type": "paragraph",
        },
        Object {
          "attrs": Object {
            "dataTracked": null,
            "id": "MPListElement:D1C6E3B5-C549-47B8-B051-1F534E8AA7E7",
            "listStyleType": null,
            "paragraphStyle": "MPParagraphStyle:7EAB5784-717B-4672-BD59-8CA324FB0637",
          },
          "content": Array [
            Object {
              "attrs": Object {
                "dataTracked": null,
                "placeholder": "List item",
              },
              "content": Array [
                Object {
                  "attrs": Object {
                    "comments": null,
                    "dataTracked": null,
                    "id": "",
                    "paragraphStyle": "",
                    "placeholder": "",
                  },
                  "content": Array [
                    Object {
                      "text": "A numbered list.",
                      "type": "text",
                    },
                  ],
                  "type": "paragraph",
                },
              ],
              "type": "list_item",
            },
          ],
          "type": "ordered_list",
        },
        Object {
          "attrs": Object {
            "dataTracked": null,
            "id": "MPListElement:F11B9FCA-5DB5-4ED4-FEF9-10CDCB64F96E",
            "paragraphStyle": "MPParagraphStyle:7EAB5784-717B-4672-BD59-8CA324FB0637",
          },
          "content": Array [
            Object {
              "attrs": Object {
                "dataTracked": null,
                "placeholder": "List item",
              },
              "content": Array [
                Object {
                  "attrs": Object {
                    "comments": null,
                    "dataTracked": null,
                    "id": "",
                    "paragraphStyle": "",
                    "placeholder": "",
                  },
                  "content": Array [
                    Object {
                      "text": "A bullet list.",
                      "type": "text",
                    },
                  ],
                  "type": "paragraph",
                },
              ],
              "type": "list_item",
            },
          ],
          "type": "bullet_list",
        },
        Object {
          "attrs": Object {
            "dataTracked": null,
            "id": "MPListElement:AF5341C4-5E24-40BF-B853-F966726431EB",
            "listStyleType": null,
            "paragraphStyle": "MPParagraphStyle:7EAB5784-717B-4672-BD59-8CA324FB0637",
          },
          "content": Array [
            Object {
              "attrs": Object {
                "dataTracked": null,
                "placeholder": "List item",
              },
              "content": Array [
                Object {
                  "attrs": Object {
                    "comments": null,
                    "dataTracked": null,
                    "id": "",
                    "paragraphStyle": "",
                    "placeholder": "",
                  },
                  "content": Array [
                    Object {
                      "text": "A numbered list with a nested list.",
                      "type": "text",
                    },
                  ],
                  "type": "paragraph",
                },
                Object {
                  "attrs": Object {
                    "dataTracked": null,
                    "id": null,
                    "listStyleType": null,
                    "paragraphStyle": "",
                  },
                  "content": Array [
                    Object {
                      "attrs": Object {
                        "dataTracked": null,
                        "placeholder": "List item",
                      },
                      "content": Array [
                        Object {
                          "attrs": Object {
                            "comments": null,
                            "dataTracked": null,
                            "id": "",
                            "paragraphStyle": "",
                            "placeholder": "",
                          },
                          "content": Array [
                            Object {
                              "text": "This item is nested.",
                              "type": "text",
                            },
                          ],
                          "type": "paragraph",
                        },
                      ],
                      "type": "list_item",
                    },
                  ],
                  "type": "ordered_list",
                },
              ],
              "type": "list_item",
            },
          ],
          "type": "ordered_list",
        },
        Object {
          "attrs": Object {
            "alignment": undefined,
            "alternatives": undefined,
            "attribution": undefined,
            "comments": Array [],
            "dataTracked": null,
            "figureLayout": "",
            "figureStyle": "MPFigureStyle:12916784-C8A2-414E-919D-490172E82B25",
            "id": "MPFigureElement:A5D68C57-B5BB-4D10-E0C3-ECED717A2AA7",
            "label": "",
            "sizeFraction": 0,
            "suppressCaption": false,
            "suppressTitle": true,
          },
          "content": Array [
            Object {
              "attrs": Object {
                "contentType": "image/png",
                "dataTracked": null,
                "id": "MPFigure:D673DF08-D75E-4061-8EC1-9611EAB302F0",
                "position": undefined,
                "src": "chemoji/chemoji8.png",
              },
              "type": "figure",
            },
            Object {
              "attrs": Object {
                "dataTracked": null,
              },
              "content": Array [
                Object {
                  "attrs": Object {
                    "dataTracked": null,
                    "placeholder": "Title...",
                  },
                  "type": "caption_title",
                },
                Object {
                  "attrs": Object {
                    "dataTracked": null,
                    "placeholder": "Caption...",
                  },
                  "content": Array [
                    Object {
                      "text": "A figure with a caption",
                      "type": "text",
                    },
                  ],
                  "type": "caption",
                },
              ],
              "type": "figcaption",
            },
            Object {
              "attrs": Object {
                "comments": null,
                "contents": "",
                "dataTracked": null,
                "id": "",
                "isExecuting": false,
                "isExpanded": false,
                "language": "",
                "languageKey": "null",
              },
              "type": "listing",
            },
          ],
          "type": "figure_element",
        },
        Object {
          "attrs": Object {
            "alignment": undefined,
            "alternatives": undefined,
            "attribution": undefined,
            "comments": Array [],
            "dataTracked": null,
            "figureLayout": "",
            "figureStyle": "MPFigureStyle:12916784-C8A2-414E-919D-490172E82B25",
            "id": "MPFigureElement:B32BDEC8-E816-4946-C0BB-0404AF2F0C29",
            "label": "",
            "sizeFraction": 0,
            "suppressCaption": true,
            "suppressTitle": true,
          },
          "content": Array [
            Object {
              "attrs": Object {
                "contentType": "image/png",
                "dataTracked": null,
                "id": "MPFigure:AD65D628-A904-4DC4-A026-F8F4C08F6557",
                "position": undefined,
                "src": "chemoji/chemoji7.png",
              },
              "type": "figure",
            },
            Object {
              "attrs": Object {
                "dataTracked": null,
              },
              "content": Array [
                Object {
                  "attrs": Object {
                    "dataTracked": null,
                    "placeholder": "Title...",
                  },
                  "type": "caption_title",
                },
                Object {
                  "attrs": Object {
                    "dataTracked": null,
                    "placeholder": "Caption...",
                  },
                  "content": Array [
                    Object {
                      "text": "A figure with hidden caption",
                      "type": "text",
                    },
                  ],
                  "type": "caption",
                },
              ],
              "type": "figcaption",
            },
            Object {
              "attrs": Object {
                "comments": null,
                "contents": "",
                "dataTracked": null,
                "id": "",
                "isExecuting": false,
                "isExpanded": false,
                "language": "",
                "languageKey": "null",
              },
              "type": "listing",
            },
          ],
          "type": "figure_element",
        },
        Object {
          "attrs": Object {
            "comments": Array [],
            "dataTracked": null,
            "expandListing": false,
            "id": "MPTableElement:82BD8BAF-D136-4536-AD9C-92C30B9D7315",
            "label": "",
            "paragraphStyle": "MPParagraphStyle:7EAB5784-717B-4672-BD59-8CA324FB0637",
            "suppressCaption": false,
            "suppressFooter": false,
            "suppressHeader": false,
            "suppressTitle": true,
            "tableStyle": "MPTableStyle:08C0E93B-848D-491F-8EB2-A8A0B17714BA",
          },
          "content": Array [
            Object {
              "attrs": Object {
                "comments": Array [],
                "dataTracked": null,
                "footerRows": 1,
                "headerRows": 1,
                "id": "MPTable:509A944E-994C-4867-AE55-593628C5DBD5",
              },
              "content": Array [
                Object {
                  "content": Array [
                    Object {
                      "attrs": Object {
                        "placeholder": "",
                      },
                      "content": Array [
                        Object {
                          "attrs": Object {
                            "align": null,
                            "celltype": "th",
                            "colspan": 1,
                            "colwidth": null,
                            "placeholder": "Header 1",
                            "rowspan": 1,
                            "scope": null,
                            "style": null,
                            "styles": Object {},
                            "valign": null,
                          },
                          "content": Array [
                            Object {
                              "text": "Table Header",
                              "type": "text",
                            },
                          ],
                          "type": "table_cell",
                        },
                        Object {
                          "attrs": Object {
                            "align": null,
                            "celltype": "th",
                            "colspan": 1,
                            "colwidth": null,
                            "placeholder": "Header 2",
                            "rowspan": 1,
                            "scope": null,
                            "style": null,
                            "styles": Object {},
                            "valign": null,
                          },
                          "content": Array [
                            Object {
                              "text": "Table Header",
                              "type": "text",
                            },
                          ],
                          "type": "table_cell",
                        },
                      ],
                      "type": "table_row",
                    },
                    Object {
                      "attrs": Object {
                        "placeholder": "",
                      },
                      "content": Array [
                        Object {
                          "attrs": Object {
                            "align": null,
                            "celltype": "td",
                            "colspan": 1,
                            "colwidth": null,
                            "placeholder": "Data",
                            "rowspan": 1,
                            "scope": null,
                            "style": null,
                            "styles": Object {},
                            "valign": null,
                          },
                          "content": Array [
                            Object {
                              "text": "Table Data",
                              "type": "text",
                            },
                          ],
                          "type": "table_cell",
                        },
                        Object {
                          "attrs": Object {
                            "align": null,
                            "celltype": "td",
                            "colspan": 1,
                            "colwidth": null,
                            "placeholder": "Data",
                            "rowspan": 1,
                            "scope": null,
                            "style": null,
                            "styles": Object {},
                            "valign": null,
                          },
                          "content": Array [
                            Object {
                              "text": "Table Data",
                              "type": "text",
                            },
                          ],
                          "type": "table_cell",
                        },
                      ],
                      "type": "table_row",
                    },
                    Object {
                      "attrs": Object {
                        "placeholder": "",
                      },
                      "content": Array [
                        Object {
                          "attrs": Object {
                            "align": null,
                            "celltype": "td",
                            "colspan": 1,
                            "colwidth": null,
                            "placeholder": "Data",
                            "rowspan": 1,
                            "scope": null,
                            "style": null,
                            "styles": Object {},
                            "valign": null,
                          },
                          "content": Array [
                            Object {
                              "text": "Table Data",
                              "type": "text",
                            },
                          ],
                          "type": "table_cell",
                        },
                        Object {
                          "attrs": Object {
                            "align": null,
                            "celltype": "td",
                            "colspan": 1,
                            "colwidth": null,
                            "placeholder": "Data",
                            "rowspan": 1,
                            "scope": null,
                            "style": null,
                            "styles": Object {},
                            "valign": null,
                          },
                          "content": Array [
                            Object {
                              "text": "Table Data",
                              "type": "text",
                            },
                          ],
                          "type": "table_cell",
                        },
                      ],
                      "type": "table_row",
                    },
                    Object {
                      "attrs": Object {
                        "placeholder": "",
                      },
                      "content": Array [
                        Object {
                          "attrs": Object {
                            "align": null,
                            "celltype": "td",
                            "colspan": 1,
                            "colwidth": null,
                            "placeholder": "Footer 1",
                            "rowspan": 1,
                            "scope": null,
                            "style": null,
                            "styles": Object {},
                            "valign": null,
                          },
                          "content": Array [
                            Object {
                              "text": "Table Footer",
                              "type": "text",
                            },
                          ],
                          "type": "table_cell",
                        },
                        Object {
                          "attrs": Object {
                            "align": null,
                            "celltype": "td",
                            "colspan": 1,
                            "colwidth": null,
                            "placeholder": "Footer 2",
                            "rowspan": 1,
                            "scope": null,
                            "style": null,
                            "styles": Object {},
                            "valign": null,
                          },
                          "content": Array [
                            Object {
                              "text": "Table Footer",
                              "type": "text",
                            },
                          ],
                          "type": "table_cell",
                        },
                      ],
                      "type": "table_row",
                    },
                  ],
                  "type": "table_body",
                },
              ],
              "type": "table",
            },
            Object {
              "attrs": Object {
                "dataTracked": null,
              },
              "content": Array [
                Object {
                  "attrs": Object {
                    "dataTracked": null,
                    "placeholder": "Title...",
                  },
                  "type": "caption_title",
                },
                Object {
                  "attrs": Object {
                    "dataTracked": null,
                    "placeholder": "Caption...",
                  },
                  "content": Array [
                    Object {
                      "text": "A table",
                      "type": "text",
                    },
                  ],
                  "type": "caption",
                },
              ],
              "type": "figcaption",
            },
            Object {
              "attrs": Object {
                "comments": null,
                "contents": "",
                "dataTracked": null,
                "id": "",
                "isExecuting": false,
                "isExpanded": false,
                "language": "",
                "languageKey": "null",
              },
              "type": "listing",
            },
          ],
          "type": "table_element",
        },
        Object {
          "attrs": Object {
            "comments": Array [],
            "dataTracked": null,
            "expandListing": false,
            "id": "MPTableElement:E0D445B4-18C4-43D3-97B3-1076A7BB5CF4",
            "label": "",
            "paragraphStyle": "MPParagraphStyle:7EAB5784-717B-4672-BD59-8CA324FB0637",
            "suppressCaption": false,
            "suppressFooter": false,
            "suppressHeader": true,
            "suppressTitle": true,
            "tableStyle": "MPTableStyle:08C0E93B-848D-491F-8EB2-A8A0B17714BA",
          },
          "content": Array [
            Object {
              "attrs": Object {
                "comments": Array [],
                "dataTracked": null,
                "footerRows": 1,
                "headerRows": 1,
                "id": "MPTable:7E83812B-A759-4D38-C1C5-F6507D2FC2A9",
              },
              "content": Array [
                Object {
                  "content": Array [
                    Object {
                      "attrs": Object {
                        "placeholder": "",
                      },
                      "content": Array [
                        Object {
                          "attrs": Object {
                            "align": null,
                            "celltype": "th",
                            "colspan": 1,
                            "colwidth": null,
                            "placeholder": "Header 1",
                            "rowspan": 1,
                            "scope": null,
                            "style": null,
                            "styles": Object {},
                            "valign": null,
                          },
                          "content": Array [
                            Object {
                              "text": "Table Header",
                              "type": "text",
                            },
                          ],
                          "type": "table_cell",
                        },
                        Object {
                          "attrs": Object {
                            "align": null,
                            "celltype": "th",
                            "colspan": 1,
                            "colwidth": null,
                            "placeholder": "Header 2",
                            "rowspan": 1,
                            "scope": null,
                            "style": null,
                            "styles": Object {},
                            "valign": null,
                          },
                          "type": "table_cell",
                        },
                      ],
                      "type": "table_row",
                    },
                    Object {
                      "attrs": Object {
                        "placeholder": "",
                      },
                      "content": Array [
                        Object {
                          "attrs": Object {
                            "align": null,
                            "celltype": "td",
                            "colspan": 1,
                            "colwidth": null,
                            "placeholder": "Data",
                            "rowspan": 1,
                            "scope": null,
                            "style": null,
                            "styles": Object {},
                            "valign": null,
                          },
                          "type": "table_cell",
                        },
                        Object {
                          "attrs": Object {
                            "align": null,
                            "celltype": "td",
                            "colspan": 1,
                            "colwidth": null,
                            "placeholder": "Data",
                            "rowspan": 1,
                            "scope": null,
                            "style": null,
                            "styles": Object {},
                            "valign": null,
                          },
                          "type": "table_cell",
                        },
                      ],
                      "type": "table_row",
                    },
                    Object {
                      "attrs": Object {
                        "placeholder": "",
                      },
                      "content": Array [
                        Object {
                          "attrs": Object {
                            "align": null,
                            "celltype": "td",
                            "colspan": 1,
                            "colwidth": null,
                            "placeholder": "Data",
                            "rowspan": 1,
                            "scope": null,
                            "style": null,
                            "styles": Object {},
                            "valign": null,
                          },
                          "type": "table_cell",
                        },
                        Object {
                          "attrs": Object {
                            "align": null,
                            "celltype": "td",
                            "colspan": 1,
                            "colwidth": null,
                            "placeholder": "Data",
                            "rowspan": 1,
                            "scope": null,
                            "style": null,
                            "styles": Object {},
                            "valign": null,
                          },
                          "type": "table_cell",
                        },
                      ],
                      "type": "table_row",
                    },
                    Object {
                      "attrs": Object {
                        "placeholder": "",
                      },
                      "content": Array [
                        Object {
                          "attrs": Object {
                            "align": null,
                            "celltype": "td",
                            "colspan": 1,
                            "colwidth": null,
                            "placeholder": "Footer 1",
                            "rowspan": 1,
                            "scope": null,
                            "style": null,
                            "styles": Object {},
                            "valign": null,
                          },
                          "type": "table_cell",
                        },
                        Object {
                          "attrs": Object {
                            "align": null,
                            "celltype": "td",
                            "colspan": 1,
                            "colwidth": null,
                            "placeholder": "Footer 2",
                            "rowspan": 1,
                            "scope": null,
                            "style": null,
                            "styles": Object {},
                            "valign": null,
                          },
                          "type": "table_cell",
                        },
                      ],
                      "type": "table_row",
                    },
                  ],
                  "type": "table_body",
                },
              ],
              "type": "table",
            },
            Object {
              "attrs": Object {
                "dataTracked": null,
              },
              "content": Array [
                Object {
                  "attrs": Object {
                    "dataTracked": null,
                    "placeholder": "Title...",
                  },
                  "type": "caption_title",
                },
                Object {
                  "attrs": Object {
                    "dataTracked": null,
                    "placeholder": "Caption...",
                  },
                  "content": Array [
                    Object {
                      "text": "A table with hidden header",
                      "type": "text",
                    },
                  ],
                  "type": "caption",
                },
              ],
              "type": "figcaption",
            },
            Object {
              "attrs": Object {
                "comments": null,
                "contents": "",
                "dataTracked": null,
                "id": "",
                "isExecuting": false,
                "isExpanded": false,
                "language": "",
                "languageKey": "null",
              },
              "type": "listing",
            },
          ],
          "type": "table_element",
        },
        Object {
          "attrs": Object {
            "comments": Array [],
            "dataTracked": null,
            "expandListing": false,
            "id": "MPTableElement:1DF69096-DBA3-47B0-B8C2-E06491E4C655",
            "label": "",
            "paragraphStyle": "MPParagraphStyle:7EAB5784-717B-4672-BD59-8CA324FB0637",
            "suppressCaption": false,
            "suppressFooter": true,
            "suppressHeader": false,
            "suppressTitle": true,
            "tableStyle": "MPTableStyle:08C0E93B-848D-491F-8EB2-A8A0B17714BA",
          },
          "content": Array [
            Object {
              "attrs": Object {
                "comments": Array [],
                "dataTracked": null,
                "footerRows": 1,
                "headerRows": 1,
                "id": "MPTable:2A2413E2-71F5-4B6C-F513-7B44748E49A8",
              },
              "content": Array [
                Object {
                  "content": Array [
                    Object {
                      "attrs": Object {
                        "placeholder": "",
                      },
                      "content": Array [
                        Object {
                          "attrs": Object {
                            "align": null,
                            "celltype": "th",
                            "colspan": 1,
                            "colwidth": null,
                            "placeholder": "Header 1",
                            "rowspan": 1,
                            "scope": null,
                            "style": null,
                            "styles": Object {},
                            "valign": null,
                          },
                          "type": "table_cell",
                        },
                        Object {
                          "attrs": Object {
                            "align": null,
                            "celltype": "th",
                            "colspan": 1,
                            "colwidth": null,
                            "placeholder": "Header 2",
                            "rowspan": 1,
                            "scope": null,
                            "style": null,
                            "styles": Object {},
                            "valign": null,
                          },
                          "type": "table_cell",
                        },
                      ],
                      "type": "table_row",
                    },
                    Object {
                      "attrs": Object {
                        "placeholder": "",
                      },
                      "content": Array [
                        Object {
                          "attrs": Object {
                            "align": null,
                            "celltype": "td",
                            "colspan": 1,
                            "colwidth": null,
                            "placeholder": "Data",
                            "rowspan": 1,
                            "scope": null,
                            "style": null,
                            "styles": Object {},
                            "valign": null,
                          },
                          "type": "table_cell",
                        },
                        Object {
                          "attrs": Object {
                            "align": null,
                            "celltype": "td",
                            "colspan": 1,
                            "colwidth": null,
                            "placeholder": "Data",
                            "rowspan": 1,
                            "scope": null,
                            "style": null,
                            "styles": Object {},
                            "valign": null,
                          },
                          "type": "table_cell",
                        },
                      ],
                      "type": "table_row",
                    },
                    Object {
                      "attrs": Object {
                        "placeholder": "",
                      },
                      "content": Array [
                        Object {
                          "attrs": Object {
                            "align": null,
                            "celltype": "td",
                            "colspan": 1,
                            "colwidth": null,
                            "placeholder": "Data",
                            "rowspan": 1,
                            "scope": null,
                            "style": null,
                            "styles": Object {},
                            "valign": null,
                          },
                          "type": "table_cell",
                        },
                        Object {
                          "attrs": Object {
                            "align": null,
                            "celltype": "td",
                            "colspan": 1,
                            "colwidth": null,
                            "placeholder": "Data",
                            "rowspan": 1,
                            "scope": null,
                            "style": null,
                            "styles": Object {},
                            "valign": null,
                          },
                          "type": "table_cell",
                        },
                      ],
                      "type": "table_row",
                    },
                    Object {
                      "attrs": Object {
                        "placeholder": "",
                      },
                      "content": Array [
                        Object {
                          "attrs": Object {
                            "align": null,
                            "celltype": "td",
                            "colspan": 1,
                            "colwidth": null,
                            "placeholder": "Footer 1",
                            "rowspan": 1,
                            "scope": null,
                            "style": null,
                            "styles": Object {},
                            "valign": null,
                          },
                          "type": "table_cell",
                        },
                        Object {
                          "attrs": Object {
                            "align": null,
                            "celltype": "td",
                            "colspan": 1,
                            "colwidth": null,
                            "placeholder": "Footer 2",
                            "rowspan": 1,
                            "scope": null,
                            "style": null,
                            "styles": Object {},
                            "valign": null,
                          },
                          "type": "table_cell",
                        },
                      ],
                      "type": "table_row",
                    },
                  ],
                  "type": "table_body",
                },
              ],
              "type": "table",
            },
            Object {
              "attrs": Object {
                "dataTracked": null,
              },
              "content": Array [
                Object {
                  "attrs": Object {
                    "dataTracked": null,
                    "placeholder": "Title...",
                  },
                  "type": "caption_title",
                },
                Object {
                  "attrs": Object {
                    "dataTracked": null,
                    "placeholder": "Caption...",
                  },
                  "content": Array [
                    Object {
                      "text": "A table with hidden footer",
                      "type": "text",
                    },
                  ],
                  "type": "caption",
                },
              ],
              "type": "figcaption",
            },
            Object {
              "attrs": Object {
                "comments": null,
                "contents": "",
                "dataTracked": null,
                "id": "",
                "isExecuting": false,
                "isExpanded": false,
                "language": "",
                "languageKey": "null",
              },
              "type": "listing",
            },
          ],
          "type": "table_element",
        },
        Object {
          "attrs": Object {
            "comments": Array [],
            "dataTracked": null,
            "expandListing": false,
            "id": "MPTableElement:89CF51B2-A20C-4AB9-CBD9-F47DAF167DAA",
            "label": "",
            "paragraphStyle": "MPParagraphStyle:7EAB5784-717B-4672-BD59-8CA324FB0637",
            "suppressCaption": false,
            "suppressFooter": false,
            "suppressHeader": false,
            "suppressTitle": true,
            "tableStyle": "MPTableStyle:08C0E93B-848D-491F-8EB2-A8A0B17714BA",
          },
          "content": Array [
            Object {
              "attrs": Object {
                "comments": Array [],
                "dataTracked": null,
                "footerRows": 1,
                "headerRows": 1,
                "id": "MPTable:6C045963-404A-4E1E-FF81-B40E9772A6A6",
              },
              "content": Array [
                Object {
                  "content": Array [
                    Object {
                      "attrs": Object {
                        "placeholder": "",
                      },
                      "content": Array [
                        Object {
                          "attrs": Object {
                            "align": null,
                            "celltype": "th",
                            "colspan": 1,
                            "colwidth": null,
                            "placeholder": "Header 1",
                            "rowspan": 1,
                            "scope": null,
                            "style": null,
                            "styles": Object {},
                            "valign": null,
                          },
                          "type": "table_cell",
                        },
                        Object {
                          "attrs": Object {
                            "align": null,
                            "celltype": "th",
                            "colspan": 1,
                            "colwidth": null,
                            "placeholder": "Header 2",
                            "rowspan": 1,
                            "scope": null,
                            "style": null,
                            "styles": Object {},
                            "valign": null,
                          },
                          "type": "table_cell",
                        },
                      ],
                      "type": "table_row",
                    },
                    Object {
                      "attrs": Object {
                        "placeholder": "",
                      },
                      "content": Array [
                        Object {
                          "attrs": Object {
                            "align": null,
                            "celltype": "td",
                            "colspan": 1,
                            "colwidth": null,
                            "placeholder": "Data",
                            "rowspan": 1,
                            "scope": null,
                            "style": null,
                            "styles": Object {},
                            "valign": null,
                          },
                          "type": "table_cell",
                        },
                        Object {
                          "attrs": Object {
                            "align": null,
                            "celltype": "td",
                            "colspan": 1,
                            "colwidth": null,
                            "placeholder": "Data",
                            "rowspan": 1,
                            "scope": null,
                            "style": null,
                            "styles": Object {},
                            "valign": null,
                          },
                          "type": "table_cell",
                        },
                      ],
                      "type": "table_row",
                    },
                    Object {
                      "attrs": Object {
                        "placeholder": "",
                      },
                      "content": Array [
                        Object {
                          "attrs": Object {
                            "align": null,
                            "celltype": "td",
                            "colspan": 1,
                            "colwidth": null,
                            "placeholder": "Data",
                            "rowspan": 1,
                            "scope": null,
                            "style": null,
                            "styles": Object {},
                            "valign": null,
                          },
                          "type": "table_cell",
                        },
                        Object {
                          "attrs": Object {
                            "align": null,
                            "celltype": "td",
                            "colspan": 1,
                            "colwidth": null,
                            "placeholder": "Data",
                            "rowspan": 1,
                            "scope": null,
                            "style": null,
                            "styles": Object {},
                            "valign": null,
                          },
                          "type": "table_cell",
                        },
                      ],
                      "type": "table_row",
                    },
                    Object {
                      "attrs": Object {
                        "placeholder": "",
                      },
                      "content": Array [
                        Object {
                          "attrs": Object {
                            "align": null,
                            "celltype": "td",
                            "colspan": 1,
                            "colwidth": null,
                            "placeholder": "Footer 1",
                            "rowspan": 1,
                            "scope": null,
                            "style": null,
                            "styles": Object {},
                            "valign": null,
                          },
                          "type": "table_cell",
                        },
                        Object {
                          "attrs": Object {
                            "align": null,
                            "celltype": "td",
                            "colspan": 1,
                            "colwidth": null,
                            "placeholder": "Footer 2",
                            "rowspan": 1,
                            "scope": null,
                            "style": null,
                            "styles": Object {},
                            "valign": null,
                          },
                          "type": "table_cell",
                        },
                      ],
                      "type": "table_row",
                    },
                  ],
                  "type": "table_body",
                },
              ],
              "type": "table",
            },
            Object {
              "attrs": Object {
                "dataTracked": null,
              },
              "content": Array [
                Object {
                  "attrs": Object {
                    "dataTracked": null,
                    "placeholder": "Title...",
                  },
                  "type": "caption_title",
                },
                Object {
                  "attrs": Object {
                    "dataTracked": null,
                    "placeholder": "Caption...",
                  },
                  "content": Array [
                    Object {
                      "text": "A table with hidden caption",
                      "type": "text",
                    },
                  ],
                  "type": "caption",
                },
              ],
              "type": "figcaption",
            },
            Object {
              "attrs": Object {
                "comments": null,
                "contents": "",
                "dataTracked": null,
                "id": "",
                "isExecuting": false,
                "isExpanded": false,
                "language": "",
                "languageKey": "null",
              },
              "type": "listing",
            },
          ],
          "type": "table_element",
        },
        Object {
          "attrs": Object {
            "comments": null,
            "dataTracked": null,
            "id": "MPEquationElement:3896A81A-D43B-483F-B990-F64518A940D1",
            "suppressCaption": true,
            "suppressTitle": true,
          },
          "content": Array [
            Object {
              "attrs": Object {
                "MathMLStringRepresentation": "<math xmlns=\\"http://www.w3.org/1998/Math/MathML\\" display=\\"block\\"><mn>2</mn><mi>x</mi><mn>3</mn><mo>=</mo><mn>6</mn></math>",
                "SVGStringRepresentation": "<svg xmlns:xlink=\\"http://www.w3.org/1999/xlink\\" xmlns=\\"http://www.w3.org/2000/svg\\" width=\\"7.916ex\\" height=\\"2.097ex\\" viewBox=\\"0 -781.2 3408.1 903.1\\" role=\\"img\\" focusable=\\"false\\" style=\\"vertical-align: -0.283ex;\\"><defs xmlns=\\"http://www.w3.org/2000/svg\\"><path stroke-width=\\"1\\" id=\\"MJMAIN-32\\" d=\\"M109 429Q82 429 66 447T50 491Q50 562 103 614T235 666Q326 666 387 610T449 465Q449 422 429 383T381 315T301 241Q265 210 201 149L142 93L218 92Q375 92 385 97Q392 99 409 186V189H449V186Q448 183 436 95T421 3V0H50V19V31Q50 38 56 46T86 81Q115 113 136 137Q145 147 170 174T204 211T233 244T261 278T284 308T305 340T320 369T333 401T340 431T343 464Q343 527 309 573T212 619Q179 619 154 602T119 569T109 550Q109 549 114 549Q132 549 151 535T170 489Q170 464 154 447T109 429Z\\"/><path stroke-width=\\"1\\" id=\\"MJMATHI-78\\" d=\\"M52 289Q59 331 106 386T222 442Q257 442 286 424T329 379Q371 442 430 442Q467 442 494 420T522 361Q522 332 508 314T481 292T458 288Q439 288 427 299T415 328Q415 374 465 391Q454 404 425 404Q412 404 406 402Q368 386 350 336Q290 115 290 78Q290 50 306 38T341 26Q378 26 414 59T463 140Q466 150 469 151T485 153H489Q504 153 504 145Q504 144 502 134Q486 77 440 33T333 -11Q263 -11 227 52Q186 -10 133 -10H127Q78 -10 57 16T35 71Q35 103 54 123T99 143Q142 143 142 101Q142 81 130 66T107 46T94 41L91 40Q91 39 97 36T113 29T132 26Q168 26 194 71Q203 87 217 139T245 247T261 313Q266 340 266 352Q266 380 251 392T217 404Q177 404 142 372T93 290Q91 281 88 280T72 278H58Q52 284 52 289Z\\"/><path stroke-width=\\"1\\" id=\\"MJMAIN-33\\" d=\\"M127 463Q100 463 85 480T69 524Q69 579 117 622T233 665Q268 665 277 664Q351 652 390 611T430 522Q430 470 396 421T302 350L299 348Q299 347 308 345T337 336T375 315Q457 262 457 175Q457 96 395 37T238 -22Q158 -22 100 21T42 130Q42 158 60 175T105 193Q133 193 151 175T169 130Q169 119 166 110T159 94T148 82T136 74T126 70T118 67L114 66Q165 21 238 21Q293 21 321 74Q338 107 338 175V195Q338 290 274 322Q259 328 213 329L171 330L168 332Q166 335 166 348Q166 366 174 366Q202 366 232 371Q266 376 294 413T322 525V533Q322 590 287 612Q265 626 240 626Q208 626 181 615T143 592T132 580H135Q138 579 143 578T153 573T165 566T175 555T183 540T186 520Q186 498 172 481T127 463Z\\"/><path stroke-width=\\"1\\" id=\\"MJMAIN-3D\\" d=\\"M56 347Q56 360 70 367H707Q722 359 722 347Q722 336 708 328L390 327H72Q56 332 56 347ZM56 153Q56 168 72 173H708Q722 163 722 153Q722 140 707 133H70Q56 140 56 153Z\\"/><path stroke-width=\\"1\\" id=\\"MJMAIN-36\\" d=\\"M42 313Q42 476 123 571T303 666Q372 666 402 630T432 550Q432 525 418 510T379 495Q356 495 341 509T326 548Q326 592 373 601Q351 623 311 626Q240 626 194 566Q147 500 147 364L148 360Q153 366 156 373Q197 433 263 433H267Q313 433 348 414Q372 400 396 374T435 317Q456 268 456 210V192Q456 169 451 149Q440 90 387 34T253 -22Q225 -22 199 -14T143 16T92 75T56 172T42 313ZM257 397Q227 397 205 380T171 335T154 278T148 216Q148 133 160 97T198 39Q222 21 251 21Q302 21 329 59Q342 77 347 104T352 209Q352 289 347 316T329 361Q302 397 257 397Z\\"/></defs><g stroke=\\"currentColor\\" fill=\\"currentColor\\" stroke-width=\\"0\\" transform=\\"matrix(1 0 0 -1 0 0)\\"><use xlink:href=\\"#MJMAIN-32\\" x=\\"0\\" y=\\"0\\"/><use xlink:href=\\"#MJMATHI-78\\" x=\\"500\\" y=\\"0\\"/><use xlink:href=\\"#MJMAIN-33\\" x=\\"1073\\" y=\\"0\\"/><use xlink:href=\\"#MJMAIN-3D\\" x=\\"1851\\" y=\\"0\\"/><use xlink:href=\\"#MJMAIN-36\\" x=\\"2907\\" y=\\"0\\"/></g></svg>",
                "TeXRepresentation": "2x3=6",
                "dataTracked": null,
                "id": "MPEquation:C900DDA4-BE45-4AF6-8C9F-CA0AA5FCC403",
              },
              "type": "equation",
            },
            Object {
              "attrs": Object {
                "dataTracked": null,
              },
              "content": Array [
                Object {
                  "attrs": Object {
                    "dataTracked": null,
                    "placeholder": "Title...",
                  },
                  "type": "caption_title",
                },
                Object {
                  "attrs": Object {
                    "dataTracked": null,
                    "placeholder": "Caption...",
                  },
                  "type": "caption",
                },
              ],
              "type": "figcaption",
            },
          ],
          "type": "equation_element",
        },
        Object {
          "attrs": Object {
            "comments": Array [],
            "dataTracked": null,
            "id": "MPListingElement:160785A9-4BC0-4C55-C4DE-AF5F4D858DCE",
            "suppressCaption": false,
            "suppressTitle": true,
          },
          "content": Array [
            Object {
              "attrs": Object {
                "comments": Array [],
                "contents": "// a JavaScript code block

const x = 'y'",
                "dataTracked": null,
                "id": "MPListing:4D688DCF-29CD-40CC-93BD-2B13CD883257",
                "isExecuting": false,
                "isExpanded": false,
                "language": "JavaScript",
                "languageKey": "javascript",
              },
              "type": "listing",
            },
            Object {
              "attrs": Object {
                "dataTracked": null,
              },
              "content": Array [
                Object {
                  "attrs": Object {
                    "dataTracked": null,
                    "placeholder": "Title...",
                  },
                  "type": "caption_title",
                },
                Object {
                  "attrs": Object {
                    "dataTracked": null,
                    "placeholder": "Caption...",
                  },
                  "type": "caption",
                },
              ],
              "type": "figcaption",
            },
          ],
          "type": "listing_element",
        },
        Object {
          "attrs": Object {
            "comments": Array [],
            "dataTracked": null,
            "id": "MPParagraphElement:345B8B57-2E5E-45ED-E587-4EAAC2BD63E9",
            "paragraphStyle": "MPParagraphStyle:7EAB5784-717B-4672-BD59-8CA324FB0637",
            "placeholder": "",
          },
          "content": Array [
            Object {
              "text": "An inline equation: ",
              "type": "text",
            },
            Object {
              "attrs": Object {
                "MathMLRepresentation": "",
                "SVGRepresentation": "<svg xmlns:xlink=\\"http://www.w3.org/1999/xlink\\" width=\\"9.426ex\\" height=\\"2.237ex\\" viewBox=\\"0 -781.2 4058.5 963\\" role=\\"img\\" focusable=\\"false\\" xmlns=\\"http://www.w3.org/2000/svg\\" style=\\"vertical-align: -0.422ex;\\"><defs><path stroke-width=\\"1\\" id=\\"MJMAIN-33\\" d=\\"M127 463Q100 463 85 480T69 524Q69 579 117 622T233 665Q268 665 277 664Q351 652 390 611T430 522Q430 470 396 421T302 350L299 348Q299 347 308 345T337 336T375 315Q457 262 457 175Q457 96 395 37T238 -22Q158 -22 100 21T42 130Q42 158 60 175T105 193Q133 193 151 175T169 130Q169 119 166 110T159 94T148 82T136 74T126 70T118 67L114 66Q165 21 238 21Q293 21 321 74Q338 107 338 175V195Q338 290 274 322Q259 328 213 329L171 330L168 332Q166 335 166 348Q166 366 174 366Q202 366 232 371Q266 376 294 413T322 525V533Q322 590 287 612Q265 626 240 626Q208 626 181 615T143 592T132 580H135Q138 579 143 578T153 573T165 566T175 555T183 540T186 520Q186 498 172 481T127 463Z\\"></path><path stroke-width=\\"1\\" id=\\"MJMAIN-2B\\" d=\\"M56 237T56 250T70 270H369V420L370 570Q380 583 389 583Q402 583 409 568V270H707Q722 262 722 250T707 230H409V-68Q401 -82 391 -82H389H387Q375 -82 369 -68V230H70Q56 237 56 250Z\\"></path><path stroke-width=\\"1\\" id=\\"MJMAIN-35\\" d=\\"M164 157Q164 133 148 117T109 101H102Q148 22 224 22Q294 22 326 82Q345 115 345 210Q345 313 318 349Q292 382 260 382H254Q176 382 136 314Q132 307 129 306T114 304Q97 304 95 310Q93 314 93 485V614Q93 664 98 664Q100 666 102 666Q103 666 123 658T178 642T253 634Q324 634 389 662Q397 666 402 666Q410 666 410 648V635Q328 538 205 538Q174 538 149 544L139 546V374Q158 388 169 396T205 412T256 420Q337 420 393 355T449 201Q449 109 385 44T229 -22Q148 -22 99 32T50 154Q50 178 61 192T84 210T107 214Q132 214 148 197T164 157Z\\"></path><path stroke-width=\\"1\\" id=\\"MJMAIN-3D\\" d=\\"M56 347Q56 360 70 367H707Q722 359 722 347Q722 336 708 328L390 327H72Q56 332 56 347ZM56 153Q56 168 72 173H708Q722 163 722 153Q722 140 707 133H70Q56 140 56 153Z\\"></path><path stroke-width=\\"1\\" id=\\"MJMAIN-38\\" d=\\"M70 417T70 494T124 618T248 666Q319 666 374 624T429 515Q429 485 418 459T392 417T361 389T335 371T324 363L338 354Q352 344 366 334T382 323Q457 264 457 174Q457 95 399 37T249 -22Q159 -22 101 29T43 155Q43 263 172 335L154 348Q133 361 127 368Q70 417 70 494ZM286 386L292 390Q298 394 301 396T311 403T323 413T334 425T345 438T355 454T364 471T369 491T371 513Q371 556 342 586T275 624Q268 625 242 625Q201 625 165 599T128 534Q128 511 141 492T167 463T217 431Q224 426 228 424L286 386ZM250 21Q308 21 350 55T392 137Q392 154 387 169T375 194T353 216T330 234T301 253T274 270Q260 279 244 289T218 306L210 311Q204 311 181 294T133 239T107 157Q107 98 150 60T250 21Z\\"></path></defs><g stroke=\\"currentColor\\" fill=\\"currentColor\\" stroke-width=\\"0\\" transform=\\"matrix(1 0 0 -1 0 0)\\"><use xlink:href=\\"#MJMAIN-33\\" x=\\"0\\" y=\\"0\\"></use><use xlink:href=\\"#MJMAIN-2B\\" x=\\"722\\" y=\\"0\\"></use><use xlink:href=\\"#MJMAIN-35\\" x=\\"1723\\" y=\\"0\\"></use><use xlink:href=\\"#MJMAIN-3D\\" x=\\"2501\\" y=\\"0\\"></use><use xlink:href=\\"#MJMAIN-38\\" x=\\"3558\\" y=\\"0\\"></use></g></svg>",
                "TeXRepresentation": "3+5=8",
                "dataTracked": null,
                "id": "MPInlineMathFragment:A8A76DC2-EA6A-44BF-E8E7-B4A9EAEDF090",
              },
              "type": "inline_equation",
            },
          ],
          "type": "paragraph",
        },
        Object {
          "attrs": Object {
            "comments": Array [],
            "dataTracked": null,
            "id": "MPParagraphElement:6B6DBF43-F7B2-404C-89DD-0EC1E1442B27",
            "paragraphStyle": "MPParagraphStyle:7EAB5784-717B-4672-BD59-8CA324FB0637",
            "placeholder": "",
          },
          "content": Array [
            Object {
              "text": "A cross-reference to a figure: ",
              "type": "text",
            },
            Object {
              "attrs": Object {
                "dataTracked": null,
                "label": "Figure 1",
                "rid": "MPAuxiliaryObjectReference:82E2F9F9-797F-4397-9084-D98B72C12903",
              },
              "type": "cross_reference",
            },
          ],
          "type": "paragraph",
        },
        Object {
          "attrs": Object {
            "comments": Array [],
            "dataTracked": null,
            "id": "MPParagraphElement:41B99DAB-F86C-477F-D36C-2B8590B5DAD0",
            "paragraphStyle": "MPParagraphStyle:7EAB5784-717B-4672-BD59-8CA324FB0637",
            "placeholder": "",
          },
          "content": Array [
            Object {
              "text": "A cross-reference to a table: ",
              "type": "text",
            },
            Object {
              "attrs": Object {
                "dataTracked": null,
                "label": "Table 1",
                "rid": "MPAuxiliaryObjectReference:88AF1DCA-B232-4791-8EAA-F38E0025A3C6",
              },
              "type": "cross_reference",
            },
          ],
          "type": "paragraph",
        },
        Object {
          "attrs": Object {
            "comments": Array [],
            "dataTracked": null,
            "id": "MPParagraphElement:C8A173A4-DF32-4242-E800-28A1AE5B48B8",
            "paragraphStyle": "MPParagraphStyle:7EAB5784-717B-4672-BD59-8CA324FB0637",
            "placeholder": "",
          },
          "content": Array [
            Object {
              "text": "A cross-reference to an equation: ",
              "type": "text",
            },
            Object {
              "attrs": Object {
                "dataTracked": null,
                "label": "Equation 1",
                "rid": "MPAuxiliaryObjectReference:461D1AFF-1871-4594-8E07-963D3476B7F5",
              },
              "type": "cross_reference",
            },
          ],
          "type": "paragraph",
        },
        Object {
          "attrs": Object {
            "comments": Array [],
            "dataTracked": null,
            "id": "MPParagraphElement:CB7347E5-8502-4667-82B9-51104BB1FEDB",
            "paragraphStyle": "MPParagraphStyle:7EAB5784-717B-4672-BD59-8CA324FB0637",
            "placeholder": "",
          },
          "content": Array [
            Object {
              "attrs": Object {
                "contents": "A hyperlink",
                "dataTracked": null,
<<<<<<< HEAD
                "embeddedCitationItems": null,
=======
                "embeddedCitationItems": Array [
                  Object {
                    "bibliographyItem": "MPBibliographyItem:8C394C86-F7B0-48CE-D5BC-E7A10FCE7FA5",
                    "id": "MPCitationItem:2B3C3557-01FB-4142-A20F-62804E85B596",
                  },
                ],
>>>>>>> c3d3a9c7
                "rid": "MPCitation:C1BA9478-E940-4273-CB5C-0DDCD62CFBF2",
                "selectedText": "",
              },
              "type": "citation",
            },
          ],
          "type": "paragraph",
        },
        Object {
          "attrs": Object {
            "comments": Array [],
            "dataTracked": null,
            "id": "MPParagraphElement:3708E8C7-441C-4502-8BFC-D3A2059CEF8B",
            "paragraphStyle": "MPParagraphStyle:7EAB5784-717B-4672-BD59-8CA324FB0637",
            "placeholder": "",
          },
          "content": Array [
            Object {
              "text": "A footnote:",
              "type": "text",
            },
            Object {
              "attrs": Object {
                "contents": "1",
                "dataTracked": null,
                "rid": "MPFootnote:B1589279-0F3B-472B-BF11-3F59D6B65791",
              },
              "type": "inline_footnote",
            },
          ],
          "type": "paragraph",
        },
        Object {
          "attrs": Object {
            "dataTracked": null,
            "id": "MPFootnotesElement:4CD7CE08-0880-46BD-FF83-52E32AEFAC3E",
            "kind": "footnote",
            "paragraphStyle": "MPParagraphStyle:76353811-8E1D-4D11-A1B5-C960C9EEEFCD",
          },
          "content": Array [
            Object {
              "attrs": Object {
                "comments": Array [],
                "dataTracked": null,
                "id": "MPFootnote:B1589279-0F3B-472B-BF11-3F59D6B65791",
                "kind": "footnote",
                "paragraphStyle": "",
                "placeholder": "",
              },
              "content": Array [
                Object {
                  "attrs": Object {
                    "comments": null,
                    "dataTracked": null,
                    "id": "",
                    "paragraphStyle": "",
                    "placeholder": "",
                  },
                  "content": Array [
                    Object {
                      "text": "This is a footnote.",
                      "type": "text",
                    },
                  ],
                  "type": "paragraph",
                },
              ],
              "type": "footnote",
            },
          ],
          "type": "footnotes_element",
        },
      ],
      "type": "section",
    },
    Object {
      "attrs": Object {
        "dataTracked": null,
        "id": "MPSection:E07B0D52-9642-4D58-E577-26F8804E3DEE",
      },
      "content": Array [
        Object {
          "attrs": Object {
            "dataTracked": null,
          },
          "content": Array [
            Object {
              "text": "Bibliography",
              "type": "text",
            },
          ],
          "type": "section_title",
        },
        Object {
          "attrs": Object {
            "contents": "",
            "dataTracked": null,
            "id": "MPBibliographyElement:5987B3BA-D894-4700-90D6-114E20B9F3B1",
            "paragraphStyle": "MPParagraphStyle:7EAB5784-717B-4672-BD59-8CA324FB0637",
          },
          "content": Array [
            Object {
              "attrs": Object {
                "author": undefined,
                "containerTitle": undefined,
                "dataTracked": null,
                "doi": undefined,
                "id": "MPBibliographyItem:8C394C86-F7B0-48CE-D5BC-E7A10FCE7FA5",
                "issue": undefined,
                "issued": undefined,
                "literal": undefined,
                "page": undefined,
                "paragraphStyle": "",
                "supplement": undefined,
                "title": "A hyperlink",
                "type": undefined,
                "volume": undefined,
              },
              "type": "bibliography_item",
            },
          ],
          "type": "bibliography_element",
        },
      ],
      "type": "bibliography_section",
    },
    Object {
      "attrs": Object {
        "id": "META_SECTION",
      },
      "content": Array [
        Object {
          "attrs": Object {
            "id": "AFFILIATION_LIST",
          },
          "content": Array [
            Object {
              "attrs": Object {
                "addressLine1": "",
                "addressLine2": "",
                "addressLine3": "",
                "country": "United Kingdom",
                "department": "",
                "email": Object {
                  "href": "mailto:",
                  "text": "mail",
                },
                "id": "MPAffiliation:DED56C09-42E2-4AB4-BA15-9260389E2B08",
                "institution": "University of Examples",
                "postCode": "",
              },
              "type": "affiliation",
            },
          ],
          "type": "affiliation_list",
        },
        Object {
          "attrs": Object {
            "id": "CONTRIBUTOR_LIST",
          },
          "content": Array [
            Object {
              "attrs": Object {
                "ORCIDIdentifier": "",
                "affiliations": Array [
                  "MPAffiliation:DED56C09-42E2-4AB4-BA15-9260389E2B08",
                ],
                "bibliographicName": Object {
                  "_id": "MPBibliographicName:24C5AC82-0130-4C94-A6D7-E8A2699EAAC8",
                  "family": "Author",
                  "given": "Example",
                  "objectType": "MPBibliographicName",
                },
                "id": "MPContributor:585DB23A-8778-4AFF-986F-CFF7B733CDE6",
                "invitationID": "",
                "isCorresponding": undefined,
                "role": "author",
                "userID": "",
              },
              "type": "contributor",
            },
            Object {
              "attrs": Object {
                "ORCIDIdentifier": "",
                "affiliations": Array [],
                "bibliographicName": Object {
                  "_id": "MPBibliographicName:E5B649B2-1B97-46FF-AA36-ADDC3B532517",
                  "family": "Author",
                  "given": "Corresponding",
                  "objectType": "MPBibliographicName",
                },
                "id": "MPContributor:8AD5903E-0C9C-4F46-87AE-124142CE12C2",
                "invitationID": "",
                "isCorresponding": 1,
                "role": "author",
                "userID": "",
              },
              "type": "contributor",
            },
          ],
          "type": "contributor_list",
        },
        Object {
          "attrs": Object {
            "id": "COMMENT_LIST",
          },
          "type": "comment_list",
        },
      ],
      "type": "meta_section",
    },
  ],
  "type": "manuscript",
}
`;

exports[`decoder create test doc with missing data: decoded-with-placeholders 1`] = `
Object {
  "attrs": Object {
    "id": "MPManuscript:8EB79C14-9F61-483A-902F-A0B8EF5973C9",
  },
  "content": Array [
    Object {
      "attrs": Object {
        "dataTracked": null,
        "id": "MPSection:DFCBE345-A12D-451E-8320-723F25D2F472",
      },
      "content": Array [
        Object {
          "attrs": Object {
            "dataTracked": null,
          },
          "content": Array [
            Object {
              "text": "Table of Contents",
              "type": "text",
            },
          ],
          "type": "section_title",
        },
        Object {
          "attrs": Object {
            "contents": "<div id=\\"MPTOCElement:657C54DB-78B5-4206-E322-170F68263A01\\" class=\\"manuscript-toc\\" contenteditable=\\"false\\">
  
    
    
    
    

	
      
        
        
        <ul class=\\"manuscript-toc-list\\">
      
	
	 
    <li class=\\"manuscript-toc-list-item\\" data-referenced-section=\\"MPSection:DFCBE345-A12D-451E-8320-723F25D2F472\\" data-referenced-section-path-length=\\"1\\">
      1. Table of Contents
    </li>

    

    
    
    

  
    
    
    
    

	
	 
    <li class=\\"manuscript-toc-list-item\\" data-referenced-section=\\"MPSection:77786D47-6060-4FBC-BC13-5FA754968D6A\\" data-referenced-section-path-length=\\"1\\">
      2. First section
    </li>

    

    
    
    

  
    
    
    
    

	
	 
    <li class=\\"manuscript-toc-list-item\\" data-referenced-section=\\"MPSection:F8EE617B-484B-4CF2-F1CA-014F5307D5CF\\" data-referenced-section-path-length=\\"1\\">
      3. Section Two
    </li>

    

    
    
    

  
    
    
    
    

	
	 
    <li class=\\"manuscript-toc-list-item\\" data-referenced-section=\\"MPSection:E07B0D52-9642-4D58-E577-26F8804E3DEE\\" data-referenced-section-path-length=\\"1\\">
      4. Bibliography
    </li>

    

    
    
    
      </ul>
    

  
</div>",
            "dataTracked": null,
            "id": "MPTOCElement:657C54DB-78B5-4206-E322-170F68263A01",
            "paragraphStyle": "MPParagraphStyle:74D17A3A-33C0-43EB-9389-51335C698744",
          },
          "type": "toc_element",
        },
      ],
      "type": "toc_section",
    },
    Object {
      "attrs": Object {
        "category": "",
        "comments": Array [],
        "dataTracked": null,
        "generatedLabel": undefined,
        "id": "MPSection:77786D47-6060-4FBC-BC13-5FA754968D6A",
        "pageBreakStyle": undefined,
        "titleSuppressed": false,
      },
      "content": Array [
        Object {
          "attrs": Object {
            "dataTracked": null,
          },
          "content": Array [
            Object {
              "text": "First section",
              "type": "text",
            },
          ],
          "type": "section_title",
        },
        Object {
          "attrs": Object {
            "comments": Array [],
            "dataTracked": null,
            "id": "MPParagraphElement:150780D7-CFED-4529-9398-77B5C7625044",
            "paragraphStyle": "MPParagraphStyle:7EAB5784-717B-4672-BD59-8CA324FB0637",
            "placeholder": "Start from here. Enjoy writing! - the Manuscripts Team.",
          },
          "content": Array [
            Object {
              "text": "The first section.",
              "type": "text",
            },
          ],
          "type": "paragraph",
        },
        Object {
          "attrs": Object {
            "comments": Array [],
            "dataTracked": null,
            "id": "MPParagraphElement:60C13548-23C0-4348-FE98-0510E0B61B18",
            "paragraphStyle": "MPParagraphStyle:7EAB5784-717B-4672-BD59-8CA324FB0637",
            "placeholder": "",
          },
          "content": Array [
            Object {
              "text": "The text in this sentence is ",
              "type": "text",
            },
            Object {
              "marks": Array [
                Object {
                  "type": "bold",
                },
              ],
              "text": "bold",
              "type": "text",
            },
            Object {
              "text": ", ",
              "type": "text",
            },
            Object {
              "marks": Array [
                Object {
                  "type": "italic",
                },
              ],
              "text": "italic",
              "type": "text",
            },
            Object {
              "text": ", or ",
              "type": "text",
            },
            Object {
              "marks": Array [
                Object {
                  "type": "underline",
                },
              ],
              "text": "underlined",
              "type": "text",
            },
            Object {
              "text": ".",
              "type": "text",
            },
          ],
          "type": "paragraph",
        },
        Object {
          "attrs": Object {
            "comments": Array [],
            "dataTracked": null,
            "id": "MPParagraphElement:A89DC62A-90ED-4283-AB6D-06CA2519D801",
            "paragraphStyle": "MPParagraphStyle:7EAB5784-717B-4672-BD59-8CA324FB0637",
            "placeholder": "",
          },
          "content": Array [
            Object {
              "marks": Array [
                Object {
                  "type": "bold",
                },
                Object {
                  "type": "italic",
                },
                Object {
                  "type": "underline",
                },
              ],
              "text": "The text in this sentence is bold, italic and underlined.",
              "type": "text",
            },
          ],
          "type": "paragraph",
        },
        Object {
          "attrs": Object {
            "dataTracked": null,
            "id": "MPParagraphElement:05A0ED43-8928-4C69-A17C-0A98795001CD",
          },
          "type": "placeholder_element",
        },
      ],
      "type": "section",
    },
    Object {
      "attrs": Object {
        "category": "",
        "comments": Array [],
        "dataTracked": null,
        "generatedLabel": undefined,
        "id": "MPSection:F8EE617B-484B-4CF2-F1CA-014F5307D5CF",
        "pageBreakStyle": undefined,
        "titleSuppressed": true,
      },
      "content": Array [
        Object {
          "attrs": Object {
            "dataTracked": null,
          },
          "content": Array [
            Object {
              "text": "Section Two",
              "type": "text",
            },
          ],
          "type": "section_title",
        },
        Object {
          "attrs": Object {
            "comments": Array [],
            "dataTracked": null,
            "id": "MPParagraphElement:4DF93A63-D44D-41CF-AF54-23712B8703FA",
            "paragraphStyle": "MPParagraphStyle:7EAB5784-717B-4672-BD59-8CA324FB0637",
            "placeholder": "",
          },
          "content": Array [
            Object {
              "text": "The heading of this section is hidden.",
              "type": "text",
            },
          ],
          "type": "paragraph",
        },
        Object {
          "attrs": Object {
            "dataTracked": null,
            "id": "MPListElement:D1C6E3B5-C549-47B8-B051-1F534E8AA7E7",
            "listStyleType": null,
            "paragraphStyle": "MPParagraphStyle:7EAB5784-717B-4672-BD59-8CA324FB0637",
          },
          "content": Array [
            Object {
              "attrs": Object {
                "dataTracked": null,
                "placeholder": "List item",
              },
              "content": Array [
                Object {
                  "attrs": Object {
                    "comments": null,
                    "dataTracked": null,
                    "id": "",
                    "paragraphStyle": "",
                    "placeholder": "",
                  },
                  "content": Array [
                    Object {
                      "text": "A numbered list.",
                      "type": "text",
                    },
                  ],
                  "type": "paragraph",
                },
              ],
              "type": "list_item",
            },
          ],
          "type": "ordered_list",
        },
        Object {
          "attrs": Object {
            "dataTracked": null,
            "id": "MPListElement:F11B9FCA-5DB5-4ED4-FEF9-10CDCB64F96E",
            "paragraphStyle": "MPParagraphStyle:7EAB5784-717B-4672-BD59-8CA324FB0637",
          },
          "content": Array [
            Object {
              "attrs": Object {
                "dataTracked": null,
                "placeholder": "List item",
              },
              "content": Array [
                Object {
                  "attrs": Object {
                    "comments": null,
                    "dataTracked": null,
                    "id": "",
                    "paragraphStyle": "",
                    "placeholder": "",
                  },
                  "content": Array [
                    Object {
                      "text": "A bullet list.",
                      "type": "text",
                    },
                  ],
                  "type": "paragraph",
                },
              ],
              "type": "list_item",
            },
          ],
          "type": "bullet_list",
        },
        Object {
          "attrs": Object {
            "dataTracked": null,
            "id": "MPListElement:AF5341C4-5E24-40BF-B853-F966726431EB",
            "listStyleType": null,
            "paragraphStyle": "MPParagraphStyle:7EAB5784-717B-4672-BD59-8CA324FB0637",
          },
          "content": Array [
            Object {
              "attrs": Object {
                "dataTracked": null,
                "placeholder": "List item",
              },
              "content": Array [
                Object {
                  "attrs": Object {
                    "comments": null,
                    "dataTracked": null,
                    "id": "",
                    "paragraphStyle": "",
                    "placeholder": "",
                  },
                  "content": Array [
                    Object {
                      "text": "A numbered list with a nested list.",
                      "type": "text",
                    },
                  ],
                  "type": "paragraph",
                },
                Object {
                  "attrs": Object {
                    "dataTracked": null,
                    "id": null,
                    "listStyleType": null,
                    "paragraphStyle": "",
                  },
                  "content": Array [
                    Object {
                      "attrs": Object {
                        "dataTracked": null,
                        "placeholder": "List item",
                      },
                      "content": Array [
                        Object {
                          "attrs": Object {
                            "comments": null,
                            "dataTracked": null,
                            "id": "",
                            "paragraphStyle": "",
                            "placeholder": "",
                          },
                          "content": Array [
                            Object {
                              "text": "This item is nested.",
                              "type": "text",
                            },
                          ],
                          "type": "paragraph",
                        },
                      ],
                      "type": "list_item",
                    },
                  ],
                  "type": "ordered_list",
                },
              ],
              "type": "list_item",
            },
          ],
          "type": "ordered_list",
        },
        Object {
          "attrs": Object {
            "dataTracked": null,
            "id": "MPFigureElement:A5D68C57-B5BB-4D10-E0C3-ECED717A2AA7",
          },
          "type": "placeholder_element",
        },
        Object {
          "attrs": Object {
            "alignment": undefined,
            "alternatives": undefined,
            "attribution": undefined,
            "comments": Array [],
            "dataTracked": null,
            "figureLayout": "",
            "figureStyle": "MPFigureStyle:12916784-C8A2-414E-919D-490172E82B25",
            "id": "MPFigureElement:B32BDEC8-E816-4946-C0BB-0404AF2F0C29",
            "label": "",
            "sizeFraction": 0,
            "suppressCaption": true,
            "suppressTitle": true,
          },
          "content": Array [
            Object {
              "attrs": Object {
                "contentType": "image/png",
                "dataTracked": null,
                "id": "MPFigure:AD65D628-A904-4DC4-A026-F8F4C08F6557",
                "position": undefined,
                "src": "chemoji/chemoji7.png",
              },
              "type": "figure",
            },
            Object {
              "attrs": Object {
                "dataTracked": null,
              },
              "content": Array [
                Object {
                  "attrs": Object {
                    "dataTracked": null,
                    "placeholder": "Title...",
                  },
                  "type": "caption_title",
                },
                Object {
                  "attrs": Object {
                    "dataTracked": null,
                    "placeholder": "Caption...",
                  },
                  "content": Array [
                    Object {
                      "text": "A figure with hidden caption",
                      "type": "text",
                    },
                  ],
                  "type": "caption",
                },
              ],
              "type": "figcaption",
            },
            Object {
              "attrs": Object {
                "comments": null,
                "contents": "",
                "dataTracked": null,
                "id": "",
                "isExecuting": false,
                "isExpanded": false,
                "language": "",
                "languageKey": "null",
              },
              "type": "listing",
            },
          ],
          "type": "figure_element",
        },
        Object {
          "attrs": Object {
            "comments": Array [],
            "dataTracked": null,
            "expandListing": false,
            "id": "MPTableElement:82BD8BAF-D136-4536-AD9C-92C30B9D7315",
            "label": "",
            "paragraphStyle": "MPParagraphStyle:7EAB5784-717B-4672-BD59-8CA324FB0637",
            "suppressCaption": false,
            "suppressFooter": false,
            "suppressHeader": false,
            "suppressTitle": true,
            "tableStyle": "MPTableStyle:08C0E93B-848D-491F-8EB2-A8A0B17714BA",
          },
          "content": Array [
            Object {
              "attrs": Object {
                "comments": Array [],
                "dataTracked": null,
                "footerRows": 1,
                "headerRows": 1,
                "id": "MPTable:509A944E-994C-4867-AE55-593628C5DBD5",
              },
              "content": Array [
                Object {
                  "content": Array [
                    Object {
                      "attrs": Object {
                        "placeholder": "",
                      },
                      "content": Array [
                        Object {
                          "attrs": Object {
                            "align": null,
                            "celltype": "th",
                            "colspan": 1,
                            "colwidth": null,
                            "placeholder": "Header 1",
                            "rowspan": 1,
                            "scope": null,
                            "style": null,
                            "styles": Object {},
                            "valign": null,
                          },
                          "content": Array [
                            Object {
                              "text": "Table Header",
                              "type": "text",
                            },
                          ],
                          "type": "table_cell",
                        },
                        Object {
                          "attrs": Object {
                            "align": null,
                            "celltype": "th",
                            "colspan": 1,
                            "colwidth": null,
                            "placeholder": "Header 2",
                            "rowspan": 1,
                            "scope": null,
                            "style": null,
                            "styles": Object {},
                            "valign": null,
                          },
                          "content": Array [
                            Object {
                              "text": "Table Header",
                              "type": "text",
                            },
                          ],
                          "type": "table_cell",
                        },
                      ],
                      "type": "table_row",
                    },
                    Object {
                      "attrs": Object {
                        "placeholder": "",
                      },
                      "content": Array [
                        Object {
                          "attrs": Object {
                            "align": null,
                            "celltype": "td",
                            "colspan": 1,
                            "colwidth": null,
                            "placeholder": "Data",
                            "rowspan": 1,
                            "scope": null,
                            "style": null,
                            "styles": Object {},
                            "valign": null,
                          },
                          "content": Array [
                            Object {
                              "text": "Table Data",
                              "type": "text",
                            },
                          ],
                          "type": "table_cell",
                        },
                        Object {
                          "attrs": Object {
                            "align": null,
                            "celltype": "td",
                            "colspan": 1,
                            "colwidth": null,
                            "placeholder": "Data",
                            "rowspan": 1,
                            "scope": null,
                            "style": null,
                            "styles": Object {},
                            "valign": null,
                          },
                          "content": Array [
                            Object {
                              "text": "Table Data",
                              "type": "text",
                            },
                          ],
                          "type": "table_cell",
                        },
                      ],
                      "type": "table_row",
                    },
                    Object {
                      "attrs": Object {
                        "placeholder": "",
                      },
                      "content": Array [
                        Object {
                          "attrs": Object {
                            "align": null,
                            "celltype": "td",
                            "colspan": 1,
                            "colwidth": null,
                            "placeholder": "Data",
                            "rowspan": 1,
                            "scope": null,
                            "style": null,
                            "styles": Object {},
                            "valign": null,
                          },
                          "content": Array [
                            Object {
                              "text": "Table Data",
                              "type": "text",
                            },
                          ],
                          "type": "table_cell",
                        },
                        Object {
                          "attrs": Object {
                            "align": null,
                            "celltype": "td",
                            "colspan": 1,
                            "colwidth": null,
                            "placeholder": "Data",
                            "rowspan": 1,
                            "scope": null,
                            "style": null,
                            "styles": Object {},
                            "valign": null,
                          },
                          "content": Array [
                            Object {
                              "text": "Table Data",
                              "type": "text",
                            },
                          ],
                          "type": "table_cell",
                        },
                      ],
                      "type": "table_row",
                    },
                    Object {
                      "attrs": Object {
                        "placeholder": "",
                      },
                      "content": Array [
                        Object {
                          "attrs": Object {
                            "align": null,
                            "celltype": "td",
                            "colspan": 1,
                            "colwidth": null,
                            "placeholder": "Footer 1",
                            "rowspan": 1,
                            "scope": null,
                            "style": null,
                            "styles": Object {},
                            "valign": null,
                          },
                          "content": Array [
                            Object {
                              "text": "Table Footer",
                              "type": "text",
                            },
                          ],
                          "type": "table_cell",
                        },
                        Object {
                          "attrs": Object {
                            "align": null,
                            "celltype": "td",
                            "colspan": 1,
                            "colwidth": null,
                            "placeholder": "Footer 2",
                            "rowspan": 1,
                            "scope": null,
                            "style": null,
                            "styles": Object {},
                            "valign": null,
                          },
                          "content": Array [
                            Object {
                              "text": "Table Footer",
                              "type": "text",
                            },
                          ],
                          "type": "table_cell",
                        },
                      ],
                      "type": "table_row",
                    },
                  ],
                  "type": "table_body",
                },
              ],
              "type": "table",
            },
            Object {
              "attrs": Object {
                "dataTracked": null,
              },
              "content": Array [
                Object {
                  "attrs": Object {
                    "dataTracked": null,
                    "placeholder": "Title...",
                  },
                  "type": "caption_title",
                },
                Object {
                  "attrs": Object {
                    "dataTracked": null,
                    "placeholder": "Caption...",
                  },
                  "content": Array [
                    Object {
                      "text": "A table",
                      "type": "text",
                    },
                  ],
                  "type": "caption",
                },
              ],
              "type": "figcaption",
            },
            Object {
              "attrs": Object {
                "comments": null,
                "contents": "",
                "dataTracked": null,
                "id": "",
                "isExecuting": false,
                "isExpanded": false,
                "language": "",
                "languageKey": "null",
              },
              "type": "listing",
            },
          ],
          "type": "table_element",
        },
        Object {
          "attrs": Object {
            "comments": Array [],
            "dataTracked": null,
            "expandListing": false,
            "id": "MPTableElement:E0D445B4-18C4-43D3-97B3-1076A7BB5CF4",
            "label": "",
            "paragraphStyle": "MPParagraphStyle:7EAB5784-717B-4672-BD59-8CA324FB0637",
            "suppressCaption": false,
            "suppressFooter": false,
            "suppressHeader": true,
            "suppressTitle": true,
            "tableStyle": "MPTableStyle:08C0E93B-848D-491F-8EB2-A8A0B17714BA",
          },
          "content": Array [
            Object {
              "attrs": Object {
                "comments": Array [],
                "dataTracked": null,
                "footerRows": 1,
                "headerRows": 1,
                "id": "MPTable:7E83812B-A759-4D38-C1C5-F6507D2FC2A9",
              },
              "content": Array [
                Object {
                  "content": Array [
                    Object {
                      "attrs": Object {
                        "placeholder": "",
                      },
                      "content": Array [
                        Object {
                          "attrs": Object {
                            "align": null,
                            "celltype": "th",
                            "colspan": 1,
                            "colwidth": null,
                            "placeholder": "Header 1",
                            "rowspan": 1,
                            "scope": null,
                            "style": null,
                            "styles": Object {},
                            "valign": null,
                          },
                          "content": Array [
                            Object {
                              "text": "Table Header",
                              "type": "text",
                            },
                          ],
                          "type": "table_cell",
                        },
                        Object {
                          "attrs": Object {
                            "align": null,
                            "celltype": "th",
                            "colspan": 1,
                            "colwidth": null,
                            "placeholder": "Header 2",
                            "rowspan": 1,
                            "scope": null,
                            "style": null,
                            "styles": Object {},
                            "valign": null,
                          },
                          "type": "table_cell",
                        },
                      ],
                      "type": "table_row",
                    },
                    Object {
                      "attrs": Object {
                        "placeholder": "",
                      },
                      "content": Array [
                        Object {
                          "attrs": Object {
                            "align": null,
                            "celltype": "td",
                            "colspan": 1,
                            "colwidth": null,
                            "placeholder": "Data",
                            "rowspan": 1,
                            "scope": null,
                            "style": null,
                            "styles": Object {},
                            "valign": null,
                          },
                          "type": "table_cell",
                        },
                        Object {
                          "attrs": Object {
                            "align": null,
                            "celltype": "td",
                            "colspan": 1,
                            "colwidth": null,
                            "placeholder": "Data",
                            "rowspan": 1,
                            "scope": null,
                            "style": null,
                            "styles": Object {},
                            "valign": null,
                          },
                          "type": "table_cell",
                        },
                      ],
                      "type": "table_row",
                    },
                    Object {
                      "attrs": Object {
                        "placeholder": "",
                      },
                      "content": Array [
                        Object {
                          "attrs": Object {
                            "align": null,
                            "celltype": "td",
                            "colspan": 1,
                            "colwidth": null,
                            "placeholder": "Data",
                            "rowspan": 1,
                            "scope": null,
                            "style": null,
                            "styles": Object {},
                            "valign": null,
                          },
                          "type": "table_cell",
                        },
                        Object {
                          "attrs": Object {
                            "align": null,
                            "celltype": "td",
                            "colspan": 1,
                            "colwidth": null,
                            "placeholder": "Data",
                            "rowspan": 1,
                            "scope": null,
                            "style": null,
                            "styles": Object {},
                            "valign": null,
                          },
                          "type": "table_cell",
                        },
                      ],
                      "type": "table_row",
                    },
                    Object {
                      "attrs": Object {
                        "placeholder": "",
                      },
                      "content": Array [
                        Object {
                          "attrs": Object {
                            "align": null,
                            "celltype": "td",
                            "colspan": 1,
                            "colwidth": null,
                            "placeholder": "Footer 1",
                            "rowspan": 1,
                            "scope": null,
                            "style": null,
                            "styles": Object {},
                            "valign": null,
                          },
                          "type": "table_cell",
                        },
                        Object {
                          "attrs": Object {
                            "align": null,
                            "celltype": "td",
                            "colspan": 1,
                            "colwidth": null,
                            "placeholder": "Footer 2",
                            "rowspan": 1,
                            "scope": null,
                            "style": null,
                            "styles": Object {},
                            "valign": null,
                          },
                          "type": "table_cell",
                        },
                      ],
                      "type": "table_row",
                    },
                  ],
                  "type": "table_body",
                },
              ],
              "type": "table",
            },
            Object {
              "attrs": Object {
                "dataTracked": null,
              },
              "content": Array [
                Object {
                  "attrs": Object {
                    "dataTracked": null,
                    "placeholder": "Title...",
                  },
                  "type": "caption_title",
                },
                Object {
                  "attrs": Object {
                    "dataTracked": null,
                    "placeholder": "Caption...",
                  },
                  "content": Array [
                    Object {
                      "text": "A table with hidden header",
                      "type": "text",
                    },
                  ],
                  "type": "caption",
                },
              ],
              "type": "figcaption",
            },
            Object {
              "attrs": Object {
                "comments": null,
                "contents": "",
                "dataTracked": null,
                "id": "",
                "isExecuting": false,
                "isExpanded": false,
                "language": "",
                "languageKey": "null",
              },
              "type": "listing",
            },
          ],
          "type": "table_element",
        },
        Object {
          "attrs": Object {
            "comments": Array [],
            "dataTracked": null,
            "expandListing": false,
            "id": "MPTableElement:1DF69096-DBA3-47B0-B8C2-E06491E4C655",
            "label": "",
            "paragraphStyle": "MPParagraphStyle:7EAB5784-717B-4672-BD59-8CA324FB0637",
            "suppressCaption": false,
            "suppressFooter": true,
            "suppressHeader": false,
            "suppressTitle": true,
            "tableStyle": "MPTableStyle:08C0E93B-848D-491F-8EB2-A8A0B17714BA",
          },
          "content": Array [
            Object {
              "attrs": Object {
                "dataTracked": null,
                "id": "MPTable:2A2413E2-71F5-4B6C-F513-7B44748E49A8",
                "label": "A table",
              },
              "type": "placeholder",
            },
            Object {
              "attrs": Object {
                "dataTracked": null,
              },
              "content": Array [
                Object {
                  "attrs": Object {
                    "dataTracked": null,
                    "placeholder": "Title...",
                  },
                  "type": "caption_title",
                },
                Object {
                  "attrs": Object {
                    "dataTracked": null,
                    "placeholder": "Caption...",
                  },
                  "content": Array [
                    Object {
                      "text": "A table with hidden footer",
                      "type": "text",
                    },
                  ],
                  "type": "caption",
                },
              ],
              "type": "figcaption",
            },
            Object {
              "attrs": Object {
                "comments": null,
                "contents": "",
                "dataTracked": null,
                "id": "",
                "isExecuting": false,
                "isExpanded": false,
                "language": "",
                "languageKey": "null",
              },
              "type": "listing",
            },
          ],
          "type": "table_element",
        },
        Object {
          "attrs": Object {
            "comments": Array [],
            "dataTracked": null,
            "expandListing": false,
            "id": "MPTableElement:89CF51B2-A20C-4AB9-CBD9-F47DAF167DAA",
            "label": "",
            "paragraphStyle": "MPParagraphStyle:7EAB5784-717B-4672-BD59-8CA324FB0637",
            "suppressCaption": false,
            "suppressFooter": false,
            "suppressHeader": false,
            "suppressTitle": true,
            "tableStyle": "MPTableStyle:08C0E93B-848D-491F-8EB2-A8A0B17714BA",
          },
          "content": Array [
            Object {
              "attrs": Object {
                "comments": Array [],
                "dataTracked": null,
                "footerRows": 1,
                "headerRows": 1,
                "id": "MPTable:6C045963-404A-4E1E-FF81-B40E9772A6A6",
              },
              "content": Array [
                Object {
                  "content": Array [
                    Object {
                      "attrs": Object {
                        "placeholder": "",
                      },
                      "content": Array [
                        Object {
                          "attrs": Object {
                            "align": null,
                            "celltype": "th",
                            "colspan": 1,
                            "colwidth": null,
                            "placeholder": "Header 1",
                            "rowspan": 1,
                            "scope": null,
                            "style": null,
                            "styles": Object {},
                            "valign": null,
                          },
                          "type": "table_cell",
                        },
                        Object {
                          "attrs": Object {
                            "align": null,
                            "celltype": "th",
                            "colspan": 1,
                            "colwidth": null,
                            "placeholder": "Header 2",
                            "rowspan": 1,
                            "scope": null,
                            "style": null,
                            "styles": Object {},
                            "valign": null,
                          },
                          "type": "table_cell",
                        },
                      ],
                      "type": "table_row",
                    },
                    Object {
                      "attrs": Object {
                        "placeholder": "",
                      },
                      "content": Array [
                        Object {
                          "attrs": Object {
                            "align": null,
                            "celltype": "td",
                            "colspan": 1,
                            "colwidth": null,
                            "placeholder": "Data",
                            "rowspan": 1,
                            "scope": null,
                            "style": null,
                            "styles": Object {},
                            "valign": null,
                          },
                          "type": "table_cell",
                        },
                        Object {
                          "attrs": Object {
                            "align": null,
                            "celltype": "td",
                            "colspan": 1,
                            "colwidth": null,
                            "placeholder": "Data",
                            "rowspan": 1,
                            "scope": null,
                            "style": null,
                            "styles": Object {},
                            "valign": null,
                          },
                          "type": "table_cell",
                        },
                      ],
                      "type": "table_row",
                    },
                    Object {
                      "attrs": Object {
                        "placeholder": "",
                      },
                      "content": Array [
                        Object {
                          "attrs": Object {
                            "align": null,
                            "celltype": "td",
                            "colspan": 1,
                            "colwidth": null,
                            "placeholder": "Data",
                            "rowspan": 1,
                            "scope": null,
                            "style": null,
                            "styles": Object {},
                            "valign": null,
                          },
                          "type": "table_cell",
                        },
                        Object {
                          "attrs": Object {
                            "align": null,
                            "celltype": "td",
                            "colspan": 1,
                            "colwidth": null,
                            "placeholder": "Data",
                            "rowspan": 1,
                            "scope": null,
                            "style": null,
                            "styles": Object {},
                            "valign": null,
                          },
                          "type": "table_cell",
                        },
                      ],
                      "type": "table_row",
                    },
                    Object {
                      "attrs": Object {
                        "placeholder": "",
                      },
                      "content": Array [
                        Object {
                          "attrs": Object {
                            "align": null,
                            "celltype": "td",
                            "colspan": 1,
                            "colwidth": null,
                            "placeholder": "Footer 1",
                            "rowspan": 1,
                            "scope": null,
                            "style": null,
                            "styles": Object {},
                            "valign": null,
                          },
                          "type": "table_cell",
                        },
                        Object {
                          "attrs": Object {
                            "align": null,
                            "celltype": "td",
                            "colspan": 1,
                            "colwidth": null,
                            "placeholder": "Footer 2",
                            "rowspan": 1,
                            "scope": null,
                            "style": null,
                            "styles": Object {},
                            "valign": null,
                          },
                          "type": "table_cell",
                        },
                      ],
                      "type": "table_row",
                    },
                  ],
                  "type": "table_body",
                },
              ],
              "type": "table",
            },
            Object {
              "attrs": Object {
                "dataTracked": null,
              },
              "content": Array [
                Object {
                  "attrs": Object {
                    "dataTracked": null,
                    "placeholder": "Title...",
                  },
                  "type": "caption_title",
                },
                Object {
                  "attrs": Object {
                    "dataTracked": null,
                    "placeholder": "Caption...",
                  },
                  "content": Array [
                    Object {
                      "text": "A table with hidden caption",
                      "type": "text",
                    },
                  ],
                  "type": "caption",
                },
              ],
              "type": "figcaption",
            },
            Object {
              "attrs": Object {
                "comments": null,
                "contents": "",
                "dataTracked": null,
                "id": "",
                "isExecuting": false,
                "isExpanded": false,
                "language": "",
                "languageKey": "null",
              },
              "type": "listing",
            },
          ],
          "type": "table_element",
        },
        Object {
          "attrs": Object {
            "comments": null,
            "dataTracked": null,
            "id": "MPEquationElement:3896A81A-D43B-483F-B990-F64518A940D1",
            "suppressCaption": true,
            "suppressTitle": true,
          },
          "content": Array [
            Object {
              "attrs": Object {
                "MathMLStringRepresentation": "<math xmlns=\\"http://www.w3.org/1998/Math/MathML\\" display=\\"block\\"><mn>2</mn><mi>x</mi><mn>3</mn><mo>=</mo><mn>6</mn></math>",
                "SVGStringRepresentation": "<svg xmlns:xlink=\\"http://www.w3.org/1999/xlink\\" xmlns=\\"http://www.w3.org/2000/svg\\" width=\\"7.916ex\\" height=\\"2.097ex\\" viewBox=\\"0 -781.2 3408.1 903.1\\" role=\\"img\\" focusable=\\"false\\" style=\\"vertical-align: -0.283ex;\\"><defs xmlns=\\"http://www.w3.org/2000/svg\\"><path stroke-width=\\"1\\" id=\\"MJMAIN-32\\" d=\\"M109 429Q82 429 66 447T50 491Q50 562 103 614T235 666Q326 666 387 610T449 465Q449 422 429 383T381 315T301 241Q265 210 201 149L142 93L218 92Q375 92 385 97Q392 99 409 186V189H449V186Q448 183 436 95T421 3V0H50V19V31Q50 38 56 46T86 81Q115 113 136 137Q145 147 170 174T204 211T233 244T261 278T284 308T305 340T320 369T333 401T340 431T343 464Q343 527 309 573T212 619Q179 619 154 602T119 569T109 550Q109 549 114 549Q132 549 151 535T170 489Q170 464 154 447T109 429Z\\"/><path stroke-width=\\"1\\" id=\\"MJMATHI-78\\" d=\\"M52 289Q59 331 106 386T222 442Q257 442 286 424T329 379Q371 442 430 442Q467 442 494 420T522 361Q522 332 508 314T481 292T458 288Q439 288 427 299T415 328Q415 374 465 391Q454 404 425 404Q412 404 406 402Q368 386 350 336Q290 115 290 78Q290 50 306 38T341 26Q378 26 414 59T463 140Q466 150 469 151T485 153H489Q504 153 504 145Q504 144 502 134Q486 77 440 33T333 -11Q263 -11 227 52Q186 -10 133 -10H127Q78 -10 57 16T35 71Q35 103 54 123T99 143Q142 143 142 101Q142 81 130 66T107 46T94 41L91 40Q91 39 97 36T113 29T132 26Q168 26 194 71Q203 87 217 139T245 247T261 313Q266 340 266 352Q266 380 251 392T217 404Q177 404 142 372T93 290Q91 281 88 280T72 278H58Q52 284 52 289Z\\"/><path stroke-width=\\"1\\" id=\\"MJMAIN-33\\" d=\\"M127 463Q100 463 85 480T69 524Q69 579 117 622T233 665Q268 665 277 664Q351 652 390 611T430 522Q430 470 396 421T302 350L299 348Q299 347 308 345T337 336T375 315Q457 262 457 175Q457 96 395 37T238 -22Q158 -22 100 21T42 130Q42 158 60 175T105 193Q133 193 151 175T169 130Q169 119 166 110T159 94T148 82T136 74T126 70T118 67L114 66Q165 21 238 21Q293 21 321 74Q338 107 338 175V195Q338 290 274 322Q259 328 213 329L171 330L168 332Q166 335 166 348Q166 366 174 366Q202 366 232 371Q266 376 294 413T322 525V533Q322 590 287 612Q265 626 240 626Q208 626 181 615T143 592T132 580H135Q138 579 143 578T153 573T165 566T175 555T183 540T186 520Q186 498 172 481T127 463Z\\"/><path stroke-width=\\"1\\" id=\\"MJMAIN-3D\\" d=\\"M56 347Q56 360 70 367H707Q722 359 722 347Q722 336 708 328L390 327H72Q56 332 56 347ZM56 153Q56 168 72 173H708Q722 163 722 153Q722 140 707 133H70Q56 140 56 153Z\\"/><path stroke-width=\\"1\\" id=\\"MJMAIN-36\\" d=\\"M42 313Q42 476 123 571T303 666Q372 666 402 630T432 550Q432 525 418 510T379 495Q356 495 341 509T326 548Q326 592 373 601Q351 623 311 626Q240 626 194 566Q147 500 147 364L148 360Q153 366 156 373Q197 433 263 433H267Q313 433 348 414Q372 400 396 374T435 317Q456 268 456 210V192Q456 169 451 149Q440 90 387 34T253 -22Q225 -22 199 -14T143 16T92 75T56 172T42 313ZM257 397Q227 397 205 380T171 335T154 278T148 216Q148 133 160 97T198 39Q222 21 251 21Q302 21 329 59Q342 77 347 104T352 209Q352 289 347 316T329 361Q302 397 257 397Z\\"/></defs><g stroke=\\"currentColor\\" fill=\\"currentColor\\" stroke-width=\\"0\\" transform=\\"matrix(1 0 0 -1 0 0)\\"><use xlink:href=\\"#MJMAIN-32\\" x=\\"0\\" y=\\"0\\"/><use xlink:href=\\"#MJMATHI-78\\" x=\\"500\\" y=\\"0\\"/><use xlink:href=\\"#MJMAIN-33\\" x=\\"1073\\" y=\\"0\\"/><use xlink:href=\\"#MJMAIN-3D\\" x=\\"1851\\" y=\\"0\\"/><use xlink:href=\\"#MJMAIN-36\\" x=\\"2907\\" y=\\"0\\"/></g></svg>",
                "TeXRepresentation": "2x3=6",
                "dataTracked": null,
                "id": "MPEquation:C900DDA4-BE45-4AF6-8C9F-CA0AA5FCC403",
              },
              "type": "equation",
            },
            Object {
              "attrs": Object {
                "dataTracked": null,
              },
              "content": Array [
                Object {
                  "attrs": Object {
                    "dataTracked": null,
                    "placeholder": "Title...",
                  },
                  "type": "caption_title",
                },
                Object {
                  "attrs": Object {
                    "dataTracked": null,
                    "placeholder": "Caption...",
                  },
                  "type": "caption",
                },
              ],
              "type": "figcaption",
            },
          ],
          "type": "equation_element",
        },
        Object {
          "attrs": Object {
            "comments": Array [],
            "dataTracked": null,
            "id": "MPListingElement:160785A9-4BC0-4C55-C4DE-AF5F4D858DCE",
            "suppressCaption": false,
            "suppressTitle": true,
          },
          "content": Array [
            Object {
              "attrs": Object {
                "comments": Array [],
                "contents": "// a JavaScript code block

const x = 'y'",
                "dataTracked": null,
                "id": "MPListing:4D688DCF-29CD-40CC-93BD-2B13CD883257",
                "isExecuting": false,
                "isExpanded": false,
                "language": "JavaScript",
                "languageKey": "javascript",
              },
              "type": "listing",
            },
            Object {
              "attrs": Object {
                "dataTracked": null,
              },
              "content": Array [
                Object {
                  "attrs": Object {
                    "dataTracked": null,
                    "placeholder": "Title...",
                  },
                  "type": "caption_title",
                },
                Object {
                  "attrs": Object {
                    "dataTracked": null,
                    "placeholder": "Caption...",
                  },
                  "type": "caption",
                },
              ],
              "type": "figcaption",
            },
          ],
          "type": "listing_element",
        },
        Object {
          "attrs": Object {
            "comments": Array [],
            "dataTracked": null,
            "id": "MPParagraphElement:345B8B57-2E5E-45ED-E587-4EAAC2BD63E9",
            "paragraphStyle": "MPParagraphStyle:7EAB5784-717B-4672-BD59-8CA324FB0637",
            "placeholder": "",
          },
          "content": Array [
            Object {
              "text": "An inline equation: ",
              "type": "text",
            },
            Object {
              "attrs": Object {
                "MathMLRepresentation": "",
                "SVGRepresentation": "<svg xmlns:xlink=\\"http://www.w3.org/1999/xlink\\" width=\\"9.426ex\\" height=\\"2.237ex\\" viewBox=\\"0 -781.2 4058.5 963\\" role=\\"img\\" focusable=\\"false\\" xmlns=\\"http://www.w3.org/2000/svg\\" style=\\"vertical-align: -0.422ex;\\"><defs><path stroke-width=\\"1\\" id=\\"MJMAIN-33\\" d=\\"M127 463Q100 463 85 480T69 524Q69 579 117 622T233 665Q268 665 277 664Q351 652 390 611T430 522Q430 470 396 421T302 350L299 348Q299 347 308 345T337 336T375 315Q457 262 457 175Q457 96 395 37T238 -22Q158 -22 100 21T42 130Q42 158 60 175T105 193Q133 193 151 175T169 130Q169 119 166 110T159 94T148 82T136 74T126 70T118 67L114 66Q165 21 238 21Q293 21 321 74Q338 107 338 175V195Q338 290 274 322Q259 328 213 329L171 330L168 332Q166 335 166 348Q166 366 174 366Q202 366 232 371Q266 376 294 413T322 525V533Q322 590 287 612Q265 626 240 626Q208 626 181 615T143 592T132 580H135Q138 579 143 578T153 573T165 566T175 555T183 540T186 520Q186 498 172 481T127 463Z\\"></path><path stroke-width=\\"1\\" id=\\"MJMAIN-2B\\" d=\\"M56 237T56 250T70 270H369V420L370 570Q380 583 389 583Q402 583 409 568V270H707Q722 262 722 250T707 230H409V-68Q401 -82 391 -82H389H387Q375 -82 369 -68V230H70Q56 237 56 250Z\\"></path><path stroke-width=\\"1\\" id=\\"MJMAIN-35\\" d=\\"M164 157Q164 133 148 117T109 101H102Q148 22 224 22Q294 22 326 82Q345 115 345 210Q345 313 318 349Q292 382 260 382H254Q176 382 136 314Q132 307 129 306T114 304Q97 304 95 310Q93 314 93 485V614Q93 664 98 664Q100 666 102 666Q103 666 123 658T178 642T253 634Q324 634 389 662Q397 666 402 666Q410 666 410 648V635Q328 538 205 538Q174 538 149 544L139 546V374Q158 388 169 396T205 412T256 420Q337 420 393 355T449 201Q449 109 385 44T229 -22Q148 -22 99 32T50 154Q50 178 61 192T84 210T107 214Q132 214 148 197T164 157Z\\"></path><path stroke-width=\\"1\\" id=\\"MJMAIN-3D\\" d=\\"M56 347Q56 360 70 367H707Q722 359 722 347Q722 336 708 328L390 327H72Q56 332 56 347ZM56 153Q56 168 72 173H708Q722 163 722 153Q722 140 707 133H70Q56 140 56 153Z\\"></path><path stroke-width=\\"1\\" id=\\"MJMAIN-38\\" d=\\"M70 417T70 494T124 618T248 666Q319 666 374 624T429 515Q429 485 418 459T392 417T361 389T335 371T324 363L338 354Q352 344 366 334T382 323Q457 264 457 174Q457 95 399 37T249 -22Q159 -22 101 29T43 155Q43 263 172 335L154 348Q133 361 127 368Q70 417 70 494ZM286 386L292 390Q298 394 301 396T311 403T323 413T334 425T345 438T355 454T364 471T369 491T371 513Q371 556 342 586T275 624Q268 625 242 625Q201 625 165 599T128 534Q128 511 141 492T167 463T217 431Q224 426 228 424L286 386ZM250 21Q308 21 350 55T392 137Q392 154 387 169T375 194T353 216T330 234T301 253T274 270Q260 279 244 289T218 306L210 311Q204 311 181 294T133 239T107 157Q107 98 150 60T250 21Z\\"></path></defs><g stroke=\\"currentColor\\" fill=\\"currentColor\\" stroke-width=\\"0\\" transform=\\"matrix(1 0 0 -1 0 0)\\"><use xlink:href=\\"#MJMAIN-33\\" x=\\"0\\" y=\\"0\\"></use><use xlink:href=\\"#MJMAIN-2B\\" x=\\"722\\" y=\\"0\\"></use><use xlink:href=\\"#MJMAIN-35\\" x=\\"1723\\" y=\\"0\\"></use><use xlink:href=\\"#MJMAIN-3D\\" x=\\"2501\\" y=\\"0\\"></use><use xlink:href=\\"#MJMAIN-38\\" x=\\"3558\\" y=\\"0\\"></use></g></svg>",
                "TeXRepresentation": "3+5=8",
                "dataTracked": null,
                "id": "MPInlineMathFragment:A8A76DC2-EA6A-44BF-E8E7-B4A9EAEDF090",
              },
              "type": "inline_equation",
            },
          ],
          "type": "paragraph",
        },
        Object {
          "attrs": Object {
            "comments": Array [],
            "dataTracked": null,
            "id": "MPParagraphElement:6B6DBF43-F7B2-404C-89DD-0EC1E1442B27",
            "paragraphStyle": "MPParagraphStyle:7EAB5784-717B-4672-BD59-8CA324FB0637",
            "placeholder": "",
          },
          "content": Array [
            Object {
              "text": "A cross-reference to a figure: ",
              "type": "text",
            },
            Object {
              "attrs": Object {
                "dataTracked": null,
                "label": "Figure 1",
                "rid": "MPAuxiliaryObjectReference:82E2F9F9-797F-4397-9084-D98B72C12903",
              },
              "type": "cross_reference",
            },
          ],
          "type": "paragraph",
        },
        Object {
          "attrs": Object {
            "comments": Array [],
            "dataTracked": null,
            "id": "MPParagraphElement:41B99DAB-F86C-477F-D36C-2B8590B5DAD0",
            "paragraphStyle": "MPParagraphStyle:7EAB5784-717B-4672-BD59-8CA324FB0637",
            "placeholder": "",
          },
          "content": Array [
            Object {
              "text": "A cross-reference to a table: ",
              "type": "text",
            },
            Object {
              "attrs": Object {
                "dataTracked": null,
                "label": "Table 1",
                "rid": "MPAuxiliaryObjectReference:88AF1DCA-B232-4791-8EAA-F38E0025A3C6",
              },
              "type": "cross_reference",
            },
          ],
          "type": "paragraph",
        },
        Object {
          "attrs": Object {
            "comments": Array [],
            "dataTracked": null,
            "id": "MPParagraphElement:C8A173A4-DF32-4242-E800-28A1AE5B48B8",
            "paragraphStyle": "MPParagraphStyle:7EAB5784-717B-4672-BD59-8CA324FB0637",
            "placeholder": "",
          },
          "content": Array [
            Object {
              "text": "A cross-reference to an equation: ",
              "type": "text",
            },
            Object {
              "attrs": Object {
                "dataTracked": null,
                "label": "Equation 1",
                "rid": "MPAuxiliaryObjectReference:461D1AFF-1871-4594-8E07-963D3476B7F5",
              },
              "type": "cross_reference",
            },
          ],
          "type": "paragraph",
        },
        Object {
          "attrs": Object {
            "comments": Array [],
            "dataTracked": null,
            "id": "MPParagraphElement:CB7347E5-8502-4667-82B9-51104BB1FEDB",
            "paragraphStyle": "MPParagraphStyle:7EAB5784-717B-4672-BD59-8CA324FB0637",
            "placeholder": "",
          },
          "content": Array [
            Object {
              "attrs": Object {
                "contents": "A hyperlink",
                "dataTracked": null,
<<<<<<< HEAD
                "embeddedCitationItems": null,
=======
                "embeddedCitationItems": Array [
                  Object {
                    "bibliographyItem": "MPBibliographyItem:8C394C86-F7B0-48CE-D5BC-E7A10FCE7FA5",
                    "id": "MPCitationItem:2B3C3557-01FB-4142-A20F-62804E85B596",
                  },
                ],
>>>>>>> c3d3a9c7
                "rid": "MPCitation:C1BA9478-E940-4273-CB5C-0DDCD62CFBF2",
                "selectedText": "",
              },
              "type": "citation",
            },
          ],
          "type": "paragraph",
        },
        Object {
          "attrs": Object {
            "comments": Array [],
            "dataTracked": null,
            "id": "MPParagraphElement:3708E8C7-441C-4502-8BFC-D3A2059CEF8B",
            "paragraphStyle": "MPParagraphStyle:7EAB5784-717B-4672-BD59-8CA324FB0637",
            "placeholder": "",
          },
          "content": Array [
            Object {
              "text": "A footnote:",
              "type": "text",
            },
            Object {
              "attrs": Object {
                "contents": "1",
                "dataTracked": null,
                "rid": "MPFootnote:B1589279-0F3B-472B-BF11-3F59D6B65791",
              },
              "type": "inline_footnote",
            },
          ],
          "type": "paragraph",
        },
        Object {
          "attrs": Object {
            "dataTracked": null,
            "id": "MPFootnotesElement:4CD7CE08-0880-46BD-FF83-52E32AEFAC3E",
            "kind": "footnote",
            "paragraphStyle": "MPParagraphStyle:76353811-8E1D-4D11-A1B5-C960C9EEEFCD",
          },
          "content": Array [
            Object {
              "attrs": Object {
                "comments": Array [],
                "dataTracked": null,
                "id": "MPFootnote:B1589279-0F3B-472B-BF11-3F59D6B65791",
                "kind": "footnote",
                "paragraphStyle": "",
                "placeholder": "",
              },
              "content": Array [
                Object {
                  "attrs": Object {
                    "comments": null,
                    "dataTracked": null,
                    "id": "",
                    "paragraphStyle": "",
                    "placeholder": "",
                  },
                  "content": Array [
                    Object {
                      "text": "This is a footnote.",
                      "type": "text",
                    },
                  ],
                  "type": "paragraph",
                },
              ],
              "type": "footnote",
            },
          ],
          "type": "footnotes_element",
        },
      ],
      "type": "section",
    },
    Object {
      "attrs": Object {
        "dataTracked": null,
        "id": "MPSection:E07B0D52-9642-4D58-E577-26F8804E3DEE",
      },
      "content": Array [
        Object {
          "attrs": Object {
            "dataTracked": null,
          },
          "content": Array [
            Object {
              "text": "Bibliography",
              "type": "text",
            },
          ],
          "type": "section_title",
        },
        Object {
          "attrs": Object {
            "contents": "",
            "dataTracked": null,
            "id": "MPBibliographyElement:5987B3BA-D894-4700-90D6-114E20B9F3B1",
            "paragraphStyle": "MPParagraphStyle:7EAB5784-717B-4672-BD59-8CA324FB0637",
          },
          "content": Array [
            Object {
              "attrs": Object {
                "author": undefined,
                "containerTitle": undefined,
                "dataTracked": null,
                "doi": undefined,
                "id": "MPBibliographyItem:8C394C86-F7B0-48CE-D5BC-E7A10FCE7FA5",
                "issue": undefined,
                "issued": undefined,
                "literal": undefined,
                "page": undefined,
                "paragraphStyle": "",
                "supplement": undefined,
                "title": "A hyperlink",
                "type": undefined,
                "volume": undefined,
              },
              "type": "bibliography_item",
            },
          ],
          "type": "bibliography_element",
        },
      ],
      "type": "bibliography_section",
    },
    Object {
      "attrs": Object {
        "id": "META_SECTION",
      },
      "content": Array [
        Object {
          "attrs": Object {
            "id": "AFFILIATION_LIST",
          },
          "content": Array [
            Object {
              "attrs": Object {
                "addressLine1": "",
                "addressLine2": "",
                "addressLine3": "",
                "country": "United Kingdom",
                "department": "",
                "email": Object {
                  "href": "mailto:",
                  "text": "mail",
                },
                "id": "MPAffiliation:DED56C09-42E2-4AB4-BA15-9260389E2B08",
                "institution": "University of Examples",
                "postCode": "",
              },
              "type": "affiliation",
            },
          ],
          "type": "affiliation_list",
        },
        Object {
          "attrs": Object {
            "id": "CONTRIBUTOR_LIST",
          },
          "content": Array [
            Object {
              "attrs": Object {
                "ORCIDIdentifier": "",
                "affiliations": Array [
                  "MPAffiliation:DED56C09-42E2-4AB4-BA15-9260389E2B08",
                ],
                "bibliographicName": Object {
                  "_id": "MPBibliographicName:24C5AC82-0130-4C94-A6D7-E8A2699EAAC8",
                  "family": "Author",
                  "given": "Example",
                  "objectType": "MPBibliographicName",
                },
                "id": "MPContributor:585DB23A-8778-4AFF-986F-CFF7B733CDE6",
                "invitationID": "",
                "isCorresponding": undefined,
                "role": "author",
                "userID": "",
              },
              "type": "contributor",
            },
            Object {
              "attrs": Object {
                "ORCIDIdentifier": "",
                "affiliations": Array [],
                "bibliographicName": Object {
                  "_id": "MPBibliographicName:E5B649B2-1B97-46FF-AA36-ADDC3B532517",
                  "family": "Author",
                  "given": "Corresponding",
                  "objectType": "MPBibliographicName",
                },
                "id": "MPContributor:8AD5903E-0C9C-4F46-87AE-124142CE12C2",
                "invitationID": "",
                "isCorresponding": 1,
                "role": "author",
                "userID": "",
              },
              "type": "contributor",
            },
          ],
          "type": "contributor_list",
        },
        Object {
          "attrs": Object {
            "id": "COMMENT_LIST",
          },
          "type": "comment_list",
        },
      ],
      "type": "meta_section",
    },
  ],
  "type": "manuscript",
}
`;

exports[`decoder create test doc with missing data: decoded-without-placeholders 1`] = `
Object {
  "attrs": Object {
    "id": "MPManuscript:8EB79C14-9F61-483A-902F-A0B8EF5973C9",
  },
  "content": Array [
    Object {
      "attrs": Object {
        "dataTracked": null,
        "id": "MPSection:DFCBE345-A12D-451E-8320-723F25D2F472",
      },
      "content": Array [
        Object {
          "attrs": Object {
            "dataTracked": null,
          },
          "content": Array [
            Object {
              "text": "Table of Contents",
              "type": "text",
            },
          ],
          "type": "section_title",
        },
        Object {
          "attrs": Object {
            "contents": "<div id=\\"MPTOCElement:657C54DB-78B5-4206-E322-170F68263A01\\" class=\\"manuscript-toc\\" contenteditable=\\"false\\">
  
    
    
    
    

	
      
        
        
        <ul class=\\"manuscript-toc-list\\">
      
	
	 
    <li class=\\"manuscript-toc-list-item\\" data-referenced-section=\\"MPSection:DFCBE345-A12D-451E-8320-723F25D2F472\\" data-referenced-section-path-length=\\"1\\">
      1. Table of Contents
    </li>

    

    
    
    

  
    
    
    
    

	
	 
    <li class=\\"manuscript-toc-list-item\\" data-referenced-section=\\"MPSection:77786D47-6060-4FBC-BC13-5FA754968D6A\\" data-referenced-section-path-length=\\"1\\">
      2. First section
    </li>

    

    
    
    

  
    
    
    
    

	
	 
    <li class=\\"manuscript-toc-list-item\\" data-referenced-section=\\"MPSection:F8EE617B-484B-4CF2-F1CA-014F5307D5CF\\" data-referenced-section-path-length=\\"1\\">
      3. Section Two
    </li>

    

    
    
    

  
    
    
    
    

	
	 
    <li class=\\"manuscript-toc-list-item\\" data-referenced-section=\\"MPSection:E07B0D52-9642-4D58-E577-26F8804E3DEE\\" data-referenced-section-path-length=\\"1\\">
      4. Bibliography
    </li>

    

    
    
    
      </ul>
    

  
</div>",
            "dataTracked": null,
            "id": "MPTOCElement:657C54DB-78B5-4206-E322-170F68263A01",
            "paragraphStyle": "MPParagraphStyle:74D17A3A-33C0-43EB-9389-51335C698744",
          },
          "type": "toc_element",
        },
      ],
      "type": "toc_section",
    },
    Object {
      "attrs": Object {
        "category": "",
        "comments": Array [],
        "dataTracked": null,
        "generatedLabel": undefined,
        "id": "MPSection:77786D47-6060-4FBC-BC13-5FA754968D6A",
        "pageBreakStyle": undefined,
        "titleSuppressed": false,
      },
      "content": Array [
        Object {
          "attrs": Object {
            "dataTracked": null,
          },
          "content": Array [
            Object {
              "text": "First section",
              "type": "text",
            },
          ],
          "type": "section_title",
        },
        Object {
          "attrs": Object {
            "comments": Array [],
            "dataTracked": null,
            "id": "MPParagraphElement:150780D7-CFED-4529-9398-77B5C7625044",
            "paragraphStyle": "MPParagraphStyle:7EAB5784-717B-4672-BD59-8CA324FB0637",
            "placeholder": "Start from here. Enjoy writing! - the Manuscripts Team.",
          },
          "content": Array [
            Object {
              "text": "The first section.",
              "type": "text",
            },
          ],
          "type": "paragraph",
        },
        Object {
          "attrs": Object {
            "comments": Array [],
            "dataTracked": null,
            "id": "MPParagraphElement:60C13548-23C0-4348-FE98-0510E0B61B18",
            "paragraphStyle": "MPParagraphStyle:7EAB5784-717B-4672-BD59-8CA324FB0637",
            "placeholder": "",
          },
          "content": Array [
            Object {
              "text": "The text in this sentence is ",
              "type": "text",
            },
            Object {
              "marks": Array [
                Object {
                  "type": "bold",
                },
              ],
              "text": "bold",
              "type": "text",
            },
            Object {
              "text": ", ",
              "type": "text",
            },
            Object {
              "marks": Array [
                Object {
                  "type": "italic",
                },
              ],
              "text": "italic",
              "type": "text",
            },
            Object {
              "text": ", or ",
              "type": "text",
            },
            Object {
              "marks": Array [
                Object {
                  "type": "underline",
                },
              ],
              "text": "underlined",
              "type": "text",
            },
            Object {
              "text": ".",
              "type": "text",
            },
          ],
          "type": "paragraph",
        },
        Object {
          "attrs": Object {
            "comments": Array [],
            "dataTracked": null,
            "id": "MPParagraphElement:A89DC62A-90ED-4283-AB6D-06CA2519D801",
            "paragraphStyle": "MPParagraphStyle:7EAB5784-717B-4672-BD59-8CA324FB0637",
            "placeholder": "",
          },
          "content": Array [
            Object {
              "marks": Array [
                Object {
                  "type": "bold",
                },
                Object {
                  "type": "italic",
                },
                Object {
                  "type": "underline",
                },
              ],
              "text": "The text in this sentence is bold, italic and underlined.",
              "type": "text",
            },
          ],
          "type": "paragraph",
        },
        Object {
          "attrs": Object {
            "comments": Array [],
            "dataTracked": null,
            "id": "MPParagraphElement:05A0ED43-8928-4C69-A17C-0A98795001CD",
            "paragraphStyle": "MPParagraphStyle:7EAB5784-717B-4672-BD59-8CA324FB0637",
            "placeholder": "",
          },
          "content": Array [
            Object {
              "text": "The text in this sentence is ",
              "type": "text",
            },
            Object {
              "marks": Array [
                Object {
                  "type": "superscript",
                },
              ],
              "text": "superscript",
              "type": "text",
            },
            Object {
              "text": " and ",
              "type": "text",
            },
            Object {
              "marks": Array [
                Object {
                  "type": "subscript",
                },
              ],
              "text": "subscript",
              "type": "text",
            },
            Object {
              "text": ".",
              "type": "text",
            },
          ],
          "type": "paragraph",
        },
      ],
      "type": "section",
    },
    Object {
      "attrs": Object {
        "category": "",
        "comments": Array [],
        "dataTracked": null,
        "generatedLabel": undefined,
        "id": "MPSection:F8EE617B-484B-4CF2-F1CA-014F5307D5CF",
        "pageBreakStyle": undefined,
        "titleSuppressed": true,
      },
      "content": Array [
        Object {
          "attrs": Object {
            "dataTracked": null,
          },
          "content": Array [
            Object {
              "text": "Section Two",
              "type": "text",
            },
          ],
          "type": "section_title",
        },
        Object {
          "attrs": Object {
            "comments": Array [],
            "dataTracked": null,
            "id": "MPParagraphElement:4DF93A63-D44D-41CF-AF54-23712B8703FA",
            "paragraphStyle": "MPParagraphStyle:7EAB5784-717B-4672-BD59-8CA324FB0637",
            "placeholder": "",
          },
          "content": Array [
            Object {
              "text": "The heading of this section is hidden.",
              "type": "text",
            },
          ],
          "type": "paragraph",
        },
        Object {
          "attrs": Object {
            "dataTracked": null,
            "id": "MPListElement:D1C6E3B5-C549-47B8-B051-1F534E8AA7E7",
            "listStyleType": null,
            "paragraphStyle": "MPParagraphStyle:7EAB5784-717B-4672-BD59-8CA324FB0637",
          },
          "content": Array [
            Object {
              "attrs": Object {
                "dataTracked": null,
                "placeholder": "List item",
              },
              "content": Array [
                Object {
                  "attrs": Object {
                    "comments": null,
                    "dataTracked": null,
                    "id": "",
                    "paragraphStyle": "",
                    "placeholder": "",
                  },
                  "content": Array [
                    Object {
                      "text": "A numbered list.",
                      "type": "text",
                    },
                  ],
                  "type": "paragraph",
                },
              ],
              "type": "list_item",
            },
          ],
          "type": "ordered_list",
        },
        Object {
          "attrs": Object {
            "dataTracked": null,
            "id": "MPListElement:F11B9FCA-5DB5-4ED4-FEF9-10CDCB64F96E",
            "paragraphStyle": "MPParagraphStyle:7EAB5784-717B-4672-BD59-8CA324FB0637",
          },
          "content": Array [
            Object {
              "attrs": Object {
                "dataTracked": null,
                "placeholder": "List item",
              },
              "content": Array [
                Object {
                  "attrs": Object {
                    "comments": null,
                    "dataTracked": null,
                    "id": "",
                    "paragraphStyle": "",
                    "placeholder": "",
                  },
                  "content": Array [
                    Object {
                      "text": "A bullet list.",
                      "type": "text",
                    },
                  ],
                  "type": "paragraph",
                },
              ],
              "type": "list_item",
            },
          ],
          "type": "bullet_list",
        },
        Object {
          "attrs": Object {
            "dataTracked": null,
            "id": "MPListElement:AF5341C4-5E24-40BF-B853-F966726431EB",
            "listStyleType": null,
            "paragraphStyle": "MPParagraphStyle:7EAB5784-717B-4672-BD59-8CA324FB0637",
          },
          "content": Array [
            Object {
              "attrs": Object {
                "dataTracked": null,
                "placeholder": "List item",
              },
              "content": Array [
                Object {
                  "attrs": Object {
                    "comments": null,
                    "dataTracked": null,
                    "id": "",
                    "paragraphStyle": "",
                    "placeholder": "",
                  },
                  "content": Array [
                    Object {
                      "text": "A numbered list with a nested list.",
                      "type": "text",
                    },
                  ],
                  "type": "paragraph",
                },
                Object {
                  "attrs": Object {
                    "dataTracked": null,
                    "id": null,
                    "listStyleType": null,
                    "paragraphStyle": "",
                  },
                  "content": Array [
                    Object {
                      "attrs": Object {
                        "dataTracked": null,
                        "placeholder": "List item",
                      },
                      "content": Array [
                        Object {
                          "attrs": Object {
                            "comments": null,
                            "dataTracked": null,
                            "id": "",
                            "paragraphStyle": "",
                            "placeholder": "",
                          },
                          "content": Array [
                            Object {
                              "text": "This item is nested.",
                              "type": "text",
                            },
                          ],
                          "type": "paragraph",
                        },
                      ],
                      "type": "list_item",
                    },
                  ],
                  "type": "ordered_list",
                },
              ],
              "type": "list_item",
            },
          ],
          "type": "ordered_list",
        },
        Object {
          "attrs": Object {
            "alignment": undefined,
            "alternatives": undefined,
            "attribution": undefined,
            "comments": Array [],
            "dataTracked": null,
            "figureLayout": "",
            "figureStyle": "MPFigureStyle:12916784-C8A2-414E-919D-490172E82B25",
            "id": "MPFigureElement:A5D68C57-B5BB-4D10-E0C3-ECED717A2AA7",
            "label": "",
            "sizeFraction": 0,
            "suppressCaption": false,
            "suppressTitle": true,
          },
          "content": Array [
            Object {
              "attrs": Object {
                "contentType": "image/png",
                "dataTracked": null,
                "id": "MPFigure:D673DF08-D75E-4061-8EC1-9611EAB302F0",
                "position": undefined,
                "src": "chemoji/chemoji8.png",
              },
              "type": "figure",
            },
            Object {
              "attrs": Object {
                "dataTracked": null,
              },
              "content": Array [
                Object {
                  "attrs": Object {
                    "dataTracked": null,
                    "placeholder": "Title...",
                  },
                  "type": "caption_title",
                },
                Object {
                  "attrs": Object {
                    "dataTracked": null,
                    "placeholder": "Caption...",
                  },
                  "content": Array [
                    Object {
                      "text": "A figure with a caption",
                      "type": "text",
                    },
                  ],
                  "type": "caption",
                },
              ],
              "type": "figcaption",
            },
            Object {
              "attrs": Object {
                "comments": null,
                "contents": "",
                "dataTracked": null,
                "id": "",
                "isExecuting": false,
                "isExpanded": false,
                "language": "",
                "languageKey": "null",
              },
              "type": "listing",
            },
          ],
          "type": "figure_element",
        },
        Object {
          "attrs": Object {
            "alignment": undefined,
            "alternatives": undefined,
            "attribution": undefined,
            "comments": Array [],
            "dataTracked": null,
            "figureLayout": "",
            "figureStyle": "MPFigureStyle:12916784-C8A2-414E-919D-490172E82B25",
            "id": "MPFigureElement:B32BDEC8-E816-4946-C0BB-0404AF2F0C29",
            "label": "",
            "sizeFraction": 0,
            "suppressCaption": true,
            "suppressTitle": true,
          },
          "content": Array [
            Object {
              "attrs": Object {
                "contentType": "image/png",
                "dataTracked": null,
                "id": "MPFigure:AD65D628-A904-4DC4-A026-F8F4C08F6557",
                "position": undefined,
                "src": "chemoji/chemoji7.png",
              },
              "type": "figure",
            },
            Object {
              "attrs": Object {
                "dataTracked": null,
              },
              "content": Array [
                Object {
                  "attrs": Object {
                    "dataTracked": null,
                    "placeholder": "Title...",
                  },
                  "type": "caption_title",
                },
                Object {
                  "attrs": Object {
                    "dataTracked": null,
                    "placeholder": "Caption...",
                  },
                  "content": Array [
                    Object {
                      "text": "A figure with hidden caption",
                      "type": "text",
                    },
                  ],
                  "type": "caption",
                },
              ],
              "type": "figcaption",
            },
            Object {
              "attrs": Object {
                "comments": null,
                "contents": "",
                "dataTracked": null,
                "id": "",
                "isExecuting": false,
                "isExpanded": false,
                "language": "",
                "languageKey": "null",
              },
              "type": "listing",
            },
          ],
          "type": "figure_element",
        },
        Object {
          "attrs": Object {
            "comments": Array [],
            "dataTracked": null,
            "expandListing": false,
            "id": "MPTableElement:82BD8BAF-D136-4536-AD9C-92C30B9D7315",
            "label": "",
            "paragraphStyle": "MPParagraphStyle:7EAB5784-717B-4672-BD59-8CA324FB0637",
            "suppressCaption": false,
            "suppressFooter": false,
            "suppressHeader": false,
            "suppressTitle": true,
            "tableStyle": "MPTableStyle:08C0E93B-848D-491F-8EB2-A8A0B17714BA",
          },
          "content": Array [
            Object {
              "attrs": Object {
                "comments": Array [],
                "dataTracked": null,
                "footerRows": 1,
                "headerRows": 1,
                "id": "MPTable:509A944E-994C-4867-AE55-593628C5DBD5",
              },
              "content": Array [
                Object {
                  "content": Array [
                    Object {
                      "attrs": Object {
                        "placeholder": "",
                      },
                      "content": Array [
                        Object {
                          "attrs": Object {
                            "align": null,
                            "celltype": "th",
                            "colspan": 1,
                            "colwidth": null,
                            "placeholder": "Header 1",
                            "rowspan": 1,
                            "scope": null,
                            "style": null,
                            "styles": Object {},
                            "valign": null,
                          },
                          "content": Array [
                            Object {
                              "text": "Table Header",
                              "type": "text",
                            },
                          ],
                          "type": "table_cell",
                        },
                        Object {
                          "attrs": Object {
                            "align": null,
                            "celltype": "th",
                            "colspan": 1,
                            "colwidth": null,
                            "placeholder": "Header 2",
                            "rowspan": 1,
                            "scope": null,
                            "style": null,
                            "styles": Object {},
                            "valign": null,
                          },
                          "content": Array [
                            Object {
                              "text": "Table Header",
                              "type": "text",
                            },
                          ],
                          "type": "table_cell",
                        },
                      ],
                      "type": "table_row",
                    },
                    Object {
                      "attrs": Object {
                        "placeholder": "",
                      },
                      "content": Array [
                        Object {
                          "attrs": Object {
                            "align": null,
                            "celltype": "td",
                            "colspan": 1,
                            "colwidth": null,
                            "placeholder": "Data",
                            "rowspan": 1,
                            "scope": null,
                            "style": null,
                            "styles": Object {},
                            "valign": null,
                          },
                          "content": Array [
                            Object {
                              "text": "Table Data",
                              "type": "text",
                            },
                          ],
                          "type": "table_cell",
                        },
                        Object {
                          "attrs": Object {
                            "align": null,
                            "celltype": "td",
                            "colspan": 1,
                            "colwidth": null,
                            "placeholder": "Data",
                            "rowspan": 1,
                            "scope": null,
                            "style": null,
                            "styles": Object {},
                            "valign": null,
                          },
                          "content": Array [
                            Object {
                              "text": "Table Data",
                              "type": "text",
                            },
                          ],
                          "type": "table_cell",
                        },
                      ],
                      "type": "table_row",
                    },
                    Object {
                      "attrs": Object {
                        "placeholder": "",
                      },
                      "content": Array [
                        Object {
                          "attrs": Object {
                            "align": null,
                            "celltype": "td",
                            "colspan": 1,
                            "colwidth": null,
                            "placeholder": "Data",
                            "rowspan": 1,
                            "scope": null,
                            "style": null,
                            "styles": Object {},
                            "valign": null,
                          },
                          "content": Array [
                            Object {
                              "text": "Table Data",
                              "type": "text",
                            },
                          ],
                          "type": "table_cell",
                        },
                        Object {
                          "attrs": Object {
                            "align": null,
                            "celltype": "td",
                            "colspan": 1,
                            "colwidth": null,
                            "placeholder": "Data",
                            "rowspan": 1,
                            "scope": null,
                            "style": null,
                            "styles": Object {},
                            "valign": null,
                          },
                          "content": Array [
                            Object {
                              "text": "Table Data",
                              "type": "text",
                            },
                          ],
                          "type": "table_cell",
                        },
                      ],
                      "type": "table_row",
                    },
                    Object {
                      "attrs": Object {
                        "placeholder": "",
                      },
                      "content": Array [
                        Object {
                          "attrs": Object {
                            "align": null,
                            "celltype": "td",
                            "colspan": 1,
                            "colwidth": null,
                            "placeholder": "Footer 1",
                            "rowspan": 1,
                            "scope": null,
                            "style": null,
                            "styles": Object {},
                            "valign": null,
                          },
                          "content": Array [
                            Object {
                              "text": "Table Footer",
                              "type": "text",
                            },
                          ],
                          "type": "table_cell",
                        },
                        Object {
                          "attrs": Object {
                            "align": null,
                            "celltype": "td",
                            "colspan": 1,
                            "colwidth": null,
                            "placeholder": "Footer 2",
                            "rowspan": 1,
                            "scope": null,
                            "style": null,
                            "styles": Object {},
                            "valign": null,
                          },
                          "content": Array [
                            Object {
                              "text": "Table Footer",
                              "type": "text",
                            },
                          ],
                          "type": "table_cell",
                        },
                      ],
                      "type": "table_row",
                    },
                  ],
                  "type": "table_body",
                },
              ],
              "type": "table",
            },
            Object {
              "attrs": Object {
                "dataTracked": null,
              },
              "content": Array [
                Object {
                  "attrs": Object {
                    "dataTracked": null,
                    "placeholder": "Title...",
                  },
                  "type": "caption_title",
                },
                Object {
                  "attrs": Object {
                    "dataTracked": null,
                    "placeholder": "Caption...",
                  },
                  "content": Array [
                    Object {
                      "text": "A table",
                      "type": "text",
                    },
                  ],
                  "type": "caption",
                },
              ],
              "type": "figcaption",
            },
            Object {
              "attrs": Object {
                "comments": null,
                "contents": "",
                "dataTracked": null,
                "id": "",
                "isExecuting": false,
                "isExpanded": false,
                "language": "",
                "languageKey": "null",
              },
              "type": "listing",
            },
          ],
          "type": "table_element",
        },
        Object {
          "attrs": Object {
            "comments": Array [],
            "dataTracked": null,
            "expandListing": false,
            "id": "MPTableElement:E0D445B4-18C4-43D3-97B3-1076A7BB5CF4",
            "label": "",
            "paragraphStyle": "MPParagraphStyle:7EAB5784-717B-4672-BD59-8CA324FB0637",
            "suppressCaption": false,
            "suppressFooter": false,
            "suppressHeader": true,
            "suppressTitle": true,
            "tableStyle": "MPTableStyle:08C0E93B-848D-491F-8EB2-A8A0B17714BA",
          },
          "content": Array [
            Object {
              "attrs": Object {
                "comments": Array [],
                "dataTracked": null,
                "footerRows": 1,
                "headerRows": 1,
                "id": "MPTable:7E83812B-A759-4D38-C1C5-F6507D2FC2A9",
              },
              "content": Array [
                Object {
                  "content": Array [
                    Object {
                      "attrs": Object {
                        "placeholder": "",
                      },
                      "content": Array [
                        Object {
                          "attrs": Object {
                            "align": null,
                            "celltype": "th",
                            "colspan": 1,
                            "colwidth": null,
                            "placeholder": "Header 1",
                            "rowspan": 1,
                            "scope": null,
                            "style": null,
                            "styles": Object {},
                            "valign": null,
                          },
                          "content": Array [
                            Object {
                              "text": "Table Header",
                              "type": "text",
                            },
                          ],
                          "type": "table_cell",
                        },
                        Object {
                          "attrs": Object {
                            "align": null,
                            "celltype": "th",
                            "colspan": 1,
                            "colwidth": null,
                            "placeholder": "Header 2",
                            "rowspan": 1,
                            "scope": null,
                            "style": null,
                            "styles": Object {},
                            "valign": null,
                          },
                          "type": "table_cell",
                        },
                      ],
                      "type": "table_row",
                    },
                    Object {
                      "attrs": Object {
                        "placeholder": "",
                      },
                      "content": Array [
                        Object {
                          "attrs": Object {
                            "align": null,
                            "celltype": "td",
                            "colspan": 1,
                            "colwidth": null,
                            "placeholder": "Data",
                            "rowspan": 1,
                            "scope": null,
                            "style": null,
                            "styles": Object {},
                            "valign": null,
                          },
                          "type": "table_cell",
                        },
                        Object {
                          "attrs": Object {
                            "align": null,
                            "celltype": "td",
                            "colspan": 1,
                            "colwidth": null,
                            "placeholder": "Data",
                            "rowspan": 1,
                            "scope": null,
                            "style": null,
                            "styles": Object {},
                            "valign": null,
                          },
                          "type": "table_cell",
                        },
                      ],
                      "type": "table_row",
                    },
                    Object {
                      "attrs": Object {
                        "placeholder": "",
                      },
                      "content": Array [
                        Object {
                          "attrs": Object {
                            "align": null,
                            "celltype": "td",
                            "colspan": 1,
                            "colwidth": null,
                            "placeholder": "Data",
                            "rowspan": 1,
                            "scope": null,
                            "style": null,
                            "styles": Object {},
                            "valign": null,
                          },
                          "type": "table_cell",
                        },
                        Object {
                          "attrs": Object {
                            "align": null,
                            "celltype": "td",
                            "colspan": 1,
                            "colwidth": null,
                            "placeholder": "Data",
                            "rowspan": 1,
                            "scope": null,
                            "style": null,
                            "styles": Object {},
                            "valign": null,
                          },
                          "type": "table_cell",
                        },
                      ],
                      "type": "table_row",
                    },
                    Object {
                      "attrs": Object {
                        "placeholder": "",
                      },
                      "content": Array [
                        Object {
                          "attrs": Object {
                            "align": null,
                            "celltype": "td",
                            "colspan": 1,
                            "colwidth": null,
                            "placeholder": "Footer 1",
                            "rowspan": 1,
                            "scope": null,
                            "style": null,
                            "styles": Object {},
                            "valign": null,
                          },
                          "type": "table_cell",
                        },
                        Object {
                          "attrs": Object {
                            "align": null,
                            "celltype": "td",
                            "colspan": 1,
                            "colwidth": null,
                            "placeholder": "Footer 2",
                            "rowspan": 1,
                            "scope": null,
                            "style": null,
                            "styles": Object {},
                            "valign": null,
                          },
                          "type": "table_cell",
                        },
                      ],
                      "type": "table_row",
                    },
                  ],
                  "type": "table_body",
                },
              ],
              "type": "table",
            },
            Object {
              "attrs": Object {
                "dataTracked": null,
              },
              "content": Array [
                Object {
                  "attrs": Object {
                    "dataTracked": null,
                    "placeholder": "Title...",
                  },
                  "type": "caption_title",
                },
                Object {
                  "attrs": Object {
                    "dataTracked": null,
                    "placeholder": "Caption...",
                  },
                  "content": Array [
                    Object {
                      "text": "A table with hidden header",
                      "type": "text",
                    },
                  ],
                  "type": "caption",
                },
              ],
              "type": "figcaption",
            },
            Object {
              "attrs": Object {
                "comments": null,
                "contents": "",
                "dataTracked": null,
                "id": "",
                "isExecuting": false,
                "isExpanded": false,
                "language": "",
                "languageKey": "null",
              },
              "type": "listing",
            },
          ],
          "type": "table_element",
        },
        Object {
          "attrs": Object {
            "comments": Array [],
            "dataTracked": null,
            "expandListing": false,
            "id": "MPTableElement:1DF69096-DBA3-47B0-B8C2-E06491E4C655",
            "label": "",
            "paragraphStyle": "MPParagraphStyle:7EAB5784-717B-4672-BD59-8CA324FB0637",
            "suppressCaption": false,
            "suppressFooter": true,
            "suppressHeader": false,
            "suppressTitle": true,
            "tableStyle": "MPTableStyle:08C0E93B-848D-491F-8EB2-A8A0B17714BA",
          },
          "content": Array [
            Object {
              "attrs": Object {
                "comments": Array [],
                "dataTracked": null,
                "footerRows": 1,
                "headerRows": 1,
                "id": "MPTable:2A2413E2-71F5-4B6C-F513-7B44748E49A8",
              },
              "content": Array [
                Object {
                  "content": Array [
                    Object {
                      "attrs": Object {
                        "placeholder": "",
                      },
                      "content": Array [
                        Object {
                          "attrs": Object {
                            "align": null,
                            "celltype": "th",
                            "colspan": 1,
                            "colwidth": null,
                            "placeholder": "Header 1",
                            "rowspan": 1,
                            "scope": null,
                            "style": null,
                            "styles": Object {},
                            "valign": null,
                          },
                          "type": "table_cell",
                        },
                        Object {
                          "attrs": Object {
                            "align": null,
                            "celltype": "th",
                            "colspan": 1,
                            "colwidth": null,
                            "placeholder": "Header 2",
                            "rowspan": 1,
                            "scope": null,
                            "style": null,
                            "styles": Object {},
                            "valign": null,
                          },
                          "type": "table_cell",
                        },
                      ],
                      "type": "table_row",
                    },
                    Object {
                      "attrs": Object {
                        "placeholder": "",
                      },
                      "content": Array [
                        Object {
                          "attrs": Object {
                            "align": null,
                            "celltype": "td",
                            "colspan": 1,
                            "colwidth": null,
                            "placeholder": "Data",
                            "rowspan": 1,
                            "scope": null,
                            "style": null,
                            "styles": Object {},
                            "valign": null,
                          },
                          "type": "table_cell",
                        },
                        Object {
                          "attrs": Object {
                            "align": null,
                            "celltype": "td",
                            "colspan": 1,
                            "colwidth": null,
                            "placeholder": "Data",
                            "rowspan": 1,
                            "scope": null,
                            "style": null,
                            "styles": Object {},
                            "valign": null,
                          },
                          "type": "table_cell",
                        },
                      ],
                      "type": "table_row",
                    },
                    Object {
                      "attrs": Object {
                        "placeholder": "",
                      },
                      "content": Array [
                        Object {
                          "attrs": Object {
                            "align": null,
                            "celltype": "td",
                            "colspan": 1,
                            "colwidth": null,
                            "placeholder": "Data",
                            "rowspan": 1,
                            "scope": null,
                            "style": null,
                            "styles": Object {},
                            "valign": null,
                          },
                          "type": "table_cell",
                        },
                        Object {
                          "attrs": Object {
                            "align": null,
                            "celltype": "td",
                            "colspan": 1,
                            "colwidth": null,
                            "placeholder": "Data",
                            "rowspan": 1,
                            "scope": null,
                            "style": null,
                            "styles": Object {},
                            "valign": null,
                          },
                          "type": "table_cell",
                        },
                      ],
                      "type": "table_row",
                    },
                    Object {
                      "attrs": Object {
                        "placeholder": "",
                      },
                      "content": Array [
                        Object {
                          "attrs": Object {
                            "align": null,
                            "celltype": "td",
                            "colspan": 1,
                            "colwidth": null,
                            "placeholder": "Footer 1",
                            "rowspan": 1,
                            "scope": null,
                            "style": null,
                            "styles": Object {},
                            "valign": null,
                          },
                          "type": "table_cell",
                        },
                        Object {
                          "attrs": Object {
                            "align": null,
                            "celltype": "td",
                            "colspan": 1,
                            "colwidth": null,
                            "placeholder": "Footer 2",
                            "rowspan": 1,
                            "scope": null,
                            "style": null,
                            "styles": Object {},
                            "valign": null,
                          },
                          "type": "table_cell",
                        },
                      ],
                      "type": "table_row",
                    },
                  ],
                  "type": "table_body",
                },
              ],
              "type": "table",
            },
            Object {
              "attrs": Object {
                "dataTracked": null,
              },
              "content": Array [
                Object {
                  "attrs": Object {
                    "dataTracked": null,
                    "placeholder": "Title...",
                  },
                  "type": "caption_title",
                },
                Object {
                  "attrs": Object {
                    "dataTracked": null,
                    "placeholder": "Caption...",
                  },
                  "content": Array [
                    Object {
                      "text": "A table with hidden footer",
                      "type": "text",
                    },
                  ],
                  "type": "caption",
                },
              ],
              "type": "figcaption",
            },
            Object {
              "attrs": Object {
                "comments": null,
                "contents": "",
                "dataTracked": null,
                "id": "",
                "isExecuting": false,
                "isExpanded": false,
                "language": "",
                "languageKey": "null",
              },
              "type": "listing",
            },
          ],
          "type": "table_element",
        },
        Object {
          "attrs": Object {
            "comments": Array [],
            "dataTracked": null,
            "expandListing": false,
            "id": "MPTableElement:89CF51B2-A20C-4AB9-CBD9-F47DAF167DAA",
            "label": "",
            "paragraphStyle": "MPParagraphStyle:7EAB5784-717B-4672-BD59-8CA324FB0637",
            "suppressCaption": false,
            "suppressFooter": false,
            "suppressHeader": false,
            "suppressTitle": true,
            "tableStyle": "MPTableStyle:08C0E93B-848D-491F-8EB2-A8A0B17714BA",
          },
          "content": Array [
            Object {
              "attrs": Object {
                "comments": Array [],
                "dataTracked": null,
                "footerRows": 1,
                "headerRows": 1,
                "id": "MPTable:6C045963-404A-4E1E-FF81-B40E9772A6A6",
              },
              "content": Array [
                Object {
                  "content": Array [
                    Object {
                      "attrs": Object {
                        "placeholder": "",
                      },
                      "content": Array [
                        Object {
                          "attrs": Object {
                            "align": null,
                            "celltype": "th",
                            "colspan": 1,
                            "colwidth": null,
                            "placeholder": "Header 1",
                            "rowspan": 1,
                            "scope": null,
                            "style": null,
                            "styles": Object {},
                            "valign": null,
                          },
                          "type": "table_cell",
                        },
                        Object {
                          "attrs": Object {
                            "align": null,
                            "celltype": "th",
                            "colspan": 1,
                            "colwidth": null,
                            "placeholder": "Header 2",
                            "rowspan": 1,
                            "scope": null,
                            "style": null,
                            "styles": Object {},
                            "valign": null,
                          },
                          "type": "table_cell",
                        },
                      ],
                      "type": "table_row",
                    },
                    Object {
                      "attrs": Object {
                        "placeholder": "",
                      },
                      "content": Array [
                        Object {
                          "attrs": Object {
                            "align": null,
                            "celltype": "td",
                            "colspan": 1,
                            "colwidth": null,
                            "placeholder": "Data",
                            "rowspan": 1,
                            "scope": null,
                            "style": null,
                            "styles": Object {},
                            "valign": null,
                          },
                          "type": "table_cell",
                        },
                        Object {
                          "attrs": Object {
                            "align": null,
                            "celltype": "td",
                            "colspan": 1,
                            "colwidth": null,
                            "placeholder": "Data",
                            "rowspan": 1,
                            "scope": null,
                            "style": null,
                            "styles": Object {},
                            "valign": null,
                          },
                          "type": "table_cell",
                        },
                      ],
                      "type": "table_row",
                    },
                    Object {
                      "attrs": Object {
                        "placeholder": "",
                      },
                      "content": Array [
                        Object {
                          "attrs": Object {
                            "align": null,
                            "celltype": "td",
                            "colspan": 1,
                            "colwidth": null,
                            "placeholder": "Data",
                            "rowspan": 1,
                            "scope": null,
                            "style": null,
                            "styles": Object {},
                            "valign": null,
                          },
                          "type": "table_cell",
                        },
                        Object {
                          "attrs": Object {
                            "align": null,
                            "celltype": "td",
                            "colspan": 1,
                            "colwidth": null,
                            "placeholder": "Data",
                            "rowspan": 1,
                            "scope": null,
                            "style": null,
                            "styles": Object {},
                            "valign": null,
                          },
                          "type": "table_cell",
                        },
                      ],
                      "type": "table_row",
                    },
                    Object {
                      "attrs": Object {
                        "placeholder": "",
                      },
                      "content": Array [
                        Object {
                          "attrs": Object {
                            "align": null,
                            "celltype": "td",
                            "colspan": 1,
                            "colwidth": null,
                            "placeholder": "Footer 1",
                            "rowspan": 1,
                            "scope": null,
                            "style": null,
                            "styles": Object {},
                            "valign": null,
                          },
                          "type": "table_cell",
                        },
                        Object {
                          "attrs": Object {
                            "align": null,
                            "celltype": "td",
                            "colspan": 1,
                            "colwidth": null,
                            "placeholder": "Footer 2",
                            "rowspan": 1,
                            "scope": null,
                            "style": null,
                            "styles": Object {},
                            "valign": null,
                          },
                          "type": "table_cell",
                        },
                      ],
                      "type": "table_row",
                    },
                  ],
                  "type": "table_body",
                },
              ],
              "type": "table",
            },
            Object {
              "attrs": Object {
                "dataTracked": null,
              },
              "content": Array [
                Object {
                  "attrs": Object {
                    "dataTracked": null,
                    "placeholder": "Title...",
                  },
                  "type": "caption_title",
                },
                Object {
                  "attrs": Object {
                    "dataTracked": null,
                    "placeholder": "Caption...",
                  },
                  "content": Array [
                    Object {
                      "text": "A table with hidden caption",
                      "type": "text",
                    },
                  ],
                  "type": "caption",
                },
              ],
              "type": "figcaption",
            },
            Object {
              "attrs": Object {
                "comments": null,
                "contents": "",
                "dataTracked": null,
                "id": "",
                "isExecuting": false,
                "isExpanded": false,
                "language": "",
                "languageKey": "null",
              },
              "type": "listing",
            },
          ],
          "type": "table_element",
        },
        Object {
          "attrs": Object {
            "comments": null,
            "dataTracked": null,
            "id": "MPEquationElement:3896A81A-D43B-483F-B990-F64518A940D1",
            "suppressCaption": true,
            "suppressTitle": true,
          },
          "content": Array [
            Object {
              "attrs": Object {
                "MathMLStringRepresentation": "<math xmlns=\\"http://www.w3.org/1998/Math/MathML\\" display=\\"block\\"><mn>2</mn><mi>x</mi><mn>3</mn><mo>=</mo><mn>6</mn></math>",
                "SVGStringRepresentation": "<svg xmlns:xlink=\\"http://www.w3.org/1999/xlink\\" xmlns=\\"http://www.w3.org/2000/svg\\" width=\\"7.916ex\\" height=\\"2.097ex\\" viewBox=\\"0 -781.2 3408.1 903.1\\" role=\\"img\\" focusable=\\"false\\" style=\\"vertical-align: -0.283ex;\\"><defs xmlns=\\"http://www.w3.org/2000/svg\\"><path stroke-width=\\"1\\" id=\\"MJMAIN-32\\" d=\\"M109 429Q82 429 66 447T50 491Q50 562 103 614T235 666Q326 666 387 610T449 465Q449 422 429 383T381 315T301 241Q265 210 201 149L142 93L218 92Q375 92 385 97Q392 99 409 186V189H449V186Q448 183 436 95T421 3V0H50V19V31Q50 38 56 46T86 81Q115 113 136 137Q145 147 170 174T204 211T233 244T261 278T284 308T305 340T320 369T333 401T340 431T343 464Q343 527 309 573T212 619Q179 619 154 602T119 569T109 550Q109 549 114 549Q132 549 151 535T170 489Q170 464 154 447T109 429Z\\"/><path stroke-width=\\"1\\" id=\\"MJMATHI-78\\" d=\\"M52 289Q59 331 106 386T222 442Q257 442 286 424T329 379Q371 442 430 442Q467 442 494 420T522 361Q522 332 508 314T481 292T458 288Q439 288 427 299T415 328Q415 374 465 391Q454 404 425 404Q412 404 406 402Q368 386 350 336Q290 115 290 78Q290 50 306 38T341 26Q378 26 414 59T463 140Q466 150 469 151T485 153H489Q504 153 504 145Q504 144 502 134Q486 77 440 33T333 -11Q263 -11 227 52Q186 -10 133 -10H127Q78 -10 57 16T35 71Q35 103 54 123T99 143Q142 143 142 101Q142 81 130 66T107 46T94 41L91 40Q91 39 97 36T113 29T132 26Q168 26 194 71Q203 87 217 139T245 247T261 313Q266 340 266 352Q266 380 251 392T217 404Q177 404 142 372T93 290Q91 281 88 280T72 278H58Q52 284 52 289Z\\"/><path stroke-width=\\"1\\" id=\\"MJMAIN-33\\" d=\\"M127 463Q100 463 85 480T69 524Q69 579 117 622T233 665Q268 665 277 664Q351 652 390 611T430 522Q430 470 396 421T302 350L299 348Q299 347 308 345T337 336T375 315Q457 262 457 175Q457 96 395 37T238 -22Q158 -22 100 21T42 130Q42 158 60 175T105 193Q133 193 151 175T169 130Q169 119 166 110T159 94T148 82T136 74T126 70T118 67L114 66Q165 21 238 21Q293 21 321 74Q338 107 338 175V195Q338 290 274 322Q259 328 213 329L171 330L168 332Q166 335 166 348Q166 366 174 366Q202 366 232 371Q266 376 294 413T322 525V533Q322 590 287 612Q265 626 240 626Q208 626 181 615T143 592T132 580H135Q138 579 143 578T153 573T165 566T175 555T183 540T186 520Q186 498 172 481T127 463Z\\"/><path stroke-width=\\"1\\" id=\\"MJMAIN-3D\\" d=\\"M56 347Q56 360 70 367H707Q722 359 722 347Q722 336 708 328L390 327H72Q56 332 56 347ZM56 153Q56 168 72 173H708Q722 163 722 153Q722 140 707 133H70Q56 140 56 153Z\\"/><path stroke-width=\\"1\\" id=\\"MJMAIN-36\\" d=\\"M42 313Q42 476 123 571T303 666Q372 666 402 630T432 550Q432 525 418 510T379 495Q356 495 341 509T326 548Q326 592 373 601Q351 623 311 626Q240 626 194 566Q147 500 147 364L148 360Q153 366 156 373Q197 433 263 433H267Q313 433 348 414Q372 400 396 374T435 317Q456 268 456 210V192Q456 169 451 149Q440 90 387 34T253 -22Q225 -22 199 -14T143 16T92 75T56 172T42 313ZM257 397Q227 397 205 380T171 335T154 278T148 216Q148 133 160 97T198 39Q222 21 251 21Q302 21 329 59Q342 77 347 104T352 209Q352 289 347 316T329 361Q302 397 257 397Z\\"/></defs><g stroke=\\"currentColor\\" fill=\\"currentColor\\" stroke-width=\\"0\\" transform=\\"matrix(1 0 0 -1 0 0)\\"><use xlink:href=\\"#MJMAIN-32\\" x=\\"0\\" y=\\"0\\"/><use xlink:href=\\"#MJMATHI-78\\" x=\\"500\\" y=\\"0\\"/><use xlink:href=\\"#MJMAIN-33\\" x=\\"1073\\" y=\\"0\\"/><use xlink:href=\\"#MJMAIN-3D\\" x=\\"1851\\" y=\\"0\\"/><use xlink:href=\\"#MJMAIN-36\\" x=\\"2907\\" y=\\"0\\"/></g></svg>",
                "TeXRepresentation": "2x3=6",
                "dataTracked": null,
                "id": "MPEquation:C900DDA4-BE45-4AF6-8C9F-CA0AA5FCC403",
              },
              "type": "equation",
            },
            Object {
              "attrs": Object {
                "dataTracked": null,
              },
              "content": Array [
                Object {
                  "attrs": Object {
                    "dataTracked": null,
                    "placeholder": "Title...",
                  },
                  "type": "caption_title",
                },
                Object {
                  "attrs": Object {
                    "dataTracked": null,
                    "placeholder": "Caption...",
                  },
                  "type": "caption",
                },
              ],
              "type": "figcaption",
            },
          ],
          "type": "equation_element",
        },
        Object {
          "attrs": Object {
            "comments": Array [],
            "dataTracked": null,
            "id": "MPListingElement:160785A9-4BC0-4C55-C4DE-AF5F4D858DCE",
            "suppressCaption": false,
            "suppressTitle": true,
          },
          "content": Array [
            Object {
              "attrs": Object {
                "comments": Array [],
                "contents": "// a JavaScript code block

const x = 'y'",
                "dataTracked": null,
                "id": "MPListing:4D688DCF-29CD-40CC-93BD-2B13CD883257",
                "isExecuting": false,
                "isExpanded": false,
                "language": "JavaScript",
                "languageKey": "javascript",
              },
              "type": "listing",
            },
            Object {
              "attrs": Object {
                "dataTracked": null,
              },
              "content": Array [
                Object {
                  "attrs": Object {
                    "dataTracked": null,
                    "placeholder": "Title...",
                  },
                  "type": "caption_title",
                },
                Object {
                  "attrs": Object {
                    "dataTracked": null,
                    "placeholder": "Caption...",
                  },
                  "type": "caption",
                },
              ],
              "type": "figcaption",
            },
          ],
          "type": "listing_element",
        },
        Object {
          "attrs": Object {
            "comments": Array [],
            "dataTracked": null,
            "id": "MPParagraphElement:345B8B57-2E5E-45ED-E587-4EAAC2BD63E9",
            "paragraphStyle": "MPParagraphStyle:7EAB5784-717B-4672-BD59-8CA324FB0637",
            "placeholder": "",
          },
          "content": Array [
            Object {
              "text": "An inline equation: ",
              "type": "text",
            },
            Object {
              "attrs": Object {
                "MathMLRepresentation": "",
                "SVGRepresentation": "<svg xmlns:xlink=\\"http://www.w3.org/1999/xlink\\" width=\\"9.426ex\\" height=\\"2.237ex\\" viewBox=\\"0 -781.2 4058.5 963\\" role=\\"img\\" focusable=\\"false\\" xmlns=\\"http://www.w3.org/2000/svg\\" style=\\"vertical-align: -0.422ex;\\"><defs><path stroke-width=\\"1\\" id=\\"MJMAIN-33\\" d=\\"M127 463Q100 463 85 480T69 524Q69 579 117 622T233 665Q268 665 277 664Q351 652 390 611T430 522Q430 470 396 421T302 350L299 348Q299 347 308 345T337 336T375 315Q457 262 457 175Q457 96 395 37T238 -22Q158 -22 100 21T42 130Q42 158 60 175T105 193Q133 193 151 175T169 130Q169 119 166 110T159 94T148 82T136 74T126 70T118 67L114 66Q165 21 238 21Q293 21 321 74Q338 107 338 175V195Q338 290 274 322Q259 328 213 329L171 330L168 332Q166 335 166 348Q166 366 174 366Q202 366 232 371Q266 376 294 413T322 525V533Q322 590 287 612Q265 626 240 626Q208 626 181 615T143 592T132 580H135Q138 579 143 578T153 573T165 566T175 555T183 540T186 520Q186 498 172 481T127 463Z\\"></path><path stroke-width=\\"1\\" id=\\"MJMAIN-2B\\" d=\\"M56 237T56 250T70 270H369V420L370 570Q380 583 389 583Q402 583 409 568V270H707Q722 262 722 250T707 230H409V-68Q401 -82 391 -82H389H387Q375 -82 369 -68V230H70Q56 237 56 250Z\\"></path><path stroke-width=\\"1\\" id=\\"MJMAIN-35\\" d=\\"M164 157Q164 133 148 117T109 101H102Q148 22 224 22Q294 22 326 82Q345 115 345 210Q345 313 318 349Q292 382 260 382H254Q176 382 136 314Q132 307 129 306T114 304Q97 304 95 310Q93 314 93 485V614Q93 664 98 664Q100 666 102 666Q103 666 123 658T178 642T253 634Q324 634 389 662Q397 666 402 666Q410 666 410 648V635Q328 538 205 538Q174 538 149 544L139 546V374Q158 388 169 396T205 412T256 420Q337 420 393 355T449 201Q449 109 385 44T229 -22Q148 -22 99 32T50 154Q50 178 61 192T84 210T107 214Q132 214 148 197T164 157Z\\"></path><path stroke-width=\\"1\\" id=\\"MJMAIN-3D\\" d=\\"M56 347Q56 360 70 367H707Q722 359 722 347Q722 336 708 328L390 327H72Q56 332 56 347ZM56 153Q56 168 72 173H708Q722 163 722 153Q722 140 707 133H70Q56 140 56 153Z\\"></path><path stroke-width=\\"1\\" id=\\"MJMAIN-38\\" d=\\"M70 417T70 494T124 618T248 666Q319 666 374 624T429 515Q429 485 418 459T392 417T361 389T335 371T324 363L338 354Q352 344 366 334T382 323Q457 264 457 174Q457 95 399 37T249 -22Q159 -22 101 29T43 155Q43 263 172 335L154 348Q133 361 127 368Q70 417 70 494ZM286 386L292 390Q298 394 301 396T311 403T323 413T334 425T345 438T355 454T364 471T369 491T371 513Q371 556 342 586T275 624Q268 625 242 625Q201 625 165 599T128 534Q128 511 141 492T167 463T217 431Q224 426 228 424L286 386ZM250 21Q308 21 350 55T392 137Q392 154 387 169T375 194T353 216T330 234T301 253T274 270Q260 279 244 289T218 306L210 311Q204 311 181 294T133 239T107 157Q107 98 150 60T250 21Z\\"></path></defs><g stroke=\\"currentColor\\" fill=\\"currentColor\\" stroke-width=\\"0\\" transform=\\"matrix(1 0 0 -1 0 0)\\"><use xlink:href=\\"#MJMAIN-33\\" x=\\"0\\" y=\\"0\\"></use><use xlink:href=\\"#MJMAIN-2B\\" x=\\"722\\" y=\\"0\\"></use><use xlink:href=\\"#MJMAIN-35\\" x=\\"1723\\" y=\\"0\\"></use><use xlink:href=\\"#MJMAIN-3D\\" x=\\"2501\\" y=\\"0\\"></use><use xlink:href=\\"#MJMAIN-38\\" x=\\"3558\\" y=\\"0\\"></use></g></svg>",
                "TeXRepresentation": "3+5=8",
                "dataTracked": null,
                "id": "MPInlineMathFragment:A8A76DC2-EA6A-44BF-E8E7-B4A9EAEDF090",
              },
              "type": "inline_equation",
            },
          ],
          "type": "paragraph",
        },
        Object {
          "attrs": Object {
            "comments": Array [],
            "dataTracked": null,
            "id": "MPParagraphElement:6B6DBF43-F7B2-404C-89DD-0EC1E1442B27",
            "paragraphStyle": "MPParagraphStyle:7EAB5784-717B-4672-BD59-8CA324FB0637",
            "placeholder": "",
          },
          "content": Array [
            Object {
              "text": "A cross-reference to a figure: ",
              "type": "text",
            },
            Object {
              "attrs": Object {
                "dataTracked": null,
                "label": "Figure 1",
                "rid": "MPAuxiliaryObjectReference:82E2F9F9-797F-4397-9084-D98B72C12903",
              },
              "type": "cross_reference",
            },
          ],
          "type": "paragraph",
        },
        Object {
          "attrs": Object {
            "comments": Array [],
            "dataTracked": null,
            "id": "MPParagraphElement:41B99DAB-F86C-477F-D36C-2B8590B5DAD0",
            "paragraphStyle": "MPParagraphStyle:7EAB5784-717B-4672-BD59-8CA324FB0637",
            "placeholder": "",
          },
          "content": Array [
            Object {
              "text": "A cross-reference to a table: ",
              "type": "text",
            },
            Object {
              "attrs": Object {
                "dataTracked": null,
                "label": "Table 1",
                "rid": "MPAuxiliaryObjectReference:88AF1DCA-B232-4791-8EAA-F38E0025A3C6",
              },
              "type": "cross_reference",
            },
          ],
          "type": "paragraph",
        },
        Object {
          "attrs": Object {
            "comments": Array [],
            "dataTracked": null,
            "id": "MPParagraphElement:C8A173A4-DF32-4242-E800-28A1AE5B48B8",
            "paragraphStyle": "MPParagraphStyle:7EAB5784-717B-4672-BD59-8CA324FB0637",
            "placeholder": "",
          },
          "content": Array [
            Object {
              "text": "A cross-reference to an equation: ",
              "type": "text",
            },
            Object {
              "attrs": Object {
                "dataTracked": null,
                "label": "Equation 1",
                "rid": "MPAuxiliaryObjectReference:461D1AFF-1871-4594-8E07-963D3476B7F5",
              },
              "type": "cross_reference",
            },
          ],
          "type": "paragraph",
        },
        Object {
          "attrs": Object {
            "comments": Array [],
            "dataTracked": null,
            "id": "MPParagraphElement:CB7347E5-8502-4667-82B9-51104BB1FEDB",
            "paragraphStyle": "MPParagraphStyle:7EAB5784-717B-4672-BD59-8CA324FB0637",
            "placeholder": "",
          },
          "content": Array [
            Object {
              "attrs": Object {
                "contents": "A hyperlink",
                "dataTracked": null,
<<<<<<< HEAD
                "embeddedCitationItems": null,
=======
                "embeddedCitationItems": Array [
                  Object {
                    "bibliographyItem": "MPBibliographyItem:8C394C86-F7B0-48CE-D5BC-E7A10FCE7FA5",
                    "id": "MPCitationItem:2B3C3557-01FB-4142-A20F-62804E85B596",
                  },
                ],
>>>>>>> c3d3a9c7
                "rid": "MPCitation:C1BA9478-E940-4273-CB5C-0DDCD62CFBF2",
                "selectedText": "",
              },
              "type": "citation",
            },
          ],
          "type": "paragraph",
        },
        Object {
          "attrs": Object {
            "comments": Array [],
            "dataTracked": null,
            "id": "MPParagraphElement:3708E8C7-441C-4502-8BFC-D3A2059CEF8B",
            "paragraphStyle": "MPParagraphStyle:7EAB5784-717B-4672-BD59-8CA324FB0637",
            "placeholder": "",
          },
          "content": Array [
            Object {
              "text": "A footnote:",
              "type": "text",
            },
            Object {
              "attrs": Object {
                "contents": "1",
                "dataTracked": null,
                "rid": "MPFootnote:B1589279-0F3B-472B-BF11-3F59D6B65791",
              },
              "type": "inline_footnote",
            },
          ],
          "type": "paragraph",
        },
        Object {
          "attrs": Object {
            "dataTracked": null,
            "id": "MPFootnotesElement:4CD7CE08-0880-46BD-FF83-52E32AEFAC3E",
            "kind": "footnote",
            "paragraphStyle": "MPParagraphStyle:76353811-8E1D-4D11-A1B5-C960C9EEEFCD",
          },
          "content": Array [
            Object {
              "attrs": Object {
                "comments": Array [],
                "dataTracked": null,
                "id": "MPFootnote:B1589279-0F3B-472B-BF11-3F59D6B65791",
                "kind": "footnote",
                "paragraphStyle": "",
                "placeholder": "",
              },
              "content": Array [
                Object {
                  "attrs": Object {
                    "comments": null,
                    "dataTracked": null,
                    "id": "",
                    "paragraphStyle": "",
                    "placeholder": "",
                  },
                  "content": Array [
                    Object {
                      "text": "This is a footnote.",
                      "type": "text",
                    },
                  ],
                  "type": "paragraph",
                },
              ],
              "type": "footnote",
            },
          ],
          "type": "footnotes_element",
        },
      ],
      "type": "section",
    },
    Object {
      "attrs": Object {
        "dataTracked": null,
        "id": "MPSection:E07B0D52-9642-4D58-E577-26F8804E3DEE",
      },
      "content": Array [
        Object {
          "attrs": Object {
            "dataTracked": null,
          },
          "content": Array [
            Object {
              "text": "Bibliography",
              "type": "text",
            },
          ],
          "type": "section_title",
        },
        Object {
          "attrs": Object {
            "contents": "",
            "dataTracked": null,
            "id": "MPBibliographyElement:5987B3BA-D894-4700-90D6-114E20B9F3B1",
            "paragraphStyle": "MPParagraphStyle:7EAB5784-717B-4672-BD59-8CA324FB0637",
          },
          "content": Array [
            Object {
              "attrs": Object {
                "author": undefined,
                "containerTitle": undefined,
                "dataTracked": null,
                "doi": undefined,
                "id": "MPBibliographyItem:8C394C86-F7B0-48CE-D5BC-E7A10FCE7FA5",
                "issue": undefined,
                "issued": undefined,
                "literal": undefined,
                "page": undefined,
                "paragraphStyle": "",
                "supplement": undefined,
                "title": "A hyperlink",
                "type": undefined,
                "volume": undefined,
              },
              "type": "bibliography_item",
            },
          ],
          "type": "bibliography_element",
        },
      ],
      "type": "bibliography_section",
    },
    Object {
      "attrs": Object {
        "id": "META_SECTION",
      },
      "content": Array [
        Object {
          "attrs": Object {
            "id": "AFFILIATION_LIST",
          },
          "content": Array [
            Object {
              "attrs": Object {
                "addressLine1": "",
                "addressLine2": "",
                "addressLine3": "",
                "country": "United Kingdom",
                "department": "",
                "email": Object {
                  "href": "mailto:",
                  "text": "mail",
                },
                "id": "MPAffiliation:DED56C09-42E2-4AB4-BA15-9260389E2B08",
                "institution": "University of Examples",
                "postCode": "",
              },
              "type": "affiliation",
            },
          ],
          "type": "affiliation_list",
        },
        Object {
          "attrs": Object {
            "id": "CONTRIBUTOR_LIST",
          },
          "content": Array [
            Object {
              "attrs": Object {
                "ORCIDIdentifier": "",
                "affiliations": Array [
                  "MPAffiliation:DED56C09-42E2-4AB4-BA15-9260389E2B08",
                ],
                "bibliographicName": Object {
                  "_id": "MPBibliographicName:24C5AC82-0130-4C94-A6D7-E8A2699EAAC8",
                  "family": "Author",
                  "given": "Example",
                  "objectType": "MPBibliographicName",
                },
                "id": "MPContributor:585DB23A-8778-4AFF-986F-CFF7B733CDE6",
                "invitationID": "",
                "isCorresponding": undefined,
                "role": "author",
                "userID": "",
              },
              "type": "contributor",
            },
            Object {
              "attrs": Object {
                "ORCIDIdentifier": "",
                "affiliations": Array [],
                "bibliographicName": Object {
                  "_id": "MPBibliographicName:E5B649B2-1B97-46FF-AA36-ADDC3B532517",
                  "family": "Author",
                  "given": "Corresponding",
                  "objectType": "MPBibliographicName",
                },
                "id": "MPContributor:8AD5903E-0C9C-4F46-87AE-124142CE12C2",
                "invitationID": "",
                "isCorresponding": 1,
                "role": "author",
                "userID": "",
              },
              "type": "contributor",
            },
          ],
          "type": "contributor_list",
        },
        Object {
          "attrs": Object {
            "id": "COMMENT_LIST",
          },
          "type": "comment_list",
        },
      ],
      "type": "meta_section",
    },
  ],
  "type": "manuscript",
}
`;

exports[`decoder decode citations 1`] = `
Object {
  "attrs": Object {
    "id": "MPManuscript:1",
  },
  "content": Array [
    Object {
      "attrs": Object {
        "category": "",
        "comments": Array [],
        "dataTracked": null,
        "generatedLabel": true,
        "id": "MPSection:1",
        "pageBreakStyle": undefined,
        "titleSuppressed": false,
      },
      "content": Array [
        Object {
          "attrs": Object {
            "dataTracked": null,
          },
          "content": Array [
            Object {
              "text": "A section",
              "type": "text",
            },
          ],
          "type": "section_title",
        },
        Object {
          "attrs": Object {
            "comments": Array [],
            "dataTracked": null,
            "id": "MPParagraphElement:1",
            "paragraphStyle": "MPParagraphStyle:1",
            "placeholder": "",
          },
          "content": Array [
            Object {
              "text": "This sentence contains a citation",
              "type": "text",
            },
            Object {
              "attrs": Object {
                "contents": "1",
                "dataTracked": null,
<<<<<<< HEAD
                "embeddedCitationItems": null,
=======
                "embeddedCitationItems": Array [],
>>>>>>> c3d3a9c7
                "rid": "MPCitation:1",
                "selectedText": "",
              },
              "type": "citation",
            },
            Object {
              "text": ".",
              "type": "text",
            },
          ],
          "type": "paragraph",
        },
        Object {
          "attrs": Object {
            "comments": Array [],
            "dataTracked": null,
            "id": "MPParagraphElement:2",
            "paragraphStyle": "MPParagraphStyle:1",
            "placeholder": "",
          },
          "content": Array [
            Object {
              "text": "This sentence contains a citation",
              "type": "text",
            },
            Object {
              "attrs": Object {
                "dataTracked": null,
                "href": "https://example.com",
                "title": "",
              },
              "content": Array [
                Object {
                  "text": "example.com",
                  "type": "text",
                },
              ],
              "type": "link",
            },
            Object {
              "text": ".",
              "type": "text",
            },
          ],
          "type": "paragraph",
        },
      ],
      "type": "section",
    },
    Object {
      "attrs": Object {
        "id": "META_SECTION",
      },
      "content": Array [
        Object {
          "attrs": Object {
            "id": "AFFILIATION_LIST",
          },
          "type": "affiliation_list",
        },
        Object {
          "attrs": Object {
            "id": "CONTRIBUTOR_LIST",
          },
          "type": "contributor_list",
        },
        Object {
          "attrs": Object {
            "id": "COMMENT_LIST",
          },
          "type": "comment_list",
        },
      ],
      "type": "meta_section",
    },
  ],
  "type": "manuscript",
}
`;

exports[`decoder decode highlight markers 1`] = `
Object {
  "attrs": Object {
    "id": "MPManuscript:1",
  },
  "content": Array [
    Object {
      "attrs": Object {
        "category": "",
        "comments": Array [
          "MPCommentAnnotation:test2",
        ],
        "dataTracked": null,
        "generatedLabel": true,
        "id": "MPSection:1",
        "pageBreakStyle": undefined,
        "titleSuppressed": false,
      },
      "content": Array [
        Object {
          "attrs": Object {
            "dataTracked": null,
          },
          "content": Array [
            Object {
              "text": "A section title with a ",
              "type": "text",
            },
            Object {
              "attrs": Object {
                "dataTracked": null,
                "id": "MPCommentAnnotation:test2",
                "position": "start",
                "tid": "MPSection:1",
              },
              "type": "highlight_marker",
            },
            Object {
              "text": "highlight",
              "type": "text",
            },
            Object {
              "attrs": Object {
                "dataTracked": null,
                "id": "MPCommentAnnotation:test2",
                "position": "end",
                "tid": "MPSection:1",
              },
              "type": "highlight_marker",
            },
          ],
          "type": "section_title",
        },
        Object {
          "attrs": Object {
            "comments": Array [
              "MPCommentAnnotation:test",
            ],
            "dataTracked": null,
            "id": "MPParagraphElement:1",
            "paragraphStyle": "MPParagraphStyle:1",
            "placeholder": "",
          },
          "content": Array [
            Object {
              "text": "This sentence contains a ",
              "type": "text",
            },
            Object {
              "attrs": Object {
                "dataTracked": null,
                "id": "MPCommentAnnotation:test",
                "position": "start",
                "tid": "MPParagraphElement:1",
              },
              "type": "highlight_marker",
            },
            Object {
              "text": "highlight",
              "type": "text",
            },
            Object {
              "attrs": Object {
                "dataTracked": null,
                "id": "MPCommentAnnotation:test",
                "position": "end",
                "tid": "MPParagraphElement:1",
              },
              "type": "highlight_marker",
            },
            Object {
              "text": ".",
              "type": "text",
            },
          ],
          "type": "paragraph",
        },
        Object {
          "attrs": Object {
            "alignment": undefined,
            "alternatives": undefined,
            "attribution": undefined,
            "comments": Array [
              "MPCommentAnnotation:test1",
            ],
            "dataTracked": null,
            "figureLayout": "",
            "figureStyle": "MPFigureStyle:1",
            "id": "MPFigureElement:1",
            "label": "",
            "sizeFraction": 0,
            "suppressCaption": false,
            "suppressTitle": true,
          },
          "content": Array [
            Object {
              "attrs": Object {
                "contentType": "",
                "dataTracked": null,
                "id": "MPFigure:1",
                "position": undefined,
                "src": "",
              },
              "type": "figure",
            },
            Object {
              "attrs": Object {
                "dataTracked": null,
              },
              "content": Array [
                Object {
                  "attrs": Object {
                    "dataTracked": null,
                    "placeholder": "Title...",
                  },
                  "type": "caption_title",
                },
                Object {
                  "attrs": Object {
                    "dataTracked": null,
                    "placeholder": "Caption...",
                  },
                  "content": Array [
                    Object {
                      "text": "A figure with a caption",
                      "type": "text",
                    },
                  ],
                  "type": "caption",
                },
              ],
              "type": "figcaption",
            },
            Object {
              "attrs": Object {
                "comments": null,
                "contents": "",
                "dataTracked": null,
                "id": "",
                "isExecuting": false,
                "isExpanded": false,
                "language": "",
                "languageKey": "null",
              },
              "type": "listing",
            },
          ],
          "type": "figure_element",
        },
      ],
      "type": "section",
    },
    Object {
      "attrs": Object {
        "id": "META_SECTION",
      },
      "content": Array [
        Object {
          "attrs": Object {
            "id": "AFFILIATION_LIST",
          },
          "type": "affiliation_list",
        },
        Object {
          "attrs": Object {
            "id": "CONTRIBUTOR_LIST",
          },
          "type": "contributor_list",
        },
        Object {
          "attrs": Object {
            "id": "someId",
          },
          "content": Array [
            Object {
              "attrs": Object {
                "contents": "Test Comment",
                "contributions": Array [],
                "id": "MPCommentAnnotation:test",
                "originalText": "",
                "resolved": false,
                "selector": Object {
                  "from": 166,
                  "to": 175,
                },
                "target": "MPParagraphElement:1",
              },
              "type": "comment",
            },
            Object {
              "attrs": Object {
                "contents": "",
                "contributions": Array [],
                "id": "MPCommentAnnotation:test1",
                "originalText": "",
                "resolved": false,
                "selector": undefined,
                "target": "MPFigureElement:1",
              },
              "type": "comment",
            },
            Object {
              "attrs": Object {
                "contents": "",
                "contributions": Array [],
                "id": "MPCommentAnnotation:test2",
                "originalText": "",
                "resolved": false,
                "selector": Object {
                  "from": 23,
                  "to": 32,
                },
                "target": "MPSection:1",
              },
              "type": "comment",
            },
          ],
          "type": "comment_list",
        },
      ],
      "type": "meta_section",
    },
  ],
  "type": "manuscript",
}
`;

exports[`decoder decode keyword element 1`] = `
Object {
  "attrs": Object {
    "id": "MPManuscript:1",
  },
  "content": Array [
    Object {
      "attrs": Object {
        "dataTracked": null,
        "id": "MPSection:1",
      },
      "content": Array [
        Object {
          "attrs": Object {
            "dataTracked": null,
          },
          "content": Array [
            Object {
              "text": "Keywords",
              "type": "text",
            },
          ],
          "type": "section_title",
        },
        Object {
          "attrs": Object {
            "contents": "",
            "dataTracked": null,
            "id": "MPKeywordsElement:1",
            "paragraphStyle": "MPParagraphStyle:1",
            "type": "",
          },
          "content": Array [
            Object {
              "attrs": Object {
                "dataTracked": null,
                "id": "MPKeywordGroup:test",
                "type": "author",
              },
              "content": Array [
                Object {
                  "attrs": Object {
                    "comments": null,
                    "contents": "test",
                    "dataTracked": null,
                    "id": "MPKeyword:1",
                  },
                  "content": Array [
                    Object {
                      "text": "test",
                      "type": "text",
                    },
                  ],
                  "type": "keyword",
                },
              ],
              "type": "keywords_group",
            },
          ],
          "type": "keywords_element",
        },
      ],
      "type": "keywords_section",
    },
    Object {
      "attrs": Object {
        "id": "META_SECTION",
      },
      "content": Array [
        Object {
          "attrs": Object {
            "id": "AFFILIATION_LIST",
          },
          "type": "affiliation_list",
        },
        Object {
          "attrs": Object {
            "id": "CONTRIBUTOR_LIST",
          },
          "type": "contributor_list",
        },
        Object {
          "attrs": Object {
            "id": "COMMENT_LIST",
          },
          "type": "comment_list",
        },
      ],
      "type": "meta_section",
    },
  ],
  "type": "manuscript",
}
`;

exports[`decoder decode keywords section with paragraph element 1`] = `
Object {
  "attrs": Object {
    "id": "MPManuscript:1",
  },
  "content": Array [
    Object {
      "attrs": Object {
        "dataTracked": null,
        "id": "MPSection:1",
      },
      "content": Array [
        Object {
          "attrs": Object {
            "dataTracked": null,
          },
          "content": Array [
            Object {
              "text": "Keywords",
              "type": "text",
            },
          ],
          "type": "section_title",
        },
        Object {
          "attrs": Object {
            "contents": "",
            "dataTracked": null,
            "id": "",
            "paragraphStyle": "",
            "type": "",
          },
          "type": "keywords_element",
        },
      ],
      "type": "keywords_section",
    },
    Object {
      "attrs": Object {
        "id": "META_SECTION",
      },
      "content": Array [
        Object {
          "attrs": Object {
            "id": "AFFILIATION_LIST",
          },
          "type": "affiliation_list",
        },
        Object {
          "attrs": Object {
            "id": "CONTRIBUTOR_LIST",
          },
          "type": "contributor_list",
        },
        Object {
          "attrs": Object {
            "id": "COMMENT_LIST",
          },
          "type": "comment_list",
        },
      ],
      "type": "meta_section",
    },
  ],
  "type": "manuscript",
}
`;

exports[`decoder decode keywords with authorQuery 1`] = `
Object {
  "attrs": Object {
    "id": "MPManuscript:1",
  },
  "content": Array [
    Object {
      "attrs": Object {
        "dataTracked": null,
        "id": "someId",
      },
      "content": Array [
        Object {
          "attrs": Object {
            "dataTracked": null,
          },
          "content": Array [
            Object {
              "text": "Keywords",
              "type": "text",
            },
          ],
          "type": "section_title",
        },
        Object {
          "attrs": Object {
            "contents": "",
            "dataTracked": null,
            "id": "someId",
            "paragraphStyle": "",
            "type": "",
          },
          "content": Array [
            Object {
              "attrs": Object {
                "dataTracked": null,
                "id": "MPKeywordGroup:1",
                "type": "author",
              },
              "content": Array [
                Object {
                  "attrs": Object {
                    "comments": null,
                    "contents": "test",
                    "dataTracked": null,
                    "id": "MPKeyword:1",
                  },
                  "content": Array [
                    Object {
                      "text": "test",
                      "type": "text",
                    },
                  ],
                  "type": "keyword",
                },
              ],
              "type": "keywords_group",
            },
          ],
          "type": "keywords_element",
        },
      ],
      "type": "keywords_section",
    },
    Object {
      "attrs": Object {
        "id": "META_SECTION",
      },
      "content": Array [
        Object {
          "attrs": Object {
            "id": "AFFILIATION_LIST",
          },
          "type": "affiliation_list",
        },
        Object {
          "attrs": Object {
            "id": "CONTRIBUTOR_LIST",
          },
          "type": "contributor_list",
        },
        Object {
          "attrs": Object {
            "id": "someId",
          },
          "content": Array [
            Object {
              "attrs": Object {
                "contents": "KeywordQuery",
                "contributions": Array [],
                "id": "MPCommentAnnotation:3AAEE869-7DC9-4392-B8C6-9C5FCA522120",
                "originalText": "",
                "resolved": false,
                "selector": undefined,
                "target": "MPKeywordGroup:1",
              },
              "type": "comment",
            },
          ],
          "type": "comment_list",
        },
      ],
      "type": "meta_section",
    },
  ],
  "type": "manuscript",
}
`;<|MERGE_RESOLUTION|>--- conflicted
+++ resolved
@@ -1776,16 +1776,7 @@
               "attrs": Object {
                 "contents": "A hyperlink",
                 "dataTracked": null,
-<<<<<<< HEAD
                 "embeddedCitationItems": null,
-=======
-                "embeddedCitationItems": Array [
-                  Object {
-                    "bibliographyItem": "MPBibliographyItem:8C394C86-F7B0-48CE-D5BC-E7A10FCE7FA5",
-                    "id": "MPCitationItem:2B3C3557-01FB-4142-A20F-62804E85B596",
-                  },
-                ],
->>>>>>> c3d3a9c7
                 "rid": "MPCitation:C1BA9478-E940-4273-CB5C-0DDCD62CFBF2",
                 "selectedText": "",
               },
@@ -3519,16 +3510,7 @@
               "attrs": Object {
                 "contents": "A hyperlink",
                 "dataTracked": null,
-<<<<<<< HEAD
                 "embeddedCitationItems": null,
-=======
-                "embeddedCitationItems": Array [
-                  Object {
-                    "bibliographyItem": "MPBibliographyItem:8C394C86-F7B0-48CE-D5BC-E7A10FCE7FA5",
-                    "id": "MPCitationItem:2B3C3557-01FB-4142-A20F-62804E85B596",
-                  },
-                ],
->>>>>>> c3d3a9c7
                 "rid": "MPCitation:C1BA9478-E940-4273-CB5C-0DDCD62CFBF2",
                 "selectedText": "",
               },
@@ -5521,16 +5503,7 @@
               "attrs": Object {
                 "contents": "A hyperlink",
                 "dataTracked": null,
-<<<<<<< HEAD
                 "embeddedCitationItems": null,
-=======
-                "embeddedCitationItems": Array [
-                  Object {
-                    "bibliographyItem": "MPBibliographyItem:8C394C86-F7B0-48CE-D5BC-E7A10FCE7FA5",
-                    "id": "MPCitationItem:2B3C3557-01FB-4142-A20F-62804E85B596",
-                  },
-                ],
->>>>>>> c3d3a9c7
                 "rid": "MPCitation:C1BA9478-E940-4273-CB5C-0DDCD62CFBF2",
                 "selectedText": "",
               },
@@ -5793,11 +5766,7 @@
               "attrs": Object {
                 "contents": "1",
                 "dataTracked": null,
-<<<<<<< HEAD
                 "embeddedCitationItems": null,
-=======
-                "embeddedCitationItems": Array [],
->>>>>>> c3d3a9c7
                 "rid": "MPCitation:1",
                 "selectedText": "",
               },

--- conflicted
+++ resolved
@@ -501,13 +501,7 @@
   "MPCommentAnnotation:test" => Object {
     "_id": "MPCommentAnnotation:test",
     "contents": "Test Comment",
-<<<<<<< HEAD
-    "contributions": Array [],
-=======
->>>>>>> f88deaf1
     "objectType": "MPCommentAnnotation",
-    "originalText": null,
-    "resolved": false,
     "selector": Object {
       "from": 166,
       "to": 175,
@@ -517,23 +511,14 @@
   "MPCommentAnnotation:test1" => Object {
     "_id": "MPCommentAnnotation:test1",
     "contents": "",
-    "contributions": Array [],
     "objectType": "MPCommentAnnotation",
-    "originalText": null,
-    "resolved": false,
     "selector": null,
     "target": "MPFigureElement:1",
   },
   "MPCommentAnnotation:test2" => Object {
     "_id": "MPCommentAnnotation:test2",
     "contents": "",
-<<<<<<< HEAD
-    "contributions": Array [],
-=======
->>>>>>> f88deaf1
     "objectType": "MPCommentAnnotation",
-    "originalText": null,
-    "resolved": false,
     "selector": Object {
       "from": 23,
       "to": 32,

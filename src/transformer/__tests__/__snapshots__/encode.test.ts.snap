// Jest Snapshot v1, https://goo.gl/fbAQLP

exports[`encoder encode a test doc 1`] = `
Map {
  "MPSection:DFCBE345-A12D-451E-8320-723F25D2F472" => Object {
    "_id": "MPSection:DFCBE345-A12D-451E-8320-723F25D2F472",
    "category": "MPSectionCategory:toc",
    "elementIDs": Array [
      "MPTOCElement:657C54DB-78B5-4206-E322-170F68263A01",
    ],
    "objectType": "MPSection",
    "path": Array [
      "MPSection:DFCBE345-A12D-451E-8320-723F25D2F472",
    ],
    "priority": 1,
    "title": "Table of Contents",
  },
  "MPTOCElement:657C54DB-78B5-4206-E322-170F68263A01" => Object {
    "_id": "MPTOCElement:657C54DB-78B5-4206-E322-170F68263A01",
    "contents": "<div xmlns=\\"http://www.w3.org/1999/xhtml\\" id=\\"MPTOCElement:657C54DB-78B5-4206-E322-170F68263A01\\" class=\\"manuscript-toc MPElement MPParagraphStyle_74D17A3A-33C0-43EB-9389-51335C698744\\" contenteditable=\\"false\\">
  
    
    
    
    

	
      
        
        
        <ul class=\\"manuscript-toc-list\\">
      
	
	 
    <li class=\\"manuscript-toc-list-item\\" data-referenced-section=\\"MPSection:DFCBE345-A12D-451E-8320-723F25D2F472\\" data-referenced-section-path-length=\\"1\\">
      1. Table of Contents
    </li>

    

    
    
    

  
    
    
    
    

	
	 
    <li class=\\"manuscript-toc-list-item\\" data-referenced-section=\\"MPSection:77786D47-6060-4FBC-BC13-5FA754968D6A\\" data-referenced-section-path-length=\\"1\\">
      2. First section
    </li>

    

    
    
    

  
    
    
    
    

	
	 
    <li class=\\"manuscript-toc-list-item\\" data-referenced-section=\\"MPSection:F8EE617B-484B-4CF2-F1CA-014F5307D5CF\\" data-referenced-section-path-length=\\"1\\">
      3. Section Two
    </li>

    

    
    
    

  
    
    
    
    

	
	 
    <li class=\\"manuscript-toc-list-item\\" data-referenced-section=\\"MPSection:E07B0D52-9642-4D58-E577-26F8804E3DEE\\" data-referenced-section-path-length=\\"1\\">
      4. Bibliography
    </li>

    

    
    
    
      </ul>
    

  
</div>",
    "elementType": "div",
    "objectType": "MPTOCElement",
    "paragraphStyle": "MPParagraphStyle:74D17A3A-33C0-43EB-9389-51335C698744",
  },
  "MPSection:77786D47-6060-4FBC-BC13-5FA754968D6A" => Object {
    "_id": "MPSection:77786D47-6060-4FBC-BC13-5FA754968D6A",
    "category": undefined,
    "elementIDs": Array [
      "MPParagraphElement:150780D7-CFED-4529-9398-77B5C7625044",
      "MPParagraphElement:60C13548-23C0-4348-FE98-0510E0B61B18",
      "MPParagraphElement:A89DC62A-90ED-4283-AB6D-06CA2519D801",
      "MPParagraphElement:05A0ED43-8928-4C69-A17C-0A98795001CD",
    ],
    "generatedLabel": undefined,
    "label": undefined,
    "objectType": "MPSection",
    "pageBreakStyle": undefined,
    "path": Array [
      "MPSection:77786D47-6060-4FBC-BC13-5FA754968D6A",
    ],
    "priority": 2,
    "title": "First section",
    "titleSuppressed": undefined,
  },
  "MPParagraphElement:150780D7-CFED-4529-9398-77B5C7625044" => Object {
    "_id": "MPParagraphElement:150780D7-CFED-4529-9398-77B5C7625044",
    "contents": "<p xmlns=\\"http://www.w3.org/1999/xhtml\\" id=\\"MPParagraphElement:150780D7-CFED-4529-9398-77B5C7625044\\" class=\\"MPElement MPParagraphStyle_7EAB5784-717B-4672-BD59-8CA324FB0637\\" data-object-type=\\"MPParagraphElement\\" data-placeholder-text=\\"Start from here. Enjoy writing! - the Manuscripts Team.\\">The first section.</p>",
    "elementType": "p",
    "objectType": "MPParagraphElement",
    "paragraphStyle": "MPParagraphStyle:7EAB5784-717B-4672-BD59-8CA324FB0637",
    "placeholderInnerHTML": "Start from here. Enjoy writing! - the Manuscripts Team.",
  },
  "MPParagraphElement:60C13548-23C0-4348-FE98-0510E0B61B18" => Object {
    "_id": "MPParagraphElement:60C13548-23C0-4348-FE98-0510E0B61B18",
    "contents": "<p xmlns=\\"http://www.w3.org/1999/xhtml\\" id=\\"MPParagraphElement:60C13548-23C0-4348-FE98-0510E0B61B18\\" class=\\"MPElement MPParagraphStyle_7EAB5784-717B-4672-BD59-8CA324FB0637\\" data-object-type=\\"MPParagraphElement\\">The text in this sentence is <b>bold</b>, <i>italic</i>, or <u>underlined</u>.</p>",
    "elementType": "p",
    "objectType": "MPParagraphElement",
    "paragraphStyle": "MPParagraphStyle:7EAB5784-717B-4672-BD59-8CA324FB0637",
    "placeholderInnerHTML": "",
  },
  "MPParagraphElement:A89DC62A-90ED-4283-AB6D-06CA2519D801" => Object {
    "_id": "MPParagraphElement:A89DC62A-90ED-4283-AB6D-06CA2519D801",
    "contents": "<p xmlns=\\"http://www.w3.org/1999/xhtml\\" id=\\"MPParagraphElement:A89DC62A-90ED-4283-AB6D-06CA2519D801\\" class=\\"MPElement MPParagraphStyle_7EAB5784-717B-4672-BD59-8CA324FB0637\\" data-object-type=\\"MPParagraphElement\\"><b><i><u>The text in this sentence is bold, italic and underlined.</u></i></b></p>",
    "elementType": "p",
    "objectType": "MPParagraphElement",
    "paragraphStyle": "MPParagraphStyle:7EAB5784-717B-4672-BD59-8CA324FB0637",
    "placeholderInnerHTML": "",
  },
  "MPParagraphElement:05A0ED43-8928-4C69-A17C-0A98795001CD" => Object {
    "_id": "MPParagraphElement:05A0ED43-8928-4C69-A17C-0A98795001CD",
    "contents": "<p xmlns=\\"http://www.w3.org/1999/xhtml\\" id=\\"MPParagraphElement:05A0ED43-8928-4C69-A17C-0A98795001CD\\" class=\\"MPElement MPParagraphStyle_7EAB5784-717B-4672-BD59-8CA324FB0637\\" data-object-type=\\"MPParagraphElement\\">The text in this sentence is <sup>superscript</sup> and <sub>subscript</sub>.</p>",
    "elementType": "p",
    "objectType": "MPParagraphElement",
    "paragraphStyle": "MPParagraphStyle:7EAB5784-717B-4672-BD59-8CA324FB0637",
    "placeholderInnerHTML": "",
  },
  "MPSection:F8EE617B-484B-4CF2-F1CA-014F5307D5CF" => Object {
    "_id": "MPSection:F8EE617B-484B-4CF2-F1CA-014F5307D5CF",
    "category": undefined,
    "elementIDs": Array [
      "MPParagraphElement:4DF93A63-D44D-41CF-AF54-23712B8703FA",
      "MPListElement:D1C6E3B5-C549-47B8-B051-1F534E8AA7E7",
      "MPListElement:F11B9FCA-5DB5-4ED4-FEF9-10CDCB64F96E",
      "MPListElement:AF5341C4-5E24-40BF-B853-F966726431EB",
      "MPFigureElement:A5D68C57-B5BB-4D10-E0C3-ECED717A2AA7",
      "MPFigureElement:B32BDEC8-E816-4946-C0BB-0404AF2F0C29",
      "MPTableElement:82BD8BAF-D136-4536-AD9C-92C30B9D7315",
      "MPTableElement:E0D445B4-18C4-43D3-97B3-1076A7BB5CF4",
      "MPTableElement:1DF69096-DBA3-47B0-B8C2-E06491E4C655",
      "MPTableElement:89CF51B2-A20C-4AB9-CBD9-F47DAF167DAA",
      "MPEquationElement:3896A81A-D43B-483F-B990-F64518A940D1",
      "MPListingElement:160785A9-4BC0-4C55-C4DE-AF5F4D858DCE",
      "MPParagraphElement:345B8B57-2E5E-45ED-E587-4EAAC2BD63E9",
      "MPParagraphElement:6B6DBF43-F7B2-404C-89DD-0EC1E1442B27",
      "MPParagraphElement:41B99DAB-F86C-477F-D36C-2B8590B5DAD0",
      "MPParagraphElement:C8A173A4-DF32-4242-E800-28A1AE5B48B8",
      "MPParagraphElement:CB7347E5-8502-4667-82B9-51104BB1FEDB",
      "MPParagraphElement:3708E8C7-441C-4502-8BFC-D3A2059CEF8B",
      "MPFootnotesElement:4CD7CE08-0880-46BD-FF83-52E32AEFAC3E",
    ],
    "generatedLabel": undefined,
    "label": undefined,
    "objectType": "MPSection",
    "pageBreakStyle": undefined,
    "path": Array [
      "MPSection:F8EE617B-484B-4CF2-F1CA-014F5307D5CF",
    ],
    "priority": 3,
    "title": "Section Two",
    "titleSuppressed": true,
  },
  "MPParagraphElement:4DF93A63-D44D-41CF-AF54-23712B8703FA" => Object {
    "_id": "MPParagraphElement:4DF93A63-D44D-41CF-AF54-23712B8703FA",
    "contents": "<p xmlns=\\"http://www.w3.org/1999/xhtml\\" id=\\"MPParagraphElement:4DF93A63-D44D-41CF-AF54-23712B8703FA\\" class=\\"MPElement MPParagraphStyle_7EAB5784-717B-4672-BD59-8CA324FB0637\\" data-object-type=\\"MPParagraphElement\\">The heading of this section is hidden.</p>",
    "elementType": "p",
    "objectType": "MPParagraphElement",
    "paragraphStyle": "MPParagraphStyle:7EAB5784-717B-4672-BD59-8CA324FB0637",
    "placeholderInnerHTML": "",
  },
  "MPListElement:D1C6E3B5-C549-47B8-B051-1F534E8AA7E7" => Object {
    "_id": "MPListElement:D1C6E3B5-C549-47B8-B051-1F534E8AA7E7",
    "contents": "<ol xmlns=\\"http://www.w3.org/1999/xhtml\\" id=\\"MPListElement:D1C6E3B5-C549-47B8-B051-1F534E8AA7E7\\" class=\\"MPElement MPParagraphStyle_7EAB5784-717B-4672-BD59-8CA324FB0637\\" data-object-type=\\"MPListElement\\"><li data-placeholder-text=\\"List item\\">A numbered list.</li></ol>",
    "elementType": "ol",
    "objectType": "MPListElement",
    "paragraphStyle": "MPParagraphStyle:7EAB5784-717B-4672-BD59-8CA324FB0637",
  },
  "MPListElement:F11B9FCA-5DB5-4ED4-FEF9-10CDCB64F96E" => Object {
    "_id": "MPListElement:F11B9FCA-5DB5-4ED4-FEF9-10CDCB64F96E",
    "contents": "<ul xmlns=\\"http://www.w3.org/1999/xhtml\\" id=\\"MPListElement:F11B9FCA-5DB5-4ED4-FEF9-10CDCB64F96E\\" class=\\"MPElement MPParagraphStyle_7EAB5784-717B-4672-BD59-8CA324FB0637\\" data-object-type=\\"MPListElement\\"><li data-placeholder-text=\\"List item\\">A bullet list.</li></ul>",
    "elementType": "ul",
    "objectType": "MPListElement",
    "paragraphStyle": "MPParagraphStyle:7EAB5784-717B-4672-BD59-8CA324FB0637",
  },
  "MPListElement:AF5341C4-5E24-40BF-B853-F966726431EB" => Object {
    "_id": "MPListElement:AF5341C4-5E24-40BF-B853-F966726431EB",
    "contents": "<ol xmlns=\\"http://www.w3.org/1999/xhtml\\" id=\\"MPListElement:AF5341C4-5E24-40BF-B853-F966726431EB\\" class=\\"MPElement MPParagraphStyle_7EAB5784-717B-4672-BD59-8CA324FB0637\\" data-object-type=\\"MPListElement\\"><li data-placeholder-text=\\"List item\\">A numbered list with a nested list.<ol><li data-placeholder-text=\\"List item\\">This item is nested.</li></ol></li></ol>",
    "elementType": "ol",
    "objectType": "MPListElement",
    "paragraphStyle": "MPParagraphStyle:7EAB5784-717B-4672-BD59-8CA324FB0637",
  },
  "MPFigureElement:A5D68C57-B5BB-4D10-E0C3-ECED717A2AA7" => Object {
    "_id": "MPFigureElement:A5D68C57-B5BB-4D10-E0C3-ECED717A2AA7",
    "alignment": undefined,
    "alternatives": undefined,
    "attribution": undefined,
    "caption": "<p class=\\"caption-description\\" data-placeholder-text=\\"Caption...\\" contenteditable=\\"true\\">A figure with a caption</p>",
    "containedObjectIDs": Array [
      "MPFigure:D673DF08-D75E-4061-8EC1-9611EAB302F0",
    ],
    "elementType": "figure",
    "figureLayout": undefined,
    "figureStyle": "MPFigureStyle:12916784-C8A2-414E-919D-490172E82B25",
    "label": "",
    "listingID": undefined,
    "objectType": "MPFigureElement",
    "sizeFraction": undefined,
    "suppressCaption": undefined,
    "suppressTitle": undefined,
    "title": undefined,
  },
  "MPFigure:D673DF08-D75E-4061-8EC1-9611EAB302F0" => Object {
    "_id": "MPFigure:D673DF08-D75E-4061-8EC1-9611EAB302F0",
    "contentType": "image/png",
    "objectType": "MPFigure",
    "position": undefined,
    "src": "chemoji/chemoji8.png",
  },
  "MPFigureElement:B32BDEC8-E816-4946-C0BB-0404AF2F0C29" => Object {
    "_id": "MPFigureElement:B32BDEC8-E816-4946-C0BB-0404AF2F0C29",
    "alignment": undefined,
    "alternatives": undefined,
    "attribution": undefined,
    "caption": "<p class=\\"caption-description\\" data-placeholder-text=\\"Caption...\\" contenteditable=\\"true\\">A figure with hidden caption</p>",
    "containedObjectIDs": Array [
      "MPFigure:AD65D628-A904-4DC4-A026-F8F4C08F6557",
    ],
    "elementType": "figure",
    "figureLayout": undefined,
    "figureStyle": "MPFigureStyle:12916784-C8A2-414E-919D-490172E82B25",
    "label": "",
    "listingID": undefined,
    "objectType": "MPFigureElement",
    "sizeFraction": undefined,
    "suppressCaption": true,
    "suppressTitle": undefined,
    "title": undefined,
  },
  "MPFigure:AD65D628-A904-4DC4-A026-F8F4C08F6557" => Object {
    "_id": "MPFigure:AD65D628-A904-4DC4-A026-F8F4C08F6557",
    "contentType": "image/png",
    "objectType": "MPFigure",
    "position": undefined,
    "src": "chemoji/chemoji7.png",
  },
  "MPTableElement:82BD8BAF-D136-4536-AD9C-92C30B9D7315" => Object {
    "_id": "MPTableElement:82BD8BAF-D136-4536-AD9C-92C30B9D7315",
    "caption": "A table",
    "containedObjectID": "MPTable:509A944E-994C-4867-AE55-593628C5DBD5",
    "elementType": "table",
    "listingID": undefined,
    "objectType": "MPTableElement",
    "paragraphStyle": "MPParagraphStyle:7EAB5784-717B-4672-BD59-8CA324FB0637",
    "suppressCaption": undefined,
    "suppressFooter": undefined,
    "suppressHeader": undefined,
    "suppressTitle": undefined,
    "tableStyle": "MPTableStyle:08C0E93B-848D-491F-8EB2-A8A0B17714BA",
    "title": undefined,
  },
  "MPTable:509A944E-994C-4867-AE55-593628C5DBD5" => Object {
    "_id": "MPTable:509A944E-994C-4867-AE55-593628C5DBD5",
    "contents": "<table xmlns=\\"http://www.w3.org/1999/xhtml\\" id=\\"MPTableElement:82BD8BAF-D136-4536-AD9C-92C30B9D7315\\" class=\\"MPElement MPTableStyle_08C0E93B-848D-491F-8EB2-A8A0B17714BA MPParagraphStyle_7EAB5784-717B-4672-BD59-8CA324FB0637\\" data-contained-object-id=\\"MPTable:509A944E-994C-4867-AE55-593628C5DBD5\\"><thead style=\\"display: table-header-group;\\"><tr><th data-placeholder-text=\\"Header 1\\">Table Header</th><th data-placeholder-text=\\"Header 2\\">Table Header</th></tr></thead><tbody><tr><td data-placeholder-text=\\"Data\\">Table Data</td><td data-placeholder-text=\\"Data\\">Table Data</td></tr><tr><td data-placeholder-text=\\"Data\\">Table Data</td><td data-placeholder-text=\\"Data\\">Table Data</td></tr></tbody><tfoot style=\\"display: table-footer-group;\\"><tr><td data-placeholder-text=\\"Footer 1\\">Table Footer</td><td data-placeholder-text=\\"Footer 2\\">Table Footer</td></tr></tfoot></table>",
    "listingAttachment": undefined,
    "objectType": "MPTable",
  },
  "MPTableElement:E0D445B4-18C4-43D3-97B3-1076A7BB5CF4" => Object {
    "_id": "MPTableElement:E0D445B4-18C4-43D3-97B3-1076A7BB5CF4",
    "caption": "A table with hidden header",
    "containedObjectID": "MPTable:7E83812B-A759-4D38-C1C5-F6507D2FC2A9",
    "elementType": "table",
    "listingID": undefined,
    "objectType": "MPTableElement",
    "paragraphStyle": "MPParagraphStyle:7EAB5784-717B-4672-BD59-8CA324FB0637",
    "suppressCaption": undefined,
    "suppressFooter": undefined,
    "suppressHeader": true,
    "suppressTitle": undefined,
    "tableStyle": "MPTableStyle:08C0E93B-848D-491F-8EB2-A8A0B17714BA",
    "title": undefined,
  },
  "MPTable:7E83812B-A759-4D38-C1C5-F6507D2FC2A9" => Object {
    "_id": "MPTable:7E83812B-A759-4D38-C1C5-F6507D2FC2A9",
    "contents": "<table xmlns=\\"http://www.w3.org/1999/xhtml\\" id=\\"MPTableElement:E0D445B4-18C4-43D3-97B3-1076A7BB5CF4\\" class=\\"MPElement MPTableStyle_08C0E93B-848D-491F-8EB2-A8A0B17714BA MPParagraphStyle_7EAB5784-717B-4672-BD59-8CA324FB0637\\" data-contained-object-id=\\"MPTable:7E83812B-A759-4D38-C1C5-F6507D2FC2A9\\"><thead style=\\"display: none;\\"><tr><th data-placeholder-text=\\"Header 1\\">Table Header</th><th data-placeholder-text=\\"Header 2\\" class=\\"placeholder\\"></th></tr></thead><tbody><tr><td data-placeholder-text=\\"Data\\" class=\\"placeholder\\"></td><td data-placeholder-text=\\"Data\\" class=\\"placeholder\\"></td></tr><tr><td data-placeholder-text=\\"Data\\" class=\\"placeholder\\"></td><td data-placeholder-text=\\"Data\\" class=\\"placeholder\\"></td></tr></tbody><tfoot style=\\"display: table-footer-group;\\"><tr><td data-placeholder-text=\\"Footer 1\\" class=\\"placeholder\\"></td><td data-placeholder-text=\\"Footer 2\\" class=\\"placeholder\\"></td></tr></tfoot></table>",
    "listingAttachment": undefined,
    "objectType": "MPTable",
  },
  "MPTableElement:1DF69096-DBA3-47B0-B8C2-E06491E4C655" => Object {
    "_id": "MPTableElement:1DF69096-DBA3-47B0-B8C2-E06491E4C655",
    "caption": "A table with hidden footer",
    "containedObjectID": "MPTable:2A2413E2-71F5-4B6C-F513-7B44748E49A8",
    "elementType": "table",
    "listingID": undefined,
    "objectType": "MPTableElement",
    "paragraphStyle": "MPParagraphStyle:7EAB5784-717B-4672-BD59-8CA324FB0637",
    "suppressCaption": undefined,
    "suppressFooter": true,
    "suppressHeader": undefined,
    "suppressTitle": undefined,
    "tableStyle": "MPTableStyle:08C0E93B-848D-491F-8EB2-A8A0B17714BA",
    "title": undefined,
  },
  "MPTable:2A2413E2-71F5-4B6C-F513-7B44748E49A8" => Object {
    "_id": "MPTable:2A2413E2-71F5-4B6C-F513-7B44748E49A8",
    "contents": "<table xmlns=\\"http://www.w3.org/1999/xhtml\\" id=\\"MPTableElement:1DF69096-DBA3-47B0-B8C2-E06491E4C655\\" class=\\"MPElement MPTableStyle_08C0E93B-848D-491F-8EB2-A8A0B17714BA MPParagraphStyle_7EAB5784-717B-4672-BD59-8CA324FB0637\\" data-contained-object-id=\\"MPTable:2A2413E2-71F5-4B6C-F513-7B44748E49A8\\"><thead style=\\"display: table-header-group;\\"><tr><th data-placeholder-text=\\"Header 1\\" class=\\"placeholder\\"></th><th data-placeholder-text=\\"Header 2\\" class=\\"placeholder\\"></th></tr></thead><tbody><tr><td data-placeholder-text=\\"Data\\" class=\\"placeholder\\"></td><td data-placeholder-text=\\"Data\\" class=\\"placeholder\\"></td></tr><tr><td data-placeholder-text=\\"Data\\" class=\\"placeholder\\"></td><td data-placeholder-text=\\"Data\\" class=\\"placeholder\\"></td></tr></tbody><tfoot style=\\"display: none;\\"><tr><td data-placeholder-text=\\"Footer 1\\" class=\\"placeholder\\"></td><td data-placeholder-text=\\"Footer 2\\" class=\\"placeholder\\"></td></tr></tfoot></table>",
    "listingAttachment": undefined,
    "objectType": "MPTable",
  },
  "MPTableElement:89CF51B2-A20C-4AB9-CBD9-F47DAF167DAA" => Object {
    "_id": "MPTableElement:89CF51B2-A20C-4AB9-CBD9-F47DAF167DAA",
    "caption": "A table with hidden caption",
    "containedObjectID": "MPTable:6C045963-404A-4E1E-FF81-B40E9772A6A6",
    "elementType": "table",
    "listingID": undefined,
    "objectType": "MPTableElement",
    "paragraphStyle": "MPParagraphStyle:7EAB5784-717B-4672-BD59-8CA324FB0637",
    "suppressCaption": undefined,
    "suppressFooter": undefined,
    "suppressHeader": undefined,
    "suppressTitle": undefined,
    "tableStyle": "MPTableStyle:08C0E93B-848D-491F-8EB2-A8A0B17714BA",
    "title": undefined,
  },
  "MPTable:6C045963-404A-4E1E-FF81-B40E9772A6A6" => Object {
    "_id": "MPTable:6C045963-404A-4E1E-FF81-B40E9772A6A6",
    "contents": "<table xmlns=\\"http://www.w3.org/1999/xhtml\\" id=\\"MPTableElement:89CF51B2-A20C-4AB9-CBD9-F47DAF167DAA\\" class=\\"MPElement MPTableStyle_08C0E93B-848D-491F-8EB2-A8A0B17714BA MPParagraphStyle_7EAB5784-717B-4672-BD59-8CA324FB0637\\" data-contained-object-id=\\"MPTable:6C045963-404A-4E1E-FF81-B40E9772A6A6\\"><thead style=\\"display: table-header-group;\\"><tr><th data-placeholder-text=\\"Header 1\\" class=\\"placeholder\\"></th><th data-placeholder-text=\\"Header 2\\" class=\\"placeholder\\"></th></tr></thead><tbody><tr><td data-placeholder-text=\\"Data\\" class=\\"placeholder\\"></td><td data-placeholder-text=\\"Data\\" class=\\"placeholder\\"></td></tr><tr><td data-placeholder-text=\\"Data\\" class=\\"placeholder\\"></td><td data-placeholder-text=\\"Data\\" class=\\"placeholder\\"></td></tr></tbody><tfoot style=\\"display: table-footer-group;\\"><tr><td data-placeholder-text=\\"Footer 1\\" class=\\"placeholder\\"></td><td data-placeholder-text=\\"Footer 2\\" class=\\"placeholder\\"></td></tr></tfoot></table>",
    "listingAttachment": undefined,
    "objectType": "MPTable",
  },
  "MPEquationElement:3896A81A-D43B-483F-B990-F64518A940D1" => Object {
    "_id": "MPEquationElement:3896A81A-D43B-483F-B990-F64518A940D1",
    "caption": "",
    "containedObjectID": "MPEquation:C900DDA4-BE45-4AF6-8C9F-CA0AA5FCC403",
    "elementType": "p",
    "objectType": "MPEquationElement",
    "suppressCaption": true,
    "suppressTitle": undefined,
    "title": undefined,
  },
  "MPEquation:C900DDA4-BE45-4AF6-8C9F-CA0AA5FCC403" => Object {
    "MathMLStringRepresentation": "<math xmlns=\\"http://www.w3.org/1998/Math/MathML\\" display=\\"block\\"><mn>2</mn><mi>x</mi><mn>3</mn><mo>=</mo><mn>6</mn></math>",
    "SVGStringRepresentation": "<svg xmlns:xlink=\\"http://www.w3.org/1999/xlink\\" xmlns=\\"http://www.w3.org/2000/svg\\" width=\\"7.916ex\\" height=\\"2.097ex\\" viewBox=\\"0 -781.2 3408.1 903.1\\" role=\\"img\\" focusable=\\"false\\" style=\\"vertical-align: -0.283ex;\\"><defs xmlns=\\"http://www.w3.org/2000/svg\\"><path stroke-width=\\"1\\" id=\\"MJMAIN-32\\" d=\\"M109 429Q82 429 66 447T50 491Q50 562 103 614T235 666Q326 666 387 610T449 465Q449 422 429 383T381 315T301 241Q265 210 201 149L142 93L218 92Q375 92 385 97Q392 99 409 186V189H449V186Q448 183 436 95T421 3V0H50V19V31Q50 38 56 46T86 81Q115 113 136 137Q145 147 170 174T204 211T233 244T261 278T284 308T305 340T320 369T333 401T340 431T343 464Q343 527 309 573T212 619Q179 619 154 602T119 569T109 550Q109 549 114 549Q132 549 151 535T170 489Q170 464 154 447T109 429Z\\"/><path stroke-width=\\"1\\" id=\\"MJMATHI-78\\" d=\\"M52 289Q59 331 106 386T222 442Q257 442 286 424T329 379Q371 442 430 442Q467 442 494 420T522 361Q522 332 508 314T481 292T458 288Q439 288 427 299T415 328Q415 374 465 391Q454 404 425 404Q412 404 406 402Q368 386 350 336Q290 115 290 78Q290 50 306 38T341 26Q378 26 414 59T463 140Q466 150 469 151T485 153H489Q504 153 504 145Q504 144 502 134Q486 77 440 33T333 -11Q263 -11 227 52Q186 -10 133 -10H127Q78 -10 57 16T35 71Q35 103 54 123T99 143Q142 143 142 101Q142 81 130 66T107 46T94 41L91 40Q91 39 97 36T113 29T132 26Q168 26 194 71Q203 87 217 139T245 247T261 313Q266 340 266 352Q266 380 251 392T217 404Q177 404 142 372T93 290Q91 281 88 280T72 278H58Q52 284 52 289Z\\"/><path stroke-width=\\"1\\" id=\\"MJMAIN-33\\" d=\\"M127 463Q100 463 85 480T69 524Q69 579 117 622T233 665Q268 665 277 664Q351 652 390 611T430 522Q430 470 396 421T302 350L299 348Q299 347 308 345T337 336T375 315Q457 262 457 175Q457 96 395 37T238 -22Q158 -22 100 21T42 130Q42 158 60 175T105 193Q133 193 151 175T169 130Q169 119 166 110T159 94T148 82T136 74T126 70T118 67L114 66Q165 21 238 21Q293 21 321 74Q338 107 338 175V195Q338 290 274 322Q259 328 213 329L171 330L168 332Q166 335 166 348Q166 366 174 366Q202 366 232 371Q266 376 294 413T322 525V533Q322 590 287 612Q265 626 240 626Q208 626 181 615T143 592T132 580H135Q138 579 143 578T153 573T165 566T175 555T183 540T186 520Q186 498 172 481T127 463Z\\"/><path stroke-width=\\"1\\" id=\\"MJMAIN-3D\\" d=\\"M56 347Q56 360 70 367H707Q722 359 722 347Q722 336 708 328L390 327H72Q56 332 56 347ZM56 153Q56 168 72 173H708Q722 163 722 153Q722 140 707 133H70Q56 140 56 153Z\\"/><path stroke-width=\\"1\\" id=\\"MJMAIN-36\\" d=\\"M42 313Q42 476 123 571T303 666Q372 666 402 630T432 550Q432 525 418 510T379 495Q356 495 341 509T326 548Q326 592 373 601Q351 623 311 626Q240 626 194 566Q147 500 147 364L148 360Q153 366 156 373Q197 433 263 433H267Q313 433 348 414Q372 400 396 374T435 317Q456 268 456 210V192Q456 169 451 149Q440 90 387 34T253 -22Q225 -22 199 -14T143 16T92 75T56 172T42 313ZM257 397Q227 397 205 380T171 335T154 278T148 216Q148 133 160 97T198 39Q222 21 251 21Q302 21 329 59Q342 77 347 104T352 209Q352 289 347 316T329 361Q302 397 257 397Z\\"/></defs><g stroke=\\"currentColor\\" fill=\\"currentColor\\" stroke-width=\\"0\\" transform=\\"matrix(1 0 0 -1 0 0)\\"><use xlink:href=\\"#MJMAIN-32\\" x=\\"0\\" y=\\"0\\"/><use xlink:href=\\"#MJMATHI-78\\" x=\\"500\\" y=\\"0\\"/><use xlink:href=\\"#MJMAIN-33\\" x=\\"1073\\" y=\\"0\\"/><use xlink:href=\\"#MJMAIN-3D\\" x=\\"1851\\" y=\\"0\\"/><use xlink:href=\\"#MJMAIN-36\\" x=\\"2907\\" y=\\"0\\"/></g></svg>",
    "TeXRepresentation": "2x3=6",
    "_id": "MPEquation:C900DDA4-BE45-4AF6-8C9F-CA0AA5FCC403",
    "objectType": "MPEquation",
  },
  "MPListingElement:160785A9-4BC0-4C55-C4DE-AF5F4D858DCE" => Object {
    "_id": "MPListingElement:160785A9-4BC0-4C55-C4DE-AF5F4D858DCE",
    "caption": "",
    "containedObjectID": "MPListing:4D688DCF-29CD-40CC-93BD-2B13CD883257",
    "elementType": "figure",
    "objectType": "MPListingElement",
    "suppressCaption": false,
    "suppressTitle": undefined,
    "title": undefined,
  },
  "MPListing:4D688DCF-29CD-40CC-93BD-2B13CD883257" => Object {
    "_id": "MPListing:4D688DCF-29CD-40CC-93BD-2B13CD883257",
    "contents": "// a JavaScript code block

const x = 'y'",
    "language": "JavaScript",
    "languageKey": "javascript",
    "objectType": "MPListing",
  },
  "MPParagraphElement:345B8B57-2E5E-45ED-E587-4EAAC2BD63E9" => Object {
    "_id": "MPParagraphElement:345B8B57-2E5E-45ED-E587-4EAAC2BD63E9",
    "contents": "<p xmlns=\\"http://www.w3.org/1999/xhtml\\" id=\\"MPParagraphElement:345B8B57-2E5E-45ED-E587-4EAAC2BD63E9\\" class=\\"MPElement MPParagraphStyle_7EAB5784-717B-4672-BD59-8CA324FB0637\\" data-object-type=\\"MPParagraphElement\\">An inline equation: <span class=\\"MPInlineMathFragment\\" id=\\"MPInlineMathFragment:A8A76DC2-EA6A-44BF-E8E7-B4A9EAEDF090\\" data-tex-representation=\\"3+5=8\\"><svg xmlns:xlink=\\"http://www.w3.org/1999/xlink\\" width=\\"9.426ex\\" height=\\"2.237ex\\" viewBox=\\"0 -781.2 4058.5 963\\" role=\\"img\\" focusable=\\"false\\" xmlns=\\"http://www.w3.org/2000/svg\\" style=\\"vertical-align: -0.422ex;\\"><defs><path stroke-width=\\"1\\" id=\\"MJMAIN-33\\" d=\\"M127 463Q100 463 85 480T69 524Q69 579 117 622T233 665Q268 665 277 664Q351 652 390 611T430 522Q430 470 396 421T302 350L299 348Q299 347 308 345T337 336T375 315Q457 262 457 175Q457 96 395 37T238 -22Q158 -22 100 21T42 130Q42 158 60 175T105 193Q133 193 151 175T169 130Q169 119 166 110T159 94T148 82T136 74T126 70T118 67L114 66Q165 21 238 21Q293 21 321 74Q338 107 338 175V195Q338 290 274 322Q259 328 213 329L171 330L168 332Q166 335 166 348Q166 366 174 366Q202 366 232 371Q266 376 294 413T322 525V533Q322 590 287 612Q265 626 240 626Q208 626 181 615T143 592T132 580H135Q138 579 143 578T153 573T165 566T175 555T183 540T186 520Q186 498 172 481T127 463Z\\"/><path stroke-width=\\"1\\" id=\\"MJMAIN-2B\\" d=\\"M56 237T56 250T70 270H369V420L370 570Q380 583 389 583Q402 583 409 568V270H707Q722 262 722 250T707 230H409V-68Q401 -82 391 -82H389H387Q375 -82 369 -68V230H70Q56 237 56 250Z\\"/><path stroke-width=\\"1\\" id=\\"MJMAIN-35\\" d=\\"M164 157Q164 133 148 117T109 101H102Q148 22 224 22Q294 22 326 82Q345 115 345 210Q345 313 318 349Q292 382 260 382H254Q176 382 136 314Q132 307 129 306T114 304Q97 304 95 310Q93 314 93 485V614Q93 664 98 664Q100 666 102 666Q103 666 123 658T178 642T253 634Q324 634 389 662Q397 666 402 666Q410 666 410 648V635Q328 538 205 538Q174 538 149 544L139 546V374Q158 388 169 396T205 412T256 420Q337 420 393 355T449 201Q449 109 385 44T229 -22Q148 -22 99 32T50 154Q50 178 61 192T84 210T107 214Q132 214 148 197T164 157Z\\"/><path stroke-width=\\"1\\" id=\\"MJMAIN-3D\\" d=\\"M56 347Q56 360 70 367H707Q722 359 722 347Q722 336 708 328L390 327H72Q56 332 56 347ZM56 153Q56 168 72 173H708Q722 163 722 153Q722 140 707 133H70Q56 140 56 153Z\\"/><path stroke-width=\\"1\\" id=\\"MJMAIN-38\\" d=\\"M70 417T70 494T124 618T248 666Q319 666 374 624T429 515Q429 485 418 459T392 417T361 389T335 371T324 363L338 354Q352 344 366 334T382 323Q457 264 457 174Q457 95 399 37T249 -22Q159 -22 101 29T43 155Q43 263 172 335L154 348Q133 361 127 368Q70 417 70 494ZM286 386L292 390Q298 394 301 396T311 403T323 413T334 425T345 438T355 454T364 471T369 491T371 513Q371 556 342 586T275 624Q268 625 242 625Q201 625 165 599T128 534Q128 511 141 492T167 463T217 431Q224 426 228 424L286 386ZM250 21Q308 21 350 55T392 137Q392 154 387 169T375 194T353 216T330 234T301 253T274 270Q260 279 244 289T218 306L210 311Q204 311 181 294T133 239T107 157Q107 98 150 60T250 21Z\\"/></defs><g stroke=\\"currentColor\\" fill=\\"currentColor\\" stroke-width=\\"0\\" transform=\\"matrix(1 0 0 -1 0 0)\\"><use xlink:href=\\"#MJMAIN-33\\" x=\\"0\\" y=\\"0\\"/><use xlink:href=\\"#MJMAIN-2B\\" x=\\"722\\" y=\\"0\\"/><use xlink:href=\\"#MJMAIN-35\\" x=\\"1723\\" y=\\"0\\"/><use xlink:href=\\"#MJMAIN-3D\\" x=\\"2501\\" y=\\"0\\"/><use xlink:href=\\"#MJMAIN-38\\" x=\\"3558\\" y=\\"0\\"/></g></svg></span></p>",
    "elementType": "p",
    "objectType": "MPParagraphElement",
    "paragraphStyle": "MPParagraphStyle:7EAB5784-717B-4672-BD59-8CA324FB0637",
    "placeholderInnerHTML": "",
  },
  "MPInlineMathFragment:A8A76DC2-EA6A-44BF-E8E7-B4A9EAEDF090" => Object {
    "SVGGlyphs": "<defs xmlns=\\"http://www.w3.org/2000/svg\\"><path stroke-width=\\"1\\" id=\\"MJMAIN-33\\" d=\\"M127 463Q100 463 85 480T69 524Q69 579 117 622T233 665Q268 665 277 664Q351 652 390 611T430 522Q430 470 396 421T302 350L299 348Q299 347 308 345T337 336T375 315Q457 262 457 175Q457 96 395 37T238 -22Q158 -22 100 21T42 130Q42 158 60 175T105 193Q133 193 151 175T169 130Q169 119 166 110T159 94T148 82T136 74T126 70T118 67L114 66Q165 21 238 21Q293 21 321 74Q338 107 338 175V195Q338 290 274 322Q259 328 213 329L171 330L168 332Q166 335 166 348Q166 366 174 366Q202 366 232 371Q266 376 294 413T322 525V533Q322 590 287 612Q265 626 240 626Q208 626 181 615T143 592T132 580H135Q138 579 143 578T153 573T165 566T175 555T183 540T186 520Q186 498 172 481T127 463Z\\"/><path stroke-width=\\"1\\" id=\\"MJMAIN-2B\\" d=\\"M56 237T56 250T70 270H369V420L370 570Q380 583 389 583Q402 583 409 568V270H707Q722 262 722 250T707 230H409V-68Q401 -82 391 -82H389H387Q375 -82 369 -68V230H70Q56 237 56 250Z\\"/><path stroke-width=\\"1\\" id=\\"MJMAIN-35\\" d=\\"M164 157Q164 133 148 117T109 101H102Q148 22 224 22Q294 22 326 82Q345 115 345 210Q345 313 318 349Q292 382 260 382H254Q176 382 136 314Q132 307 129 306T114 304Q97 304 95 310Q93 314 93 485V614Q93 664 98 664Q100 666 102 666Q103 666 123 658T178 642T253 634Q324 634 389 662Q397 666 402 666Q410 666 410 648V635Q328 538 205 538Q174 538 149 544L139 546V374Q158 388 169 396T205 412T256 420Q337 420 393 355T449 201Q449 109 385 44T229 -22Q148 -22 99 32T50 154Q50 178 61 192T84 210T107 214Q132 214 148 197T164 157Z\\"/><path stroke-width=\\"1\\" id=\\"MJMAIN-3D\\" d=\\"M56 347Q56 360 70 367H707Q722 359 722 347Q722 336 708 328L390 327H72Q56 332 56 347ZM56 153Q56 168 72 173H708Q722 163 722 153Q722 140 707 133H70Q56 140 56 153Z\\"/><path stroke-width=\\"1\\" id=\\"MJMAIN-38\\" d=\\"M70 417T70 494T124 618T248 666Q319 666 374 624T429 515Q429 485 418 459T392 417T361 389T335 371T324 363L338 354Q352 344 366 334T382 323Q457 264 457 174Q457 95 399 37T249 -22Q159 -22 101 29T43 155Q43 263 172 335L154 348Q133 361 127 368Q70 417 70 494ZM286 386L292 390Q298 394 301 396T311 403T323 413T334 425T345 438T355 454T364 471T369 491T371 513Q371 556 342 586T275 624Q268 625 242 625Q201 625 165 599T128 534Q128 511 141 492T167 463T217 431Q224 426 228 424L286 386ZM250 21Q308 21 350 55T392 137Q392 154 387 169T375 194T353 216T330 234T301 253T274 270Q260 279 244 289T218 306L210 311Q204 311 181 294T133 239T107 157Q107 98 150 60T250 21Z\\"/></defs>",
    "SVGRepresentation": "<svg xmlns:xlink=\\"http://www.w3.org/1999/xlink\\" width=\\"9.426ex\\" height=\\"2.237ex\\" viewBox=\\"0 -781.2 4058.5 963\\" role=\\"img\\" focusable=\\"false\\" xmlns=\\"http://www.w3.org/2000/svg\\" style=\\"vertical-align: -0.422ex;\\"><defs><path stroke-width=\\"1\\" id=\\"MJMAIN-33\\" d=\\"M127 463Q100 463 85 480T69 524Q69 579 117 622T233 665Q268 665 277 664Q351 652 390 611T430 522Q430 470 396 421T302 350L299 348Q299 347 308 345T337 336T375 315Q457 262 457 175Q457 96 395 37T238 -22Q158 -22 100 21T42 130Q42 158 60 175T105 193Q133 193 151 175T169 130Q169 119 166 110T159 94T148 82T136 74T126 70T118 67L114 66Q165 21 238 21Q293 21 321 74Q338 107 338 175V195Q338 290 274 322Q259 328 213 329L171 330L168 332Q166 335 166 348Q166 366 174 366Q202 366 232 371Q266 376 294 413T322 525V533Q322 590 287 612Q265 626 240 626Q208 626 181 615T143 592T132 580H135Q138 579 143 578T153 573T165 566T175 555T183 540T186 520Q186 498 172 481T127 463Z\\"></path><path stroke-width=\\"1\\" id=\\"MJMAIN-2B\\" d=\\"M56 237T56 250T70 270H369V420L370 570Q380 583 389 583Q402 583 409 568V270H707Q722 262 722 250T707 230H409V-68Q401 -82 391 -82H389H387Q375 -82 369 -68V230H70Q56 237 56 250Z\\"></path><path stroke-width=\\"1\\" id=\\"MJMAIN-35\\" d=\\"M164 157Q164 133 148 117T109 101H102Q148 22 224 22Q294 22 326 82Q345 115 345 210Q345 313 318 349Q292 382 260 382H254Q176 382 136 314Q132 307 129 306T114 304Q97 304 95 310Q93 314 93 485V614Q93 664 98 664Q100 666 102 666Q103 666 123 658T178 642T253 634Q324 634 389 662Q397 666 402 666Q410 666 410 648V635Q328 538 205 538Q174 538 149 544L139 546V374Q158 388 169 396T205 412T256 420Q337 420 393 355T449 201Q449 109 385 44T229 -22Q148 -22 99 32T50 154Q50 178 61 192T84 210T107 214Q132 214 148 197T164 157Z\\"></path><path stroke-width=\\"1\\" id=\\"MJMAIN-3D\\" d=\\"M56 347Q56 360 70 367H707Q722 359 722 347Q722 336 708 328L390 327H72Q56 332 56 347ZM56 153Q56 168 72 173H708Q722 163 722 153Q722 140 707 133H70Q56 140 56 153Z\\"></path><path stroke-width=\\"1\\" id=\\"MJMAIN-38\\" d=\\"M70 417T70 494T124 618T248 666Q319 666 374 624T429 515Q429 485 418 459T392 417T361 389T335 371T324 363L338 354Q352 344 366 334T382 323Q457 264 457 174Q457 95 399 37T249 -22Q159 -22 101 29T43 155Q43 263 172 335L154 348Q133 361 127 368Q70 417 70 494ZM286 386L292 390Q298 394 301 396T311 403T323 413T334 425T345 438T355 454T364 471T369 491T371 513Q371 556 342 586T275 624Q268 625 242 625Q201 625 165 599T128 534Q128 511 141 492T167 463T217 431Q224 426 228 424L286 386ZM250 21Q308 21 350 55T392 137Q392 154 387 169T375 194T353 216T330 234T301 253T274 270Q260 279 244 289T218 306L210 311Q204 311 181 294T133 239T107 157Q107 98 150 60T250 21Z\\"></path></defs><g stroke=\\"currentColor\\" fill=\\"currentColor\\" stroke-width=\\"0\\" transform=\\"matrix(1 0 0 -1 0 0)\\"><use xlink:href=\\"#MJMAIN-33\\" x=\\"0\\" y=\\"0\\"></use><use xlink:href=\\"#MJMAIN-2B\\" x=\\"722\\" y=\\"0\\"></use><use xlink:href=\\"#MJMAIN-35\\" x=\\"1723\\" y=\\"0\\"></use><use xlink:href=\\"#MJMAIN-3D\\" x=\\"2501\\" y=\\"0\\"></use><use xlink:href=\\"#MJMAIN-38\\" x=\\"3558\\" y=\\"0\\"></use></g></svg>",
    "TeXRepresentation": "3+5=8",
    "_id": "MPInlineMathFragment:A8A76DC2-EA6A-44BF-E8E7-B4A9EAEDF090",
    "containingObject": "MPParagraphElement:345B8B57-2E5E-45ED-E587-4EAAC2BD63E9",
    "objectType": "MPInlineMathFragment",
  },
  "MPParagraphElement:6B6DBF43-F7B2-404C-89DD-0EC1E1442B27" => Object {
    "_id": "MPParagraphElement:6B6DBF43-F7B2-404C-89DD-0EC1E1442B27",
    "contents": "<p xmlns=\\"http://www.w3.org/1999/xhtml\\" id=\\"MPParagraphElement:6B6DBF43-F7B2-404C-89DD-0EC1E1442B27\\" class=\\"MPElement MPParagraphStyle_7EAB5784-717B-4672-BD59-8CA324FB0637\\" data-object-type=\\"MPParagraphElement\\">A cross-reference to a figure: <span class=\\"cross-reference\\" data-reference-id=\\"MPAuxiliaryObjectReference:82E2F9F9-797F-4397-9084-D98B72C12903\\"><span class=\\"kind elementIndex\\"><b>Figure 1</b></span></span></p>",
    "elementType": "p",
    "objectType": "MPParagraphElement",
    "paragraphStyle": "MPParagraphStyle:7EAB5784-717B-4672-BD59-8CA324FB0637",
    "placeholderInnerHTML": "",
  },
  "MPParagraphElement:41B99DAB-F86C-477F-D36C-2B8590B5DAD0" => Object {
    "_id": "MPParagraphElement:41B99DAB-F86C-477F-D36C-2B8590B5DAD0",
    "contents": "<p xmlns=\\"http://www.w3.org/1999/xhtml\\" id=\\"MPParagraphElement:41B99DAB-F86C-477F-D36C-2B8590B5DAD0\\" class=\\"MPElement MPParagraphStyle_7EAB5784-717B-4672-BD59-8CA324FB0637\\" data-object-type=\\"MPParagraphElement\\">A cross-reference to a table: <span class=\\"cross-reference\\" data-reference-id=\\"MPAuxiliaryObjectReference:88AF1DCA-B232-4791-8EAA-F38E0025A3C6\\"><span class=\\"kind elementIndex\\"><b>Table 1</b></span></span></p>",
    "elementType": "p",
    "objectType": "MPParagraphElement",
    "paragraphStyle": "MPParagraphStyle:7EAB5784-717B-4672-BD59-8CA324FB0637",
    "placeholderInnerHTML": "",
  },
  "MPParagraphElement:C8A173A4-DF32-4242-E800-28A1AE5B48B8" => Object {
    "_id": "MPParagraphElement:C8A173A4-DF32-4242-E800-28A1AE5B48B8",
    "contents": "<p xmlns=\\"http://www.w3.org/1999/xhtml\\" id=\\"MPParagraphElement:C8A173A4-DF32-4242-E800-28A1AE5B48B8\\" class=\\"MPElement MPParagraphStyle_7EAB5784-717B-4672-BD59-8CA324FB0637\\" data-object-type=\\"MPParagraphElement\\">A cross-reference to an equation: <span class=\\"cross-reference\\" data-reference-id=\\"MPAuxiliaryObjectReference:461D1AFF-1871-4594-8E07-963D3476B7F5\\"><span class=\\"kind elementIndex\\"><b>Equation 1</b></span></span></p>",
    "elementType": "p",
    "objectType": "MPParagraphElement",
    "paragraphStyle": "MPParagraphStyle:7EAB5784-717B-4672-BD59-8CA324FB0637",
    "placeholderInnerHTML": "",
  },
  "MPParagraphElement:CB7347E5-8502-4667-82B9-51104BB1FEDB" => Object {
    "_id": "MPParagraphElement:CB7347E5-8502-4667-82B9-51104BB1FEDB",
    "contents": "<p xmlns=\\"http://www.w3.org/1999/xhtml\\" id=\\"MPParagraphElement:CB7347E5-8502-4667-82B9-51104BB1FEDB\\" class=\\"MPElement MPParagraphStyle_7EAB5784-717B-4672-BD59-8CA324FB0637\\" data-object-type=\\"MPParagraphElement\\"><span class=\\"citation\\" data-reference-id=\\"MPCitation:C1BA9478-E940-4273-CB5C-0DDCD62CFBF2\\">A hyperlink</span></p>",
    "elementType": "p",
    "objectType": "MPParagraphElement",
    "paragraphStyle": "MPParagraphStyle:7EAB5784-717B-4672-BD59-8CA324FB0637",
    "placeholderInnerHTML": "",
  },
  "MPParagraphElement:3708E8C7-441C-4502-8BFC-D3A2059CEF8B" => Object {
    "_id": "MPParagraphElement:3708E8C7-441C-4502-8BFC-D3A2059CEF8B",
    "contents": "<p xmlns=\\"http://www.w3.org/1999/xhtml\\" id=\\"MPParagraphElement:3708E8C7-441C-4502-8BFC-D3A2059CEF8B\\" class=\\"MPElement MPParagraphStyle_7EAB5784-717B-4672-BD59-8CA324FB0637\\" data-object-type=\\"MPParagraphElement\\">A footnote:<span class=\\"footnote\\" data-reference-id=\\"MPFootnote:B1589279-0F3B-472B-BF11-3F59D6B65791\\">1</span></p>",
    "elementType": "p",
    "objectType": "MPParagraphElement",
    "paragraphStyle": "MPParagraphStyle:7EAB5784-717B-4672-BD59-8CA324FB0637",
    "placeholderInnerHTML": "",
  },
  "MPFootnotesElement:4CD7CE08-0880-46BD-FF83-52E32AEFAC3E" => Object {
    "_id": "MPFootnotesElement:4CD7CE08-0880-46BD-FF83-52E32AEFAC3E",
    "contents": "<div></div>",
    "elementType": "div",
    "objectType": "MPFootnotesElement",
    "paragraphStyle": "MPParagraphStyle:76353811-8E1D-4D11-A1B5-C960C9EEEFCD",
  },
  "MPFootnote:B1589279-0F3B-472B-BF11-3F59D6B65791" => Object {
    "_id": "MPFootnote:B1589279-0F3B-472B-BF11-3F59D6B65791",
    "containingObject": "MPFootnotesElement:4CD7CE08-0880-46BD-FF83-52E32AEFAC3E",
    "contents": "<div xmlns=\\"http://www.w3.org/1999/xhtml\\" class=\\"footnote-text\\" id=\\"MPFootnote:B1589279-0F3B-472B-BF11-3F59D6B65791\\" data-kind=\\"footnote\\"><p>This is a footnote.</p></div>",
    "kind": "footnote",
    "objectType": "MPFootnote",
  },
  "MPSection:E07B0D52-9642-4D58-E577-26F8804E3DEE" => Object {
    "_id": "MPSection:E07B0D52-9642-4D58-E577-26F8804E3DEE",
    "category": "MPSectionCategory:bibliography",
    "elementIDs": Array [
      "MPBibliographyElement:5987B3BA-D894-4700-90D6-114E20B9F3B1",
    ],
    "objectType": "MPSection",
    "path": Array [
      "MPSection:E07B0D52-9642-4D58-E577-26F8804E3DEE",
    ],
    "priority": 4,
    "title": "Bibliography",
  },
  "MPBibliographyElement:5987B3BA-D894-4700-90D6-114E20B9F3B1" => Object {
    "_id": "MPBibliographyElement:5987B3BA-D894-4700-90D6-114E20B9F3B1",
    "containedObjectIDs": Array [
      "MPBibliographyItem:8C394C86-F7B0-48CE-D5BC-E7A10FCE7FA5",
    ],
    "contents": "",
    "elementType": "div",
    "objectType": "MPBibliographyElement",
    "paragraphStyle": "MPParagraphStyle:7EAB5784-717B-4672-BD59-8CA324FB0637",
  },
  "MPBibliographyItem:8C394C86-F7B0-48CE-D5BC-E7A10FCE7FA5" => Object {
    "_id": "MPBibliographyItem:8C394C86-F7B0-48CE-D5BC-E7A10FCE7FA5",
    "objectType": "MPBibliographyItem",
    "title": "A hyperlink",
    "type": undefined,
  },
}
`;

exports[`encoder encode highlight markers 1`] = `
Map {
  "MPCommentAnnotation:test" => Object {
    "_id": "MPCommentAnnotation:test",
    "contents": "Test Comment",
    "contributions": Array [],
    "objectType": "MPCommentAnnotation",
    "originalText": "",
    "resolved": false,
    "selector": Object {
      "from": 166,
      "to": 175,
    },
    "target": "MPParagraphElement:1",
  },
  "MPCommentAnnotation:test1" => Object {
    "_id": "MPCommentAnnotation:test1",
    "contents": "",
    "contributions": Array [],
    "objectType": "MPCommentAnnotation",
<<<<<<< HEAD
    "selector": Object {},
=======
    "originalText": "",
    "resolved": false,
    "selector": null,
>>>>>>> a31684c0
    "target": "MPFigureElement:1",
  },
  "MPCommentAnnotation:test2" => Object {
    "_id": "MPCommentAnnotation:test2",
    "contents": "",
    "contributions": Array [],
    "objectType": "MPCommentAnnotation",
    "originalText": "",
    "resolved": false,
    "selector": Object {
      "from": 23,
      "to": 32,
    },
    "target": "MPSection:1",
  },
  "MPSection:1" => Object {
    "_id": "MPSection:1",
    "category": undefined,
    "elementIDs": Array [
      "MPParagraphElement:1",
      "MPFigureElement:1",
    ],
    "generatedLabel": true,
    "label": undefined,
    "objectType": "MPSection",
    "pageBreakStyle": undefined,
    "path": Array [
      "MPSection:1",
    ],
    "priority": 1,
    "title": "A section title with a highlight",
    "titleSuppressed": undefined,
  },
  "MPParagraphElement:1" => Object {
    "_id": "MPParagraphElement:1",
    "contents": "<p xmlns=\\"http://www.w3.org/1999/xhtml\\" id=\\"MPParagraphElement:1\\" class=\\"MPElement MPParagraphStyle_1\\" data-object-type=\\"MPParagraphElement\\">This sentence contains a highlight.</p>",
    "elementType": "p",
    "objectType": "MPParagraphElement",
    "paragraphStyle": "MPParagraphStyle:1",
    "placeholderInnerHTML": "",
  },
  "MPFigureElement:1" => Object {
    "_id": "MPFigureElement:1",
    "alignment": undefined,
    "alternatives": undefined,
    "attribution": undefined,
    "caption": "<p class=\\"caption-description\\" data-placeholder-text=\\"Caption...\\" contenteditable=\\"true\\">A figure with a caption</p>",
    "containedObjectIDs": Array [
      "MPFigure:1",
    ],
    "elementType": "figure",
    "figureLayout": undefined,
    "figureStyle": "MPFigureStyle:1",
    "label": "",
    "listingID": undefined,
    "objectType": "MPFigureElement",
    "sizeFraction": undefined,
    "suppressCaption": undefined,
    "suppressTitle": undefined,
    "title": undefined,
  },
  "MPFigure:1" => Object {
    "_id": "MPFigure:1",
    "contentType": undefined,
    "objectType": "MPFigure",
    "position": undefined,
    "src": undefined,
  },
}
`;

exports[`encoder encode keywords element 1`] = `
Map {
  "MPSection:1" => Object {
    "_id": "MPSection:1",
    "category": "MPSectionCategory:keywords",
    "elementIDs": Array [
      "MPKeywordsElement:1",
    ],
    "objectType": "MPSection",
    "path": Array [
      "MPSection:1",
    ],
    "priority": 1,
    "title": "Keywords",
  },
  "MPKeywordsElement:1" => Object {
    "_id": "MPKeywordsElement:1",
    "contents": "<div xmlns=\\"http://www.w3.org/1999/xhtml\\" class=\\"manuscript-keywords MPElement MPParagraphStyle_1\\" id=\\"MPKeywordsElement:1\\"><span class=\\"keyword\\" id=\\"MPKeyword:1\\">test</span></div>",
    "elementType": "div",
    "objectType": "MPKeywordsElement",
    "paragraphStyle": "MPParagraphStyle:1",
  },
  "MPKeyword:1" => Object {
    "_id": "MPKeyword:1",
    "containerID": "MPKeywordsElement:1",
    "name": "test",
    "objectType": "MPKeyword",
  },
}
`;<|MERGE_RESOLUTION|>--- conflicted
+++ resolved
@@ -516,13 +516,9 @@
     "contents": "",
     "contributions": Array [],
     "objectType": "MPCommentAnnotation",
-<<<<<<< HEAD
-    "selector": Object {},
-=======
     "originalText": "",
     "resolved": false,
-    "selector": null,
->>>>>>> a31684c0
+    "selector": Object {},
     "target": "MPFigureElement:1",
   },
   "MPCommentAnnotation:test2" => Object {

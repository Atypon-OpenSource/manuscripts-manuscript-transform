// Jest Snapshot v1, https://goo.gl/fbAQLP

exports[`project bundle for a specific manuscript: multimanuscript-project-bundle 1`] = `
Object {
  "doc": Object {
    "attrs": Object {
      "id": "MPManuscript:B3BB2CD8-F944-47C3-9F01-1996DBD417EE",
    },
    "content": Array [
      Object {
        "attrs": Object {
          "dataTracked": null,
          "id": "MPTitles:8EB79C14-9F61-483A-902F-A0B8EF5973C1",
        },
        "content": Array [
          Object {
            "text": "main title",
            "type": "text",
          },
        ],
        "type": "title",
      },
      Object {
        "attrs": Object {
          "id": "",
        },
        "content": Array [
          Object {
            "attrs": Object {
              "ORCIDIdentifier": undefined,
              "affiliations": Array [
                "MPAffiliation:A3318227-B467-4C97-AF84-9271D55D6FBD",
              ],
              "bibliographicName": Object {
                "_id": "MPBibliographicName:9678650F-C40B-4EBB-8620-15E335899379",
                "family": "Ydenberg",
                "given": "Casey",
                "objectType": "MPBibliographicName",
                "suffix": "",
              },
              "contents": "",
              "corresp": undefined,
              "dataTracked": null,
              "footnote": undefined,
              "id": "MPSection:cont",
              "invitationID": undefined,
              "isCorresponding": true,
              "priority": 0,
              "role": "author",
              "userID": "User_ydenberg@gmail.com",
            },
            "content": Array [
              Object {
                "text": "_",
                "type": "text",
              },
            ],
            "type": "contributor",
          },
        ],
        "type": "contributors",
      },
      Object {
        "attrs": Object {
          "id": "",
        },
        "content": Array [
          Object {
            "attrs": Object {
              "addressLine1": "20A Charles River Rd",
              "addressLine2": "",
              "addressLine3": "",
              "country": "United States",
              "dataTracked": null,
              "department": "Department of Cunning",
              "email": Object {
                "href": undefined,
                "text": undefined,
              },
              "id": "MPSection:aff",
              "institution": "University of Cunning",
              "postCode": "02453",
              "priority": 0,
            },
            "content": Array [
              Object {
                "text": "_",
                "type": "text",
              },
            ],
            "type": "affiliation",
          },
        ],
        "type": "affiliations",
      },
      Object {
        "attrs": Object {
          "dataTracked": null,
          "id": "MPSection:kwd",
        },
        "content": Array [
          Object {
            "attrs": Object {
              "dataTracked": null,
            },
            "content": Array [
              Object {
                "text": "Keywords",
                "type": "text",
              },
            ],
            "type": "section_title",
          },
          Object {
            "attrs": Object {
              "contents": "",
              "dataTracked": null,
              "id": "",
              "paragraphStyle": "",
              "type": "",
            },
            "type": "keywords_element",
          },
        ],
        "type": "keywords",
      },
      Object {
        "attrs": Object {
          "id": "",
        },
        "type": "abstracts",
      },
      Object {
        "attrs": Object {
          "id": "",
        },
        "content": Array [
          Object {
            "attrs": Object {
              "category": "",
              "comments": Array [],
              "dataTracked": null,
              "generatedLabel": undefined,
              "id": "MPSection:C6FD9C5E-C00E-4823-9507-E246E249B66A",
              "pageBreakStyle": undefined,
              "titleSuppressed": false,
            },
            "content": Array [
              Object {
                "attrs": Object {
                  "dataTracked": null,
                },
                "content": Array [
                  Object {
                    "text": "A section heading",
                    "type": "text",
                  },
                ],
                "type": "section_title",
              },
              Object {
                "attrs": Object {
                  "comments": Array [],
                  "dataTracked": null,
                  "id": "MPParagraphElement:0EAC7ED3-41FB-468F-A267-60664A2F59B7",
                  "paragraphStyle": "",
                  "placeholder": "",
                },
                "content": Array [
                  Object {
                    "text": "Ancient reptilian creatures that have a strange relationship with rifts: they are drawn to them and seep up the power of the bridged world in strange ways. Believed by many to be extinct, they tend to avoid the other sentient races.",
                    "type": "text",
                  },
                ],
                "type": "paragraph",
              },
              Object {
                "attrs": Object {
                  "category": "",
                  "comments": Array [],
                  "dataTracked": null,
                  "generatedLabel": undefined,
                  "id": "MPSection:EBCC30A6-9123-4CC3-B282-402954ACFD03",
                  "pageBreakStyle": undefined,
                  "titleSuppressed": false,
                },
                "content": Array [
                  Object {
                    "attrs": Object {
                      "dataTracked": null,
                    },
                    "content": Array [
                      Object {
                        "text": "A table",
                        "type": "text",
                      },
                    ],
                    "type": "section_title",
                  },
                  Object {
                    "attrs": Object {
                      "comments": Array [],
                      "dataTracked": null,
                      "expandListing": false,
                      "id": "MPTableElement:36132CFA-A6D0-4D8D-A347-0CF1136002FD",
                      "label": "",
                      "paragraphStyle": "",
                      "suppressCaption": false,
                      "suppressFooter": false,
                      "suppressHeader": false,
                      "suppressTitle": true,
                      "tableStyle": "",
                    },
                    "content": Array [
                      Object {
                        "attrs": Object {
                          "comments": Array [],
                          "dataTracked": null,
                          "footerRows": 1,
                          "headerRows": 1,
                          "id": "MPTable:20BF6401-3D6A-41F0-B7C3-BAE20B1D5745",
                        },
                        "content": Array [
                          Object {
                            "content": Array [
                              Object {
                                "attrs": Object {
                                  "placeholder": "",
                                },
                                "content": Array [
                                  Object {
                                    "attrs": Object {
                                      "align": null,
                                      "celltype": "th",
                                      "colspan": 1,
                                      "colwidth": null,
                                      "placeholder": "Data",
                                      "rowspan": 1,
                                      "scope": null,
                                      "style": null,
                                      "styles": Object {},
                                      "valign": null,
                                    },
                                    "content": Array [
                                      Object {
                                        "text": "Elf",
                                        "type": "text",
                                      },
                                    ],
                                    "type": "table_cell",
                                  },
                                  Object {
                                    "attrs": Object {
                                      "align": null,
                                      "celltype": "th",
                                      "colspan": 1,
                                      "colwidth": null,
                                      "placeholder": "Data",
                                      "rowspan": 1,
                                      "scope": null,
                                      "style": null,
                                      "styles": Object {},
                                      "valign": null,
                                    },
                                    "content": Array [
                                      Object {
                                        "text": "Dwarf",
                                        "type": "text",
                                      },
                                    ],
                                    "type": "table_cell",
                                  },
                                ],
                                "type": "table_row",
                              },
                              Object {
                                "attrs": Object {
                                  "placeholder": "",
                                },
                                "content": Array [
                                  Object {
                                    "attrs": Object {
                                      "align": null,
                                      "celltype": "td",
                                      "colspan": 1,
                                      "colwidth": null,
                                      "placeholder": "Data",
                                      "rowspan": 1,
                                      "scope": null,
                                      "style": null,
                                      "styles": Object {},
                                      "valign": null,
                                    },
                                    "content": Array [
                                      Object {
                                        "text": "Tall",
                                        "type": "text",
                                      },
                                    ],
                                    "type": "table_cell",
                                  },
                                  Object {
                                    "attrs": Object {
                                      "align": null,
                                      "celltype": "td",
                                      "colspan": 1,
                                      "colwidth": null,
                                      "placeholder": "Data",
                                      "rowspan": 1,
                                      "scope": null,
                                      "style": null,
                                      "styles": Object {},
                                      "valign": null,
                                    },
                                    "content": Array [
                                      Object {
                                        "text": "Short",
                                        "type": "text",
                                      },
                                    ],
                                    "type": "table_cell",
                                  },
                                ],
                                "type": "table_row",
                              },
                              Object {
                                "attrs": Object {
                                  "placeholder": "",
                                },
                                "content": Array [
                                  Object {
                                    "attrs": Object {
                                      "align": null,
                                      "celltype": "td",
                                      "colspan": 1,
                                      "colwidth": null,
                                      "placeholder": "Data",
                                      "rowspan": 1,
                                      "scope": null,
                                      "style": null,
                                      "styles": Object {},
                                      "valign": null,
                                    },
                                    "content": Array [
                                      Object {
                                        "text": "Long-lived",
                                        "type": "text",
                                      },
                                    ],
                                    "type": "table_cell",
                                  },
                                  Object {
                                    "attrs": Object {
                                      "align": null,
                                      "celltype": "td",
                                      "colspan": 1,
                                      "colwidth": null,
                                      "placeholder": "Data",
                                      "rowspan": 1,
                                      "scope": null,
                                      "style": null,
                                      "styles": Object {},
                                      "valign": null,
                                    },
                                    "content": Array [
                                      Object {
                                        "text": "Live underground",
                                        "type": "text",
                                      },
                                    ],
                                    "type": "table_cell",
                                  },
                                ],
                                "type": "table_row",
                              },
                              Object {
                                "attrs": Object {
                                  "placeholder": "",
                                },
                                "content": Array [
                                  Object {
                                    "attrs": Object {
                                      "align": null,
                                      "celltype": "td",
                                      "colspan": 1,
                                      "colwidth": null,
                                      "placeholder": "Data",
                                      "rowspan": 1,
                                      "scope": null,
                                      "style": null,
                                      "styles": Object {},
                                      "valign": null,
                                    },
                                    "type": "table_cell",
                                  },
                                  Object {
                                    "attrs": Object {
                                      "align": null,
                                      "celltype": "td",
                                      "colspan": 1,
                                      "colwidth": null,
                                      "placeholder": "Data",
                                      "rowspan": 1,
                                      "scope": null,
                                      "style": null,
                                      "styles": Object {},
                                      "valign": null,
                                    },
                                    "content": Array [
                                      Object {
                                        "text": "Where do they get food?",
                                        "type": "text",
                                      },
                                    ],
                                    "type": "table_cell",
                                  },
                                ],
                                "type": "table_row",
                              },
                            ],
                            "type": "table_body",
                          },
                        ],
                        "type": "table",
                      },
                      Object {
                        "attrs": Object {
                          "dataTracked": null,
                        },
                        "content": Array [
                          Object {
                            "attrs": Object {
                              "dataTracked": null,
                              "placeholder": "Title...",
                            },
                            "type": "caption_title",
                          },
                          Object {
                            "attrs": Object {
                              "dataTracked": null,
                              "placeholder": "Caption...",
                            },
                            "content": Array [
                              Object {
                                "text": "Some comparisons",
                                "type": "text",
                              },
                            ],
                            "type": "caption",
                          },
                        ],
                        "type": "figcaption",
                      },
                      Object {
                        "attrs": Object {
                          "comments": Array [],
                          "contents": "",
                          "dataTracked": null,
                          "id": "MPListing:70C7EA88-57D8-4FBB-A661-67EC86D3C9E9",
                          "isExecuting": false,
                          "isExpanded": false,
                          "language": "",
                          "languageKey": "null",
                        },
                        "type": "listing",
                      },
                    ],
                    "type": "table_element",
                  },
                  Object {
                    "attrs": Object {
                      "dataTracked": null,
                      "id": "MPListElement:EFDBD9B7-19D2-44A4-8686-C31572CCB72C",
                      "listStyleType": null,
                      "paragraphStyle": "",
                    },
                    "content": Array [
                      Object {
                        "attrs": Object {
                          "dataTracked": null,
                          "placeholder": "List item",
                        },
                        "content": Array [
                          Object {
                            "attrs": Object {
                              "comments": null,
                              "dataTracked": null,
                              "id": "",
                              "paragraphStyle": "",
                              "placeholder": "",
                            },
                            "content": Array [
                              Object {
                                "text": "The Shire",
                                "type": "text",
                              },
                            ],
                            "type": "paragraph",
                          },
                        ],
                        "type": "list_item",
                      },
                      Object {
                        "attrs": Object {
                          "dataTracked": null,
                          "placeholder": "List item",
                        },
                        "content": Array [
                          Object {
                            "attrs": Object {
                              "comments": null,
                              "dataTracked": null,
                              "id": "",
                              "paragraphStyle": "",
                              "placeholder": "",
                            },
                            "content": Array [
                              Object {
                                "text": "Minas Tirith",
                                "type": "text",
                              },
                            ],
                            "type": "paragraph",
                          },
                        ],
                        "type": "list_item",
                      },
                      Object {
                        "attrs": Object {
                          "dataTracked": null,
                          "placeholder": "List item",
                        },
                        "content": Array [
                          Object {
                            "attrs": Object {
                              "comments": null,
                              "dataTracked": null,
                              "id": "",
                              "paragraphStyle": "",
                              "placeholder": "",
                            },
                            "content": Array [
                              Object {
                                "text": "Rivendell",
                                "type": "text",
                              },
                            ],
                            "type": "paragraph",
                          },
                        ],
                        "type": "list_item",
                      },
                    ],
                    "type": "ordered_list",
                  },
                  Object {
                    "attrs": Object {
                      "dataTracked": null,
                      "id": "MPListElement:5752AF4C-4ED8-4FA5-9BE5-CCAB7DE83C99",
                      "paragraphStyle": "",
                    },
                    "content": Array [
                      Object {
                        "attrs": Object {
                          "dataTracked": null,
                          "placeholder": "List item",
                        },
                        "content": Array [
                          Object {
                            "attrs": Object {
                              "comments": null,
                              "dataTracked": null,
                              "id": "",
                              "paragraphStyle": "",
                              "placeholder": "",
                            },
                            "content": Array [
                              Object {
                                "text": "Hobbits",
                                "type": "text",
                              },
                            ],
                            "type": "paragraph",
                          },
                        ],
                        "type": "list_item",
                      },
                      Object {
                        "attrs": Object {
                          "dataTracked": null,
                          "placeholder": "List item",
                        },
                        "content": Array [
                          Object {
                            "attrs": Object {
                              "comments": null,
                              "dataTracked": null,
                              "id": "",
                              "paragraphStyle": "",
                              "placeholder": "",
                            },
                            "content": Array [
                              Object {
                                "text": "Ents",
                                "type": "text",
                              },
                            ],
                            "type": "paragraph",
                          },
                        ],
                        "type": "list_item",
                      },
                      Object {
                        "attrs": Object {
                          "dataTracked": null,
                          "placeholder": "List item",
                        },
                        "content": Array [
                          Object {
                            "attrs": Object {
                              "comments": null,
                              "dataTracked": null,
                              "id": "",
                              "paragraphStyle": "",
                              "placeholder": "",
                            },
                            "content": Array [
                              Object {
                                "text": "Orcs",
                                "type": "text",
                              },
                            ],
                            "type": "paragraph",
                          },
                        ],
                        "type": "list_item",
                      },
                      Object {
                        "attrs": Object {
                          "dataTracked": null,
                          "placeholder": "List item",
                        },
                        "content": Array [
                          Object {
                            "attrs": Object {
                              "comments": null,
                              "dataTracked": null,
                              "id": "",
                              "paragraphStyle": "",
                              "placeholder": "",
                            },
                            "content": Array [
                              Object {
                                "text": "Uruk-hai",
                                "type": "text",
                              },
                            ],
                            "type": "paragraph",
                          },
                        ],
                        "type": "list_item",
                      },
                    ],
                    "type": "bullet_list",
                  },
                  Object {
                    "attrs": Object {
                      "comments": Array [],
                      "dataTracked": null,
                      "id": "MPListingElement:53F400DD-55BD-4F99-8C68-E9FB59B1E667",
                      "suppressCaption": true,
                      "suppressTitle": true,
                    },
                    "content": Array [
                      Object {
                        "attrs": Object {
                          "comments": Array [],
                          "contents": ";; clojure

(defn roll
  ([sides] (roll 1 sides))

  ([dice sides]
  (let [result (+ (int (rand sides)) 1)]
    (if (< dice 2)
      result
      (+ (roll (- dice 1) sides) result)))))
",
                          "dataTracked": null,
                          "id": "MPListing:901B820D-2A8A-4C7C-9C74-F5877A37E3D3",
                          "isExecuting": false,
                          "isExpanded": false,
                          "language": "",
                          "languageKey": "clojure",
                        },
                        "type": "listing",
                      },
                      Object {
                        "attrs": Object {
                          "dataTracked": null,
                        },
                        "content": Array [
                          Object {
                            "attrs": Object {
                              "dataTracked": null,
                              "placeholder": "Title...",
                            },
                            "type": "caption_title",
                          },
                          Object {
                            "attrs": Object {
                              "dataTracked": null,
                              "placeholder": "Caption...",
                            },
                            "type": "caption",
                          },
                        ],
                        "type": "figcaption",
                      },
                    ],
<<<<<<< HEAD
                    "type": "figcaption",
                  },
                ],
                "type": "listing_element",
              },
              Object {
                "attrs": Object {
                  "comments": null,
                  "dataTracked": null,
                  "id": "MPEquationElement:D562526E-431C-49DA-855D-F78CDD950FB9",
                  "suppressCaption": true,
                  "suppressTitle": true,
                },
                "content": Array [
                  Object {
                    "attrs": Object {
                      "content": "",
                      "dataTracked": null,
                      "id": "MPEquation:D9FE207C-37EB-41C7-AF93-98D6B3281BD4",
                    },
                    "type": "equation",
                  },
                ],
                "type": "equation_element",
              },
              Object {
                "attrs": Object {
                  "alignment": undefined,
                  "alternatives": undefined,
                  "attribution": undefined,
                  "comments": Array [],
                  "dataTracked": null,
                  "figureLayout": "",
                  "figureStyle": "",
                  "id": "MPFigureElement:3AAE3519-F4A7-4C18-B374-B4F95974C16A",
                  "label": "",
                  "sizeFraction": 0,
                  "suppressCaption": false,
                  "suppressTitle": true,
                },
                "content": Array [
                  Object {
                    "attrs": Object {
                      "contentType": "image/png",
                      "dataTracked": null,
                      "id": "MPFigure:F3D684D3-1C53-44FE-9E66-B927340D571F",
                      "position": undefined,
                      "src": "",
                    },
                    "type": "figure",
=======
                    "type": "listing_element",
                  },
                  Object {
                    "attrs": Object {
                      "comments": null,
                      "dataTracked": null,
                      "id": "MPEquationElement:D562526E-431C-49DA-855D-F78CDD950FB9",
                      "suppressCaption": true,
                      "suppressTitle": true,
                    },
                    "content": Array [
                      Object {
                        "attrs": Object {
                          "MathMLStringRepresentation": "",
                          "SVGStringRepresentation": "<svg xmlns=\\"http://www.w3.org/2000/svg\\" xmlns=\\"http://www.w3.org/2000/svg\\" width=\\"11.123ex\\" height=\\"1.731ex\\" viewBox=\\"0 -683 4916.6 765\\" style=\\"vertical-align: -0.186ex;\\"><g stroke=\\"currentColor\\" fill=\\"currentColor\\" stroke-width=\\"0\\" transform=\\"matrix(1 0 0 -1 0 0)\\"><g data-mml-node=\\"math\\"><g data-mml-node=\\"mi\\"><path data-c=\\"50\\" d=\\"M287 628Q287 635 230 637Q206 637 199 638T192 648Q192 649 194 659Q200 679 203 681T397 683Q587 682 600 680Q664 669 707 631T751 530Q751 453 685 389Q616 321 507 303Q500 302 402 301H307L277 182Q247 66 247 59Q247 55 248 54T255 50T272 48T305 46H336Q342 37 342 35Q342 19 335 5Q330 0 319 0Q316 0 282 1T182 2Q120 2 87 2T51 1Q33 1 33 11Q33 13 36 25Q40 41 44 43T67 46Q94 46 127 49Q141 52 146 61Q149 65 218 339T287 628ZM645 554Q645 567 643 575T634 597T609 619T560 635Q553 636 480 637Q463 637 445 637T416 636T404 636Q391 635 386 627Q384 621 367 550T332 412T314 344Q314 342 395 342H407H430Q542 342 590 392Q617 419 631 471T645 554Z\\"/></g><g data-mml-node=\\"mi\\" transform=\\"translate(751, 0)\\"><path data-c=\\"56\\" d=\\"M52 648Q52 670 65 683H76Q118 680 181 680Q299 680 320 683H330Q336 677 336 674T334 656Q329 641 325 637H304Q282 635 274 635Q245 630 242 620Q242 618 271 369T301 118L374 235Q447 352 520 471T595 594Q599 601 599 609Q599 633 555 637Q537 637 537 648Q537 649 539 661Q542 675 545 679T558 683Q560 683 570 683T604 682T668 681Q737 681 755 683H762Q769 676 769 672Q769 655 760 640Q757 637 743 637Q730 636 719 635T698 630T682 623T670 615T660 608T652 599T645 592L452 282Q272 -9 266 -16Q263 -18 259 -21L241 -22H234Q216 -22 216 -15Q213 -9 177 305Q139 623 138 626Q133 637 76 637H59Q52 642 52 648Z\\"/></g><g data-mml-node=\\"mo\\" transform=\\"translate(1797.8, 0)\\"><path data-c=\\"3D\\" d=\\"M56 347Q56 360 70 367H707Q722 359 722 347Q722 336 708 328L390 327H72Q56 332 56 347ZM56 153Q56 168 72 173H708Q722 163 722 153Q722 140 707 133H70Q56 140 56 153Z\\"/></g><g data-mml-node=\\"mi\\" transform=\\"translate(2853.6, 0)\\"><path data-c=\\"6E\\" d=\\"M21 287Q22 293 24 303T36 341T56 388T89 425T135 442Q171 442 195 424T225 390T231 369Q231 367 232 367L243 378Q304 442 382 442Q436 442 469 415T503 336T465 179T427 52Q427 26 444 26Q450 26 453 27Q482 32 505 65T540 145Q542 153 560 153Q580 153 580 145Q580 144 576 130Q568 101 554 73T508 17T439 -10Q392 -10 371 17T350 73Q350 92 386 193T423 345Q423 404 379 404H374Q288 404 229 303L222 291L189 157Q156 26 151 16Q138 -11 108 -11Q95 -11 87 -5T76 7T74 17Q74 30 112 180T152 343Q153 348 153 366Q153 405 129 405Q91 405 66 305Q60 285 60 284Q58 278 41 278H27Q21 284 21 287Z\\"/></g><g data-mml-node=\\"mi\\" transform=\\"translate(3453.6, 0)\\"><path data-c=\\"52\\" d=\\"M230 637Q203 637 198 638T193 649Q193 676 204 682Q206 683 378 683Q550 682 564 680Q620 672 658 652T712 606T733 563T739 529Q739 484 710 445T643 385T576 351T538 338L545 333Q612 295 612 223Q612 212 607 162T602 80V71Q602 53 603 43T614 25T640 16Q668 16 686 38T712 85Q717 99 720 102T735 105Q755 105 755 93Q755 75 731 36Q693 -21 641 -21H632Q571 -21 531 4T487 82Q487 109 502 166T517 239Q517 290 474 313Q459 320 449 321T378 323H309L277 193Q244 61 244 59Q244 55 245 54T252 50T269 48T302 46H333Q339 38 339 37T336 19Q332 6 326 0H311Q275 2 180 2Q146 2 117 2T71 2T50 1Q33 1 33 10Q33 12 36 24Q41 43 46 45Q50 46 61 46H67Q94 46 127 49Q141 52 146 61Q149 65 218 339T287 628Q287 635 230 637ZM630 554Q630 586 609 608T523 636Q521 636 500 636T462 637H440Q393 637 386 627Q385 624 352 494T319 361Q319 360 388 360Q466 361 492 367Q556 377 592 426Q608 449 619 486T630 554Z\\"/></g><g data-mml-node=\\"mi\\" transform=\\"translate(4212.6, 0)\\"><path data-c=\\"54\\" d=\\"M40 437Q21 437 21 445Q21 450 37 501T71 602L88 651Q93 669 101 677H569H659Q691 677 697 676T704 667Q704 661 687 553T668 444Q668 437 649 437Q640 437 637 437T631 442L629 445Q629 451 635 490T641 551Q641 586 628 604T573 629Q568 630 515 631Q469 631 457 630T439 622Q438 621 368 343T298 60Q298 48 386 46Q418 46 427 45T436 36Q436 31 433 22Q429 4 424 1L422 0Q419 0 415 0Q410 0 363 1T228 2Q99 2 64 0H49Q43 6 43 9T45 27Q49 40 55 46H83H94Q174 46 189 55Q190 56 191 56Q196 59 201 76T241 233Q258 301 269 344Q339 619 339 625Q339 630 310 630H279Q212 630 191 624Q146 614 121 583T67 467Q60 445 57 441T43 437H40Z\\"/></g></g></g></svg>",
                          "TeXRepresentation": "PV = nRT",
                          "dataTracked": null,
                          "id": "MPEquation:D9FE207C-37EB-41C7-AF93-98D6B3281BD4",
                        },
                        "type": "equation",
                      },
                      Object {
                        "attrs": Object {
                          "dataTracked": null,
                        },
                        "content": Array [
                          Object {
                            "attrs": Object {
                              "dataTracked": null,
                              "placeholder": "Title...",
                            },
                            "type": "caption_title",
                          },
                          Object {
                            "attrs": Object {
                              "dataTracked": null,
                              "placeholder": "Caption...",
                            },
                            "type": "caption",
                          },
                        ],
                        "type": "figcaption",
                      },
                    ],
                    "type": "equation_element",
>>>>>>> 51b7a7be
                  },
                  Object {
                    "attrs": Object {
                      "alignment": undefined,
                      "alternatives": undefined,
                      "attribution": undefined,
                      "comments": Array [],
                      "dataTracked": null,
                      "figureLayout": "",
                      "figureStyle": "",
                      "id": "MPFigureElement:3AAE3519-F4A7-4C18-B374-B4F95974C16A",
                      "label": "",
                      "sizeFraction": 0,
                      "suppressCaption": false,
                      "suppressTitle": true,
                    },
                    "content": Array [
                      Object {
                        "attrs": Object {
                          "contentType": "image/png",
                          "dataTracked": null,
                          "id": "MPFigure:F3D684D3-1C53-44FE-9E66-B927340D571F",
                          "position": undefined,
                          "src": "",
                        },
                        "type": "figure",
                      },
                      Object {
                        "attrs": Object {
                          "dataTracked": null,
                        },
                        "content": Array [
                          Object {
                            "attrs": Object {
                              "dataTracked": null,
                              "placeholder": "Title...",
                            },
                            "type": "caption_title",
                          },
                          Object {
                            "attrs": Object {
                              "dataTracked": null,
                              "placeholder": "Caption...",
                            },
                            "content": Array [
                              Object {
                                "text": "This is a figure",
                                "type": "text",
                              },
                            ],
                            "type": "caption",
                          },
                        ],
                        "type": "figcaption",
                      },
                      Object {
                        "attrs": Object {
                          "comments": Array [],
                          "contents": "",
                          "dataTracked": null,
                          "id": "MPListing:A4EBE717-DF67-4A50-B264-4A4F59AF1138",
                          "isExecuting": false,
                          "isExpanded": false,
                          "language": "",
                          "languageKey": "null",
                        },
                        "type": "listing",
                      },
                    ],
                    "type": "figure_element",
                  },
                ],
                "type": "section",
              },
            ],
            "type": "section",
          },
        ],
        "type": "body",
      },
      Object {
        "attrs": Object {
          "id": "",
        },
        "type": "backmatter",
      },
      Object {
        "attrs": Object {
          "id": "",
        },
        "type": "comments",
      },
    ],
    "type": "manuscript",
  },
  "modelMap": Map {
    "MPSection:197E522D-784E-4964-8E44-6DC54FACA405" => Object {
      "_id": "MPSection:197E522D-784E-4964-8E44-6DC54FACA405",
      "category": "MPSectionCategory:contributors",
      "containerID": "MPProject:ADC69637-C321-4158-8E24-F92068D4727D",
      "createdAt": 1558720193,
      "elementIDs": Array [
        "MPContributor:369E6D70-949C-430E-B087-9C1E561BEC13",
        "MPContributor:369E6D70-949C-430E-B087-9C1E561BEC13",
      ],
      "manuscriptID": "MPManuscript:BCEB682E-C475-4BF7-9470-D6194D3EF0D8",
      "objectType": "MPSection",
      "path": Array [
        "MPSection:197E522D-784E-4964-8E44-6DC54FACA405",
      ],
      "priority": 1,
      "sessionID": "02b8ed9b-43bc-41a0-9732-f478f7fab0cc",
      "title": "",
      "updatedAt": 1558720213,
    },
    "MPSection:EF670A7C-5495-44F8-AF6F-8BD229D11257" => Object {
      "_id": "MPSection:EF670A7C-5495-44F8-AF6F-8BD229D11257",
      "category": "MPSectionCategory:affiliations",
      "containerID": "MPProject:ADC69637-C321-4158-8E24-F92068D4727D",
      "createdAt": 1558720193,
      "elementIDs": Array [
        "MPAffiliation:A3318227-B467-4C97-AF84-9271D55D6FBD",
      ],
      "manuscriptID": "MPManuscript:BCEB682E-C475-4BF7-9470-D6194D3EF0D8",
      "objectType": "MPSection",
      "path": Array [
        "MPSection:EF670A7C-5495-44F8-AF6F-8BD229D11257",
      ],
      "priority": 2,
      "sessionID": "02b8ed9b-43bc-41a0-9732-f478f7fab0cc",
      "title": "",
      "updatedAt": 1558720213,
    },
    "MPProject:ADC69637-C321-4158-8E24-F92068D4727D" => Object {
      "_id": "MPProject:ADC69637-C321-4158-8E24-F92068D4727D",
      "_rev": "4-0c576bc91ee60ed440aa7ffb4048598d",
      "createdAt": 1558708766,
      "objectType": "MPProject",
      "owners": Array [
        "User_ydenberg@gmail.com",
      ],
      "sessionID": "02b8ed9b-43bc-41a0-9732-f478f7fab0cc",
      "title": "Project title",
      "updatedAt": 1558720269.513,
      "viewers": Array [
        "*",
      ],
      "writers": Array [],
    },
    "MPAffiliation:A3318227-B467-4C97-AF84-9271D55D6FBD" => Object {
      "_id": "MPAffiliation:A3318227-B467-4C97-AF84-9271D55D6FBD",
      "addressLine1": "20A Charles River Rd",
      "city": "Waltham",
      "containerID": "MPProject:ADC69637-C321-4158-8E24-F92068D4727D",
      "country": "United States",
      "county": "Massachusetts",
      "createdAt": 1558719634,
      "department": "Department of Cunning",
      "institution": "University of Cunning",
      "manuscriptID": "MPManuscript:BCEB682E-C475-4BF7-9470-D6194D3EF0D8",
      "objectType": "MPAffiliation",
      "postCode": "02453",
      "priority": 0,
      "sessionID": "02b8ed9b-43bc-41a0-9732-f478f7fab0cc",
      "updatedAt": 1558719667,
    },
    "MPContributor:369E6D70-949C-430E-B087-9C1E561BEC13" => Object {
      "_id": "MPContributor:369E6D70-949C-430E-B087-9C1E561BEC13",
      "affiliations": Array [
        "MPAffiliation:A3318227-B467-4C97-AF84-9271D55D6FBD",
      ],
      "bibliographicName": Object {
        "_id": "MPBibliographicName:9678650F-C40B-4EBB-8620-15E335899379",
        "family": "Ydenberg",
        "given": "Casey",
        "objectType": "MPBibliographicName",
        "suffix": "",
      },
      "containerID": "MPProject:ADC69637-C321-4158-8E24-F92068D4727D",
      "createdAt": 1558708767,
      "email": "smeg@caydenberg.io",
      "isCorresponding": true,
      "isJointContributor": false,
      "manuscriptID": "MPManuscript:BCEB682E-C475-4BF7-9470-D6194D3EF0D8",
      "objectType": "MPContributor",
      "priority": 0,
      "role": "author",
      "sessionID": "02b8ed9b-43bc-41a0-9732-f478f7fab0cc",
      "updatedAt": 1558719674,
      "userID": "User_ydenberg@gmail.com",
    },
    "MPEquation:D9FE207C-37EB-41C7-AF93-98D6B3281BD4" => Object {
      "SVGStringRepresentation": "<svg xmlns=\\"http://www.w3.org/2000/svg\\" xmlns=\\"http://www.w3.org/2000/svg\\" width=\\"11.123ex\\" height=\\"1.731ex\\" viewBox=\\"0 -683 4916.6 765\\" style=\\"vertical-align: -0.186ex;\\"><g stroke=\\"currentColor\\" fill=\\"currentColor\\" stroke-width=\\"0\\" transform=\\"matrix(1 0 0 -1 0 0)\\"><g data-mml-node=\\"math\\"><g data-mml-node=\\"mi\\"><path data-c=\\"50\\" d=\\"M287 628Q287 635 230 637Q206 637 199 638T192 648Q192 649 194 659Q200 679 203 681T397 683Q587 682 600 680Q664 669 707 631T751 530Q751 453 685 389Q616 321 507 303Q500 302 402 301H307L277 182Q247 66 247 59Q247 55 248 54T255 50T272 48T305 46H336Q342 37 342 35Q342 19 335 5Q330 0 319 0Q316 0 282 1T182 2Q120 2 87 2T51 1Q33 1 33 11Q33 13 36 25Q40 41 44 43T67 46Q94 46 127 49Q141 52 146 61Q149 65 218 339T287 628ZM645 554Q645 567 643 575T634 597T609 619T560 635Q553 636 480 637Q463 637 445 637T416 636T404 636Q391 635 386 627Q384 621 367 550T332 412T314 344Q314 342 395 342H407H430Q542 342 590 392Q617 419 631 471T645 554Z\\"/></g><g data-mml-node=\\"mi\\" transform=\\"translate(751, 0)\\"><path data-c=\\"56\\" d=\\"M52 648Q52 670 65 683H76Q118 680 181 680Q299 680 320 683H330Q336 677 336 674T334 656Q329 641 325 637H304Q282 635 274 635Q245 630 242 620Q242 618 271 369T301 118L374 235Q447 352 520 471T595 594Q599 601 599 609Q599 633 555 637Q537 637 537 648Q537 649 539 661Q542 675 545 679T558 683Q560 683 570 683T604 682T668 681Q737 681 755 683H762Q769 676 769 672Q769 655 760 640Q757 637 743 637Q730 636 719 635T698 630T682 623T670 615T660 608T652 599T645 592L452 282Q272 -9 266 -16Q263 -18 259 -21L241 -22H234Q216 -22 216 -15Q213 -9 177 305Q139 623 138 626Q133 637 76 637H59Q52 642 52 648Z\\"/></g><g data-mml-node=\\"mo\\" transform=\\"translate(1797.8, 0)\\"><path data-c=\\"3D\\" d=\\"M56 347Q56 360 70 367H707Q722 359 722 347Q722 336 708 328L390 327H72Q56 332 56 347ZM56 153Q56 168 72 173H708Q722 163 722 153Q722 140 707 133H70Q56 140 56 153Z\\"/></g><g data-mml-node=\\"mi\\" transform=\\"translate(2853.6, 0)\\"><path data-c=\\"6E\\" d=\\"M21 287Q22 293 24 303T36 341T56 388T89 425T135 442Q171 442 195 424T225 390T231 369Q231 367 232 367L243 378Q304 442 382 442Q436 442 469 415T503 336T465 179T427 52Q427 26 444 26Q450 26 453 27Q482 32 505 65T540 145Q542 153 560 153Q580 153 580 145Q580 144 576 130Q568 101 554 73T508 17T439 -10Q392 -10 371 17T350 73Q350 92 386 193T423 345Q423 404 379 404H374Q288 404 229 303L222 291L189 157Q156 26 151 16Q138 -11 108 -11Q95 -11 87 -5T76 7T74 17Q74 30 112 180T152 343Q153 348 153 366Q153 405 129 405Q91 405 66 305Q60 285 60 284Q58 278 41 278H27Q21 284 21 287Z\\"/></g><g data-mml-node=\\"mi\\" transform=\\"translate(3453.6, 0)\\"><path data-c=\\"52\\" d=\\"M230 637Q203 637 198 638T193 649Q193 676 204 682Q206 683 378 683Q550 682 564 680Q620 672 658 652T712 606T733 563T739 529Q739 484 710 445T643 385T576 351T538 338L545 333Q612 295 612 223Q612 212 607 162T602 80V71Q602 53 603 43T614 25T640 16Q668 16 686 38T712 85Q717 99 720 102T735 105Q755 105 755 93Q755 75 731 36Q693 -21 641 -21H632Q571 -21 531 4T487 82Q487 109 502 166T517 239Q517 290 474 313Q459 320 449 321T378 323H309L277 193Q244 61 244 59Q244 55 245 54T252 50T269 48T302 46H333Q339 38 339 37T336 19Q332 6 326 0H311Q275 2 180 2Q146 2 117 2T71 2T50 1Q33 1 33 10Q33 12 36 24Q41 43 46 45Q50 46 61 46H67Q94 46 127 49Q141 52 146 61Q149 65 218 339T287 628Q287 635 230 637ZM630 554Q630 586 609 608T523 636Q521 636 500 636T462 637H440Q393 637 386 627Q385 624 352 494T319 361Q319 360 388 360Q466 361 492 367Q556 377 592 426Q608 449 619 486T630 554Z\\"/></g><g data-mml-node=\\"mi\\" transform=\\"translate(4212.6, 0)\\"><path data-c=\\"54\\" d=\\"M40 437Q21 437 21 445Q21 450 37 501T71 602L88 651Q93 669 101 677H569H659Q691 677 697 676T704 667Q704 661 687 553T668 444Q668 437 649 437Q640 437 637 437T631 442L629 445Q629 451 635 490T641 551Q641 586 628 604T573 629Q568 630 515 631Q469 631 457 630T439 622Q438 621 368 343T298 60Q298 48 386 46Q418 46 427 45T436 36Q436 31 433 22Q429 4 424 1L422 0Q419 0 415 0Q410 0 363 1T228 2Q99 2 64 0H49Q43 6 43 9T45 27Q49 40 55 46H83H94Q174 46 189 55Q190 56 191 56Q196 59 201 76T241 233Q258 301 269 344Q339 619 339 625Q339 630 310 630H279Q212 630 191 624Q146 614 121 583T67 467Q60 445 57 441T43 437H40Z\\"/></g></g></g></svg>",
      "TeXRepresentation": "PV = nRT",
      "_id": "MPEquation:D9FE207C-37EB-41C7-AF93-98D6B3281BD4",
      "containerID": "MPProject:ADC69637-C321-4158-8E24-F92068D4727D",
      "createdAt": 1558719954,
      "manuscriptID": "MPManuscript:BCEB682E-C475-4BF7-9470-D6194D3EF0D8",
      "objectType": "MPEquation",
      "sessionID": "02b8ed9b-43bc-41a0-9732-f478f7fab0cc",
      "updatedAt": 1558719997,
    },
    "MPEquationElement:D562526E-431C-49DA-855D-F78CDD950FB9" => Object {
      "_id": "MPEquationElement:D562526E-431C-49DA-855D-F78CDD950FB9",
      "caption": "",
      "containedObjectID": "MPEquation:D9FE207C-37EB-41C7-AF93-98D6B3281BD4",
      "containerID": "MPProject:ADC69637-C321-4158-8E24-F92068D4727D",
      "createdAt": 1558719954,
      "elementType": "p",
      "manuscriptID": "MPManuscript:BCEB682E-C475-4BF7-9470-D6194D3EF0D8",
      "objectType": "MPEquationElement",
      "sessionID": "02b8ed9b-43bc-41a0-9732-f478f7fab0cc",
      "suppressCaption": true,
      "updatedAt": 1558719954,
    },
    "MPFigure:F3D684D3-1C53-44FE-9E66-B927340D571F" => Object {
      "_attachments": Object {
        "image": Object {
          "content_type": "image/png",
          "digest": "sha1-b/Li+zeT6Z86iUhv5Znx2MRMCl0=",
          "length": 59692,
          "revpos": 4,
          "stub": true,
        },
      },
      "_id": "MPFigure:F3D684D3-1C53-44FE-9E66-B927340D571F",
      "containerID": "MPProject:ADC69637-C321-4158-8E24-F92068D4727D",
      "contentType": "image/png",
      "createdAt": 1558720011,
      "manuscriptID": "MPManuscript:BCEB682E-C475-4BF7-9470-D6194D3EF0D8",
      "objectType": "MPFigure",
      "sessionID": "02b8ed9b-43bc-41a0-9732-f478f7fab0cc",
      "updatedAt": 1558720311,
    },
    "MPFigureElement:3AAE3519-F4A7-4C18-B374-B4F95974C16A" => Object {
      "_id": "MPFigureElement:3AAE3519-F4A7-4C18-B374-B4F95974C16A",
      "caption": "This is a figure",
      "containedObjectIDs": Array [
        "MPFigure:F3D684D3-1C53-44FE-9E66-B927340D571F",
      ],
      "containerID": "MPProject:ADC69637-C321-4158-8E24-F92068D4727D",
      "createdAt": 1558720011,
      "elementType": "figure",
      "listingID": "MPListing:A4EBE717-DF67-4A50-B264-4A4F59AF1138",
      "manuscriptID": "MPManuscript:BCEB682E-C475-4BF7-9470-D6194D3EF0D8",
      "objectType": "MPFigureElement",
      "sessionID": "02b8ed9b-43bc-41a0-9732-f478f7fab0cc",
      "updatedAt": 1558720091,
    },
    "MPListElement:5752AF4C-4ED8-4FA5-9BE5-CCAB7DE83C99" => Object {
      "_id": "MPListElement:5752AF4C-4ED8-4FA5-9BE5-CCAB7DE83C99",
      "containerID": "MPProject:ADC69637-C321-4158-8E24-F92068D4727D",
      "contents": "<ul xmlns=\\"http://www.w3.org/1999/xhtml\\" id=\\"MPListElement:5752AF4C-4ED8-4FA5-9BE5-CCAB7DE83C99\\" class=\\"MPElement\\" data-object-type=\\"MPListElement\\"><li data-placeholder-text=\\"List item\\">Hobbits</li><li data-placeholder-text=\\"List item\\">Ents</li><li data-placeholder-text=\\"List item\\">Orcs</li><li data-placeholder-text=\\"List item\\">Uruk-hai</li></ul>",
      "createdAt": 1558719800,
      "elementType": "ul",
      "manuscriptID": "MPManuscript:BCEB682E-C475-4BF7-9470-D6194D3EF0D8",
      "objectType": "MPListElement",
      "sessionID": "02b8ed9b-43bc-41a0-9732-f478f7fab0cc",
      "updatedAt": 1558719821,
    },
    "MPListElement:EFDBD9B7-19D2-44A4-8686-C31572CCB72C" => Object {
      "_id": "MPListElement:EFDBD9B7-19D2-44A4-8686-C31572CCB72C",
      "containerID": "MPProject:ADC69637-C321-4158-8E24-F92068D4727D",
      "contents": "<ol xmlns=\\"http://www.w3.org/1999/xhtml\\" id=\\"MPListElement:EFDBD9B7-19D2-44A4-8686-C31572CCB72C\\" class=\\"MPElement\\" data-object-type=\\"MPListElement\\"><li data-placeholder-text=\\"List item\\">The Shire</li><li data-placeholder-text=\\"List item\\">Minas Tirith</li><li data-placeholder-text=\\"List item\\">Rivendell</li></ol>",
      "createdAt": 1558719771,
      "elementType": "ol",
      "manuscriptID": "MPManuscript:BCEB682E-C475-4BF7-9470-D6194D3EF0D8",
      "objectType": "MPListElement",
      "paragraphStyle": "",
      "sessionID": "02b8ed9b-43bc-41a0-9732-f478f7fab0cc",
      "updatedAt": 1558719792,
    },
    "MPListing:70C7EA88-57D8-4FBB-A661-67EC86D3C9E9" => Object {
      "_id": "MPListing:70C7EA88-57D8-4FBB-A661-67EC86D3C9E9",
      "containerID": "MPProject:ADC69637-C321-4158-8E24-F92068D4727D",
      "contents": "",
      "createdAt": 1558709469,
      "languageKey": "null",
      "manuscriptID": "MPManuscript:BCEB682E-C475-4BF7-9470-D6194D3EF0D8",
      "objectType": "MPListing",
      "sessionID": "8c81f761-45ca-4d06-aae4-4520ed862978",
      "updatedAt": 1558709469,
    },
    "MPListing:901B820D-2A8A-4C7C-9C74-F5877A37E3D3" => Object {
      "_id": "MPListing:901B820D-2A8A-4C7C-9C74-F5877A37E3D3",
      "containerID": "MPProject:ADC69637-C321-4158-8E24-F92068D4727D",
      "contents": ";; clojure

(defn roll
  ([sides] (roll 1 sides))

  ([dice sides]
  (let [result (+ (int (rand sides)) 1)]
    (if (< dice 2)
      result
      (+ (roll (- dice 1) sides) result)))))
",
      "createdAt": 1558719835,
      "languageKey": "clojure",
      "manuscriptID": "MPManuscript:BCEB682E-C475-4BF7-9470-D6194D3EF0D8",
      "objectType": "MPListing",
      "sessionID": "02b8ed9b-43bc-41a0-9732-f478f7fab0cc",
      "updatedAt": 1558719946,
    },
    "MPListing:A4EBE717-DF67-4A50-B264-4A4F59AF1138" => Object {
      "_id": "MPListing:A4EBE717-DF67-4A50-B264-4A4F59AF1138",
      "containerID": "MPProject:ADC69637-C321-4158-8E24-F92068D4727D",
      "contents": "",
      "createdAt": 1558720011,
      "languageKey": "null",
      "manuscriptID": "MPManuscript:BCEB682E-C475-4BF7-9470-D6194D3EF0D8",
      "objectType": "MPListing",
      "sessionID": "02b8ed9b-43bc-41a0-9732-f478f7fab0cc",
      "updatedAt": 1558720011,
    },
    "MPListingElement:53F400DD-55BD-4F99-8C68-E9FB59B1E667" => Object {
      "_id": "MPListingElement:53F400DD-55BD-4F99-8C68-E9FB59B1E667",
      "caption": "",
      "containedObjectID": "MPListing:901B820D-2A8A-4C7C-9C74-F5877A37E3D3",
      "containerID": "MPProject:ADC69637-C321-4158-8E24-F92068D4727D",
      "createdAt": 1558719835,
      "elementType": "figure",
      "manuscriptID": "MPManuscript:BCEB682E-C475-4BF7-9470-D6194D3EF0D8",
      "objectType": "MPListingElement",
      "sessionID": "02b8ed9b-43bc-41a0-9732-f478f7fab0cc",
      "updatedAt": 1558719835,
    },
    "MPManuscript:B3BB2CD8-F944-47C3-9F01-1996DBD417EE" => Object {
      "_id": "MPManuscript:B3BB2CD8-F944-47C3-9F01-1996DBD417EE",
      "bundle": "MPBundle:www-zotero-org-styles-nature",
      "containerID": "MPProject:ADC69637-C321-4158-8E24-F92068D4727D",
      "createdAt": 1558720123,
      "objectType": "MPManuscript",
      "sessionID": "02b8ed9b-43bc-41a0-9732-f478f7fab0cc",
      "updatedAt": 1558720136,
    },
    "MPManuscript:BCEB682E-C475-4BF7-9470-D6194D3EF0D8" => Object {
      "_id": "MPManuscript:BCEB682E-C475-4BF7-9470-D6194D3EF0D8",
      "bundle": "MPBundle:EABCD15A-7749-4D7C-8C9C-6EE2DE594DE5",
      "containerID": "MPProject:ADC69637-C321-4158-8E24-F92068D4727D",
      "createdAt": 1558708767,
      "objectType": "MPManuscript",
      "priority": 1,
      "sessionID": "02b8ed9b-43bc-41a0-9732-f478f7fab0cc",
      "updatedAt": 1558719612,
    },
    "MPParagraphElement:0EAC7ED3-41FB-468F-A267-60664A2F59B7" => Object {
      "_id": "MPParagraphElement:0EAC7ED3-41FB-468F-A267-60664A2F59B7",
      "containerID": "MPProject:ADC69637-C321-4158-8E24-F92068D4727D",
      "contents": "<p xmlns=\\"http://www.w3.org/1999/xhtml\\" id=\\"MPParagraphElement:0EAC7ED3-41FB-468F-A267-60664A2F59B7\\" class=\\"MPElement\\" data-object-type=\\"MPParagraphElement\\">Ancient reptilian creatures that have a strange relationship with rifts: they are drawn to them and seep up the power of the bridged world in strange ways. Believed by many to be extinct, they tend to avoid the other sentient races.</p>",
      "createdAt": 1558719686,
      "elementType": "p",
      "manuscriptID": "MPManuscript:BCEB682E-C475-4BF7-9470-D6194D3EF0D8",
      "objectType": "MPParagraphElement",
      "placeholderInnerHTML": "",
      "sessionID": "02b8ed9b-43bc-41a0-9732-f478f7fab0cc",
      "updatedAt": 1558719719,
    },
    "MPSection:C6FD9C5E-C00E-4823-9507-E246E249B66A" => Object {
      "_id": "MPSection:C6FD9C5E-C00E-4823-9507-E246E249B66A",
      "containerID": "MPProject:ADC69637-C321-4158-8E24-F92068D4727D",
      "createdAt": 1558708767,
      "elementIDs": Array [
        "MPParagraphElement:0EAC7ED3-41FB-468F-A267-60664A2F59B7",
      ],
      "manuscriptID": "MPManuscript:BCEB682E-C475-4BF7-9470-D6194D3EF0D8",
      "objectType": "MPSection",
      "path": Array [
        "MPSection:C6FD9C5E-C00E-4823-9507-E246E249B66A",
      ],
      "priority": 3,
      "sessionID": "02b8ed9b-43bc-41a0-9732-f478f7fab0cc",
      "title": "A section heading",
      "updatedAt": 1558720338,
    },
    "MPSection:EBCC30A6-9123-4CC3-B282-402954ACFD03" => Object {
      "_id": "MPSection:EBCC30A6-9123-4CC3-B282-402954ACFD03",
      "containerID": "MPProject:ADC69637-C321-4158-8E24-F92068D4727D",
      "createdAt": 1558720338,
      "elementIDs": Array [
        "MPTableElement:36132CFA-A6D0-4D8D-A347-0CF1136002FD",
        "MPListElement:EFDBD9B7-19D2-44A4-8686-C31572CCB72C",
        "MPListElement:5752AF4C-4ED8-4FA5-9BE5-CCAB7DE83C99",
        "MPListingElement:53F400DD-55BD-4F99-8C68-E9FB59B1E667",
        "MPEquationElement:D562526E-431C-49DA-855D-F78CDD950FB9",
        "MPFigureElement:3AAE3519-F4A7-4C18-B374-B4F95974C16A",
      ],
      "manuscriptID": "MPManuscript:BCEB682E-C475-4BF7-9470-D6194D3EF0D8",
      "objectType": "MPSection",
      "path": Array [
        "MPSection:C6FD9C5E-C00E-4823-9507-E246E249B66A",
        "MPSection:EBCC30A6-9123-4CC3-B282-402954ACFD03",
      ],
      "priority": 4,
      "sessionID": "02b8ed9b-43bc-41a0-9732-f478f7fab0cc",
      "title": "A table",
      "updatedAt": 1558720341,
    },
    "MPTable:20BF6401-3D6A-41F0-B7C3-BAE20B1D5745" => Object {
      "_id": "MPTable:20BF6401-3D6A-41F0-B7C3-BAE20B1D5745",
      "containerID": "MPProject:ADC69637-C321-4158-8E24-F92068D4727D",
      "contents": "<table id=\\"MPTableElement:36132CFA-A6D0-4D8D-A347-0CF1136002FD\\" class=\\"MPElement\\" data-contained-object-id=\\"MPTable:20BF6401-3D6A-41F0-B7C3-BAE20B1D5745\\"><thead style=\\"display: table-header-group;\\"><tr><th data-placeholder-text=\\"Data\\">Elf</th><th data-placeholder-text=\\"Data\\">Dwarf</th></tr></thead><tbody><tr><td data-placeholder-text=\\"Data\\">Tall</td><td data-placeholder-text=\\"Data\\">Short</td></tr><tr><td data-placeholder-text=\\"Data\\">Long-lived</td><td data-placeholder-text=\\"Data\\">Live underground</td></tr></tbody><tfoot style=\\"display: table-footer-group;\\"><tr><td data-placeholder-text=\\"Data\\" class=\\"placeholder\\"></td><td data-placeholder-text=\\"Data\\">Where do they get food?</td></tr></tfoot></table>",
      "createdAt": 1558709469,
      "manuscriptID": "MPManuscript:BCEB682E-C475-4BF7-9470-D6194D3EF0D8",
      "objectType": "MPTable",
      "sessionID": "02b8ed9b-43bc-41a0-9732-f478f7fab0cc",
      "updatedAt": 1558719747,
    },
    "MPTableElement:36132CFA-A6D0-4D8D-A347-0CF1136002FD" => Object {
      "_id": "MPTableElement:36132CFA-A6D0-4D8D-A347-0CF1136002FD",
      "caption": "Some comparisons",
      "containedObjectID": "MPTable:20BF6401-3D6A-41F0-B7C3-BAE20B1D5745",
      "containerID": "MPProject:ADC69637-C321-4158-8E24-F92068D4727D",
      "createdAt": 1558709469,
      "elementType": "table",
      "listingID": "MPListing:70C7EA88-57D8-4FBB-A661-67EC86D3C9E9",
      "manuscriptID": "MPManuscript:BCEB682E-C475-4BF7-9470-D6194D3EF0D8",
      "objectType": "MPTableElement",
      "sessionID": "02b8ed9b-43bc-41a0-9732-f478f7fab0cc",
      "updatedAt": 1558719757,
    },
    "MPTitles:8EB79C14-9F61-483A-902F-A0B8EF5973C1" => Object {
      "_id": "MPTitles:8EB79C14-9F61-483A-902F-A0B8EF5973C1",
      "containerID": "MPProject:ADC69637-C321-4158-8E24-F92068D4727D",
      "createdAt": 1538472121.690101,
      "manuscriptID": "MPManuscript:BCEB682E-C475-4BF7-9470-D6194D3EF0D8",
      "objectType": "MPTitles",
      "title": "main title",
      "updatedAt": 1538472121.690101,
    },
  },
}
`;

exports[`project bundle with no manuscript parameter: project-bundle 1`] = `
Object {
  "doc": Object {
    "attrs": Object {
      "id": "MPManuscript:B3BB2CD8-F944-47C3-9F01-1996DBD417EE",
    },
    "content": Array [
      Object {
        "attrs": Object {
          "dataTracked": null,
          "id": "MPTitles:8EB79C14-9F61-483A-902F-A0B8EF5973C1",
        },
        "content": Array [
          Object {
            "text": "main title",
            "type": "text",
          },
        ],
        "type": "title",
      },
      Object {
        "attrs": Object {
          "id": "",
        },
        "content": Array [
          Object {
            "attrs": Object {
              "ORCIDIdentifier": undefined,
              "affiliations": Array [
                "MPAffiliation:A3318227-B467-4C97-AF84-9271D55D6FBD",
              ],
              "bibliographicName": Object {
                "_id": "MPBibliographicName:9678650F-C40B-4EBB-8620-15E335899379",
                "family": "Ydenberg",
                "given": "Casey",
                "objectType": "MPBibliographicName",
                "suffix": "",
              },
              "contents": "",
              "corresp": undefined,
              "dataTracked": null,
              "footnote": undefined,
              "id": "MPSection:contributor",
              "invitationID": undefined,
              "isCorresponding": true,
              "priority": 0,
              "role": "author",
              "userID": "User_ydenberg@gmail.com",
            },
            "content": Array [
              Object {
                "text": "_",
                "type": "text",
              },
            ],
            "type": "contributor",
          },
          Object {
            "attrs": Object {
              "ORCIDIdentifier": undefined,
              "affiliations": Array [],
              "bibliographicName": Object {
                "_id": "MPBibliographicName:5C1F1C56-F6A4-4422-9159-506DFAAAAD80",
                "family": "Ydenberg",
                "given": "Casey",
                "objectType": "MPBibliographicName",
              },
              "contents": "",
              "corresp": undefined,
              "dataTracked": null,
              "footnote": undefined,
              "id": "MPSection:contributor",
              "invitationID": undefined,
              "isCorresponding": undefined,
              "priority": 0,
              "role": "author",
              "userID": "User_ydenberg@gmail.com",
            },
            "content": Array [
              Object {
                "text": "_",
                "type": "text",
              },
            ],
            "type": "contributor",
          },
        ],
        "type": "contributors",
      },
      Object {
        "attrs": Object {
          "id": "",
        },
        "content": Array [
          Object {
            "attrs": Object {
              "addressLine1": "20A Charles River Rd",
              "addressLine2": "",
              "addressLine3": "",
              "country": "United States",
              "dataTracked": null,
              "department": "Department of Cunning",
              "email": Object {
                "href": undefined,
                "text": undefined,
              },
              "id": "MPSection:aff",
              "institution": "University of Cunning",
              "postCode": "02453",
              "priority": 0,
            },
            "content": Array [
              Object {
                "text": "_",
                "type": "text",
              },
            ],
            "type": "affiliation",
          },
        ],
        "type": "affiliations",
      },
      Object {
        "attrs": Object {
          "dataTracked": null,
          "id": "MPSection:kwd",
        },
        "content": Array [
          Object {
            "attrs": Object {
              "dataTracked": null,
            },
            "content": Array [
              Object {
                "text": "Keywords",
                "type": "text",
              },
            ],
            "type": "section_title",
          },
          Object {
            "attrs": Object {
              "contents": "",
              "dataTracked": null,
              "id": "",
              "paragraphStyle": "",
              "type": "",
            },
            "type": "keywords_element",
          },
        ],
        "type": "keywords",
      },
      Object {
        "attrs": Object {
          "id": "",
        },
        "type": "abstracts",
      },
      Object {
        "attrs": Object {
          "id": "",
        },
        "content": Array [
          Object {
            "attrs": Object {
              "category": "",
              "comments": Array [],
              "dataTracked": null,
              "generatedLabel": undefined,
              "id": "MPSection:369BC11C-4281-4BED-9AA3-5ABE066BF575",
              "pageBreakStyle": undefined,
              "titleSuppressed": false,
            },
            "content": Array [
              Object {
                "attrs": Object {
                  "dataTracked": null,
                },
                "content": Array [
                  Object {
                    "text": "Section",
                    "type": "text",
                  },
                ],
                "type": "section_title",
              },
              Object {
                "attrs": Object {
                  "category": "",
                  "comments": Array [],
                  "dataTracked": null,
                  "generatedLabel": undefined,
                  "id": "MPSection:786116A4-364C-428B-9B05-FE447B1AEEFB",
                  "pageBreakStyle": undefined,
                  "titleSuppressed": false,
                },
                "content": Array [
                  Object {
                    "attrs": Object {
                      "dataTracked": null,
                    },
                    "content": Array [
                      Object {
                        "text": "Subsection",
                        "type": "text",
                      },
                    ],
                    "type": "section_title",
                  },
                  Object {
                    "attrs": Object {
                      "category": "",
                      "comments": Array [],
                      "dataTracked": null,
                      "generatedLabel": undefined,
                      "id": "MPSection:DC18322C-BC8B-4737-BFC1-052D205657F3",
                      "pageBreakStyle": undefined,
                      "titleSuppressed": false,
                    },
                    "content": Array [
                      Object {
                        "attrs": Object {
                          "dataTracked": null,
                        },
                        "content": Array [
                          Object {
                            "text": "subsubsection",
                            "type": "text",
                          },
                        ],
                        "type": "section_title",
                      },
                      Object {
                        "attrs": Object {
                          "category": "",
                          "comments": Array [],
                          "dataTracked": null,
                          "generatedLabel": undefined,
                          "id": "MPSection:BC4F7CFD-EEF2-4733-8AAE-AEC8F76DE4DD",
                          "pageBreakStyle": undefined,
                          "titleSuppressed": false,
                        },
                        "content": Array [
                          Object {
                            "attrs": Object {
                              "dataTracked": null,
                            },
                            "content": Array [
                              Object {
                                "text": "Subsubsubsection",
                                "type": "text",
                              },
                            ],
                            "type": "section_title",
                          },
                          Object {
                            "attrs": Object {
                              "category": "",
                              "comments": Array [],
                              "dataTracked": null,
                              "generatedLabel": undefined,
                              "id": "MPSection:7021DB67-252D-40D0-810F-6C2C285F8FCC",
                              "pageBreakStyle": undefined,
                              "titleSuppressed": false,
                            },
                            "content": Array [
                              Object {
                                "attrs": Object {
                                  "dataTracked": null,
                                },
                                "content": Array [
                                  Object {
                                    "text": "Subsubsubsubsection",
                                    "type": "text",
                                  },
                                ],
                                "type": "section_title",
                              },
                              Object {
                                "attrs": Object {
                                  "category": "",
                                  "comments": Array [],
                                  "dataTracked": null,
                                  "generatedLabel": undefined,
                                  "id": "MPSection:B5508891-F803-4DD5-AD1D-92A3B4ECFFE6",
                                  "pageBreakStyle": undefined,
                                  "titleSuppressed": false,
                                },
                                "content": Array [
                                  Object {
                                    "attrs": Object {
                                      "dataTracked": null,
                                    },
                                    "content": Array [
                                      Object {
                                        "text": "Subsubsubsubsubsection",
                                        "type": "text",
                                      },
                                    ],
                                    "type": "section_title",
                                  },
                                  Object {
                                    "attrs": Object {
                                      "category": "",
                                      "comments": Array [],
                                      "dataTracked": null,
                                      "generatedLabel": undefined,
                                      "id": "MPSection:D88308C0-7EC8-46BE-8DCC-661964D706F8",
                                      "pageBreakStyle": undefined,
                                      "titleSuppressed": false,
                                    },
                                    "content": Array [
                                      Object {
                                        "attrs": Object {
                                          "dataTracked": null,
                                        },
                                        "content": Array [
                                          Object {
                                            "text": "Subsubsubsubsubsubsection",
                                            "type": "text",
                                          },
                                        ],
                                        "type": "section_title",
                                      },
                                      Object {
                                        "attrs": Object {
                                          "comments": Array [],
                                          "dataTracked": null,
                                          "id": "MPParagraphElement:5A5E25E4-0677-44D4-B5EA-AA5514113F27",
                                          "paragraphStyle": "",
                                          "placeholder": "",
                                        },
                                        "type": "paragraph",
                                      },
                                    ],
                                    "type": "section",
                                  },
                                ],
                                "type": "section",
                              },
                            ],
                            "type": "section",
                          },
                        ],
                        "type": "section",
                      },
                    ],
                    "type": "section",
                  },
                ],
                "type": "section",
              },
            ],
            "type": "section",
          },
          Object {
            "attrs": Object {
              "category": "",
              "comments": Array [],
              "dataTracked": null,
              "generatedLabel": undefined,
              "id": "MPSection:C6FD9C5E-C00E-4823-9507-E246E249B66A",
              "pageBreakStyle": undefined,
              "titleSuppressed": false,
            },
            "content": Array [
              Object {
                "attrs": Object {
                  "dataTracked": null,
                },
                "content": Array [
                  Object {
                    "text": "A section heading",
                    "type": "text",
                  },
                ],
                "type": "section_title",
              },
              Object {
                "attrs": Object {
                  "comments": Array [],
                  "dataTracked": null,
                  "id": "MPParagraphElement:0EAC7ED3-41FB-468F-A267-60664A2F59B7",
                  "paragraphStyle": "",
                  "placeholder": "",
                },
                "content": Array [
                  Object {
                    "text": "Ancient reptilian creatures that have a strange relationship with rifts: they are drawn to them and seep up the power of the bridged world in strange ways. Believed by many to be extinct, they tend to avoid the other sentient races.",
                    "type": "text",
                  },
                ],
                "type": "paragraph",
              },
              Object {
                "attrs": Object {
                  "category": "",
                  "comments": Array [],
                  "dataTracked": null,
                  "generatedLabel": undefined,
                  "id": "MPSection:EBCC30A6-9123-4CC3-B282-402954ACFD03",
                  "pageBreakStyle": undefined,
                  "titleSuppressed": false,
                },
                "content": Array [
                  Object {
                    "attrs": Object {
                      "dataTracked": null,
                    },
                    "content": Array [
                      Object {
                        "text": "A table",
                        "type": "text",
                      },
                    ],
                    "type": "section_title",
                  },
                  Object {
                    "attrs": Object {
                      "comments": Array [],
                      "dataTracked": null,
                      "expandListing": false,
                      "id": "MPTableElement:36132CFA-A6D0-4D8D-A347-0CF1136002FD",
                      "label": "",
                      "paragraphStyle": "",
                      "suppressCaption": false,
                      "suppressFooter": false,
                      "suppressHeader": false,
                      "suppressTitle": true,
                      "tableStyle": "",
                    },
                    "content": Array [
                      Object {
                        "attrs": Object {
                          "comments": Array [],
                          "dataTracked": null,
                          "footerRows": 1,
                          "headerRows": 1,
                          "id": "MPTable:20BF6401-3D6A-41F0-B7C3-BAE20B1D5745",
                        },
                        "content": Array [
                          Object {
                            "content": Array [
                              Object {
                                "attrs": Object {
                                  "placeholder": "",
                                },
                                "content": Array [
                                  Object {
                                    "attrs": Object {
                                      "align": null,
                                      "celltype": "th",
                                      "colspan": 1,
                                      "colwidth": null,
                                      "placeholder": "Data",
                                      "rowspan": 1,
                                      "scope": null,
                                      "style": null,
                                      "styles": Object {},
                                      "valign": null,
                                    },
                                    "content": Array [
                                      Object {
                                        "text": "Elf",
                                        "type": "text",
                                      },
                                    ],
                                    "type": "table_cell",
                                  },
                                  Object {
                                    "attrs": Object {
                                      "align": null,
                                      "celltype": "th",
                                      "colspan": 1,
                                      "colwidth": null,
                                      "placeholder": "Data",
                                      "rowspan": 1,
                                      "scope": null,
                                      "style": null,
                                      "styles": Object {},
                                      "valign": null,
                                    },
                                    "content": Array [
                                      Object {
                                        "text": "Dwarf",
                                        "type": "text",
                                      },
                                    ],
                                    "type": "table_cell",
                                  },
                                ],
                                "type": "table_row",
                              },
                              Object {
                                "attrs": Object {
                                  "placeholder": "",
                                },
                                "content": Array [
                                  Object {
                                    "attrs": Object {
                                      "align": null,
                                      "celltype": "td",
                                      "colspan": 1,
                                      "colwidth": null,
                                      "placeholder": "Data",
                                      "rowspan": 1,
                                      "scope": null,
                                      "style": null,
                                      "styles": Object {},
                                      "valign": null,
                                    },
                                    "content": Array [
                                      Object {
                                        "text": "Tall",
                                        "type": "text",
                                      },
                                    ],
                                    "type": "table_cell",
                                  },
                                  Object {
                                    "attrs": Object {
                                      "align": null,
                                      "celltype": "td",
                                      "colspan": 1,
                                      "colwidth": null,
                                      "placeholder": "Data",
                                      "rowspan": 1,
                                      "scope": null,
                                      "style": null,
                                      "styles": Object {},
                                      "valign": null,
                                    },
                                    "content": Array [
                                      Object {
                                        "text": "Short",
                                        "type": "text",
                                      },
                                    ],
                                    "type": "table_cell",
                                  },
                                ],
                                "type": "table_row",
                              },
                              Object {
                                "attrs": Object {
                                  "placeholder": "",
                                },
                                "content": Array [
                                  Object {
                                    "attrs": Object {
                                      "align": null,
                                      "celltype": "td",
                                      "colspan": 1,
                                      "colwidth": null,
                                      "placeholder": "Data",
                                      "rowspan": 1,
                                      "scope": null,
                                      "style": null,
                                      "styles": Object {},
                                      "valign": null,
                                    },
                                    "content": Array [
                                      Object {
                                        "text": "Long-lived",
                                        "type": "text",
                                      },
                                    ],
                                    "type": "table_cell",
                                  },
                                  Object {
                                    "attrs": Object {
                                      "align": null,
                                      "celltype": "td",
                                      "colspan": 1,
                                      "colwidth": null,
                                      "placeholder": "Data",
                                      "rowspan": 1,
                                      "scope": null,
                                      "style": null,
                                      "styles": Object {},
                                      "valign": null,
                                    },
                                    "content": Array [
                                      Object {
                                        "text": "Live underground",
                                        "type": "text",
                                      },
                                    ],
                                    "type": "table_cell",
                                  },
                                ],
                                "type": "table_row",
                              },
                              Object {
                                "attrs": Object {
                                  "placeholder": "",
                                },
                                "content": Array [
                                  Object {
                                    "attrs": Object {
                                      "align": null,
                                      "celltype": "td",
                                      "colspan": 1,
                                      "colwidth": null,
                                      "placeholder": "Data",
                                      "rowspan": 1,
                                      "scope": null,
                                      "style": null,
                                      "styles": Object {},
                                      "valign": null,
                                    },
                                    "type": "table_cell",
                                  },
                                  Object {
                                    "attrs": Object {
                                      "align": null,
                                      "celltype": "td",
                                      "colspan": 1,
                                      "colwidth": null,
                                      "placeholder": "Data",
                                      "rowspan": 1,
                                      "scope": null,
                                      "style": null,
                                      "styles": Object {},
                                      "valign": null,
                                    },
                                    "content": Array [
                                      Object {
                                        "text": "Where do they get food?",
                                        "type": "text",
                                      },
                                    ],
                                    "type": "table_cell",
                                  },
                                ],
                                "type": "table_row",
                              },
                            ],
                            "type": "table_body",
                          },
                        ],
                        "type": "table",
                      },
                      Object {
                        "attrs": Object {
                          "dataTracked": null,
                        },
                        "content": Array [
                          Object {
                            "attrs": Object {
                              "dataTracked": null,
                              "placeholder": "Title...",
                            },
                            "type": "caption_title",
                          },
                          Object {
                            "attrs": Object {
                              "dataTracked": null,
                              "placeholder": "Caption...",
                            },
                            "content": Array [
                              Object {
                                "text": "Some comparisons",
                                "type": "text",
                              },
                            ],
                            "type": "caption",
                          },
                        ],
                        "type": "figcaption",
                      },
                      Object {
                        "attrs": Object {
                          "comments": Array [],
                          "contents": "",
                          "dataTracked": null,
                          "id": "MPListing:70C7EA88-57D8-4FBB-A661-67EC86D3C9E9",
                          "isExecuting": false,
                          "isExpanded": false,
                          "language": "",
                          "languageKey": "null",
                        },
                        "type": "listing",
                      },
                    ],
                    "type": "table_element",
                  },
                  Object {
                    "attrs": Object {
                      "dataTracked": null,
                      "id": "MPListElement:EFDBD9B7-19D2-44A4-8686-C31572CCB72C",
                      "listStyleType": null,
                      "paragraphStyle": "",
                    },
                    "content": Array [
                      Object {
                        "attrs": Object {
                          "dataTracked": null,
                          "placeholder": "List item",
                        },
                        "content": Array [
                          Object {
                            "attrs": Object {
                              "comments": null,
                              "dataTracked": null,
                              "id": "",
                              "paragraphStyle": "",
                              "placeholder": "",
                            },
                            "content": Array [
                              Object {
                                "text": "The Shire",
                                "type": "text",
                              },
                            ],
                            "type": "paragraph",
                          },
                        ],
                        "type": "list_item",
                      },
                      Object {
                        "attrs": Object {
                          "dataTracked": null,
                          "placeholder": "List item",
                        },
                        "content": Array [
                          Object {
                            "attrs": Object {
                              "comments": null,
                              "dataTracked": null,
                              "id": "",
                              "paragraphStyle": "",
                              "placeholder": "",
                            },
                            "content": Array [
                              Object {
                                "text": "Minas Tirith",
                                "type": "text",
                              },
                            ],
                            "type": "paragraph",
                          },
                        ],
                        "type": "list_item",
                      },
                      Object {
                        "attrs": Object {
                          "dataTracked": null,
                          "placeholder": "List item",
                        },
                        "content": Array [
                          Object {
                            "attrs": Object {
                              "comments": null,
                              "dataTracked": null,
                              "id": "",
                              "paragraphStyle": "",
                              "placeholder": "",
                            },
                            "content": Array [
                              Object {
                                "text": "Rivendell",
                                "type": "text",
                              },
                            ],
                            "type": "paragraph",
                          },
                        ],
                        "type": "list_item",
                      },
                    ],
                    "type": "ordered_list",
                  },
                  Object {
                    "attrs": Object {
                      "dataTracked": null,
                      "id": "MPListElement:5752AF4C-4ED8-4FA5-9BE5-CCAB7DE83C99",
                      "paragraphStyle": "",
                    },
                    "content": Array [
                      Object {
                        "attrs": Object {
                          "dataTracked": null,
                          "placeholder": "List item",
                        },
                        "content": Array [
                          Object {
                            "attrs": Object {
                              "comments": null,
                              "dataTracked": null,
                              "id": "",
                              "paragraphStyle": "",
                              "placeholder": "",
                            },
                            "content": Array [
                              Object {
                                "text": "Hobbits",
                                "type": "text",
                              },
                            ],
                            "type": "paragraph",
                          },
                        ],
                        "type": "list_item",
                      },
                      Object {
                        "attrs": Object {
                          "dataTracked": null,
                          "placeholder": "List item",
                        },
                        "content": Array [
                          Object {
                            "attrs": Object {
                              "comments": null,
                              "dataTracked": null,
                              "id": "",
                              "paragraphStyle": "",
                              "placeholder": "",
                            },
                            "content": Array [
                              Object {
                                "text": "Ents",
                                "type": "text",
                              },
                            ],
                            "type": "paragraph",
                          },
                        ],
                        "type": "list_item",
                      },
                      Object {
                        "attrs": Object {
                          "dataTracked": null,
                          "placeholder": "List item",
                        },
                        "content": Array [
                          Object {
                            "attrs": Object {
                              "comments": null,
                              "dataTracked": null,
                              "id": "",
                              "paragraphStyle": "",
                              "placeholder": "",
                            },
                            "content": Array [
                              Object {
                                "text": "Orcs",
                                "type": "text",
                              },
                            ],
                            "type": "paragraph",
                          },
                        ],
                        "type": "list_item",
                      },
                      Object {
                        "attrs": Object {
                          "dataTracked": null,
                          "placeholder": "List item",
                        },
                        "content": Array [
                          Object {
                            "attrs": Object {
                              "comments": null,
                              "dataTracked": null,
                              "id": "",
                              "paragraphStyle": "",
                              "placeholder": "",
                            },
                            "content": Array [
                              Object {
                                "text": "Uruk-hai",
                                "type": "text",
                              },
                            ],
                            "type": "paragraph",
                          },
                        ],
                        "type": "list_item",
                      },
                    ],
                    "type": "bullet_list",
                  },
                  Object {
                    "attrs": Object {
                      "comments": Array [],
                      "dataTracked": null,
                      "id": "MPListingElement:53F400DD-55BD-4F99-8C68-E9FB59B1E667",
                      "suppressCaption": true,
                      "suppressTitle": true,
                    },
                    "content": Array [
                      Object {
                        "attrs": Object {
                          "comments": Array [],
                          "contents": ";; clojure

(defn roll
  ([sides] (roll 1 sides))

  ([dice sides]
  (let [result (+ (int (rand sides)) 1)]
    (if (< dice 2)
      result
      (+ (roll (- dice 1) sides) result)))))
",
                          "dataTracked": null,
                          "id": "MPListing:901B820D-2A8A-4C7C-9C74-F5877A37E3D3",
                          "isExecuting": false,
                          "isExpanded": false,
                          "language": "",
                          "languageKey": "clojure",
                        },
                        "type": "listing",
                      },
                      Object {
                        "attrs": Object {
                          "dataTracked": null,
                        },
                        "content": Array [
                          Object {
                            "attrs": Object {
                              "dataTracked": null,
                              "placeholder": "Title...",
                            },
                            "type": "caption_title",
                          },
                          Object {
                            "attrs": Object {
                              "dataTracked": null,
                              "placeholder": "Caption...",
                            },
                            "type": "caption",
                          },
                        ],
                        "type": "figcaption",
                      },
                    ],
<<<<<<< HEAD
                    "type": "figcaption",
                  },
                ],
                "type": "listing_element",
              },
              Object {
                "attrs": Object {
                  "comments": null,
                  "dataTracked": null,
                  "id": "MPEquationElement:D562526E-431C-49DA-855D-F78CDD950FB9",
                  "suppressCaption": true,
                  "suppressTitle": true,
                },
                "content": Array [
                  Object {
                    "attrs": Object {
                      "content": "",
                      "dataTracked": null,
                      "id": "MPEquation:D9FE207C-37EB-41C7-AF93-98D6B3281BD4",
                    },
                    "type": "equation",
                  },
                ],
                "type": "equation_element",
              },
              Object {
                "attrs": Object {
                  "alignment": undefined,
                  "alternatives": undefined,
                  "attribution": undefined,
                  "comments": Array [],
                  "dataTracked": null,
                  "figureLayout": "",
                  "figureStyle": "",
                  "id": "MPFigureElement:3AAE3519-F4A7-4C18-B374-B4F95974C16A",
                  "label": "",
                  "sizeFraction": 0,
                  "suppressCaption": false,
                  "suppressTitle": true,
                },
                "content": Array [
                  Object {
                    "attrs": Object {
                      "contentType": "image/png",
                      "dataTracked": null,
                      "id": "MPFigure:F3D684D3-1C53-44FE-9E66-B927340D571F",
                      "position": undefined,
                      "src": "",
                    },
                    "type": "figure",
=======
                    "type": "listing_element",
                  },
                  Object {
                    "attrs": Object {
                      "comments": null,
                      "dataTracked": null,
                      "id": "MPEquationElement:D562526E-431C-49DA-855D-F78CDD950FB9",
                      "suppressCaption": true,
                      "suppressTitle": true,
                    },
                    "content": Array [
                      Object {
                        "attrs": Object {
                          "MathMLStringRepresentation": "",
                          "SVGStringRepresentation": "<svg xmlns=\\"http://www.w3.org/2000/svg\\" xmlns=\\"http://www.w3.org/2000/svg\\" width=\\"11.123ex\\" height=\\"1.731ex\\" viewBox=\\"0 -683 4916.6 765\\" style=\\"vertical-align: -0.186ex;\\"><g stroke=\\"currentColor\\" fill=\\"currentColor\\" stroke-width=\\"0\\" transform=\\"matrix(1 0 0 -1 0 0)\\"><g data-mml-node=\\"math\\"><g data-mml-node=\\"mi\\"><path data-c=\\"50\\" d=\\"M287 628Q287 635 230 637Q206 637 199 638T192 648Q192 649 194 659Q200 679 203 681T397 683Q587 682 600 680Q664 669 707 631T751 530Q751 453 685 389Q616 321 507 303Q500 302 402 301H307L277 182Q247 66 247 59Q247 55 248 54T255 50T272 48T305 46H336Q342 37 342 35Q342 19 335 5Q330 0 319 0Q316 0 282 1T182 2Q120 2 87 2T51 1Q33 1 33 11Q33 13 36 25Q40 41 44 43T67 46Q94 46 127 49Q141 52 146 61Q149 65 218 339T287 628ZM645 554Q645 567 643 575T634 597T609 619T560 635Q553 636 480 637Q463 637 445 637T416 636T404 636Q391 635 386 627Q384 621 367 550T332 412T314 344Q314 342 395 342H407H430Q542 342 590 392Q617 419 631 471T645 554Z\\"/></g><g data-mml-node=\\"mi\\" transform=\\"translate(751, 0)\\"><path data-c=\\"56\\" d=\\"M52 648Q52 670 65 683H76Q118 680 181 680Q299 680 320 683H330Q336 677 336 674T334 656Q329 641 325 637H304Q282 635 274 635Q245 630 242 620Q242 618 271 369T301 118L374 235Q447 352 520 471T595 594Q599 601 599 609Q599 633 555 637Q537 637 537 648Q537 649 539 661Q542 675 545 679T558 683Q560 683 570 683T604 682T668 681Q737 681 755 683H762Q769 676 769 672Q769 655 760 640Q757 637 743 637Q730 636 719 635T698 630T682 623T670 615T660 608T652 599T645 592L452 282Q272 -9 266 -16Q263 -18 259 -21L241 -22H234Q216 -22 216 -15Q213 -9 177 305Q139 623 138 626Q133 637 76 637H59Q52 642 52 648Z\\"/></g><g data-mml-node=\\"mo\\" transform=\\"translate(1797.8, 0)\\"><path data-c=\\"3D\\" d=\\"M56 347Q56 360 70 367H707Q722 359 722 347Q722 336 708 328L390 327H72Q56 332 56 347ZM56 153Q56 168 72 173H708Q722 163 722 153Q722 140 707 133H70Q56 140 56 153Z\\"/></g><g data-mml-node=\\"mi\\" transform=\\"translate(2853.6, 0)\\"><path data-c=\\"6E\\" d=\\"M21 287Q22 293 24 303T36 341T56 388T89 425T135 442Q171 442 195 424T225 390T231 369Q231 367 232 367L243 378Q304 442 382 442Q436 442 469 415T503 336T465 179T427 52Q427 26 444 26Q450 26 453 27Q482 32 505 65T540 145Q542 153 560 153Q580 153 580 145Q580 144 576 130Q568 101 554 73T508 17T439 -10Q392 -10 371 17T350 73Q350 92 386 193T423 345Q423 404 379 404H374Q288 404 229 303L222 291L189 157Q156 26 151 16Q138 -11 108 -11Q95 -11 87 -5T76 7T74 17Q74 30 112 180T152 343Q153 348 153 366Q153 405 129 405Q91 405 66 305Q60 285 60 284Q58 278 41 278H27Q21 284 21 287Z\\"/></g><g data-mml-node=\\"mi\\" transform=\\"translate(3453.6, 0)\\"><path data-c=\\"52\\" d=\\"M230 637Q203 637 198 638T193 649Q193 676 204 682Q206 683 378 683Q550 682 564 680Q620 672 658 652T712 606T733 563T739 529Q739 484 710 445T643 385T576 351T538 338L545 333Q612 295 612 223Q612 212 607 162T602 80V71Q602 53 603 43T614 25T640 16Q668 16 686 38T712 85Q717 99 720 102T735 105Q755 105 755 93Q755 75 731 36Q693 -21 641 -21H632Q571 -21 531 4T487 82Q487 109 502 166T517 239Q517 290 474 313Q459 320 449 321T378 323H309L277 193Q244 61 244 59Q244 55 245 54T252 50T269 48T302 46H333Q339 38 339 37T336 19Q332 6 326 0H311Q275 2 180 2Q146 2 117 2T71 2T50 1Q33 1 33 10Q33 12 36 24Q41 43 46 45Q50 46 61 46H67Q94 46 127 49Q141 52 146 61Q149 65 218 339T287 628Q287 635 230 637ZM630 554Q630 586 609 608T523 636Q521 636 500 636T462 637H440Q393 637 386 627Q385 624 352 494T319 361Q319 360 388 360Q466 361 492 367Q556 377 592 426Q608 449 619 486T630 554Z\\"/></g><g data-mml-node=\\"mi\\" transform=\\"translate(4212.6, 0)\\"><path data-c=\\"54\\" d=\\"M40 437Q21 437 21 445Q21 450 37 501T71 602L88 651Q93 669 101 677H569H659Q691 677 697 676T704 667Q704 661 687 553T668 444Q668 437 649 437Q640 437 637 437T631 442L629 445Q629 451 635 490T641 551Q641 586 628 604T573 629Q568 630 515 631Q469 631 457 630T439 622Q438 621 368 343T298 60Q298 48 386 46Q418 46 427 45T436 36Q436 31 433 22Q429 4 424 1L422 0Q419 0 415 0Q410 0 363 1T228 2Q99 2 64 0H49Q43 6 43 9T45 27Q49 40 55 46H83H94Q174 46 189 55Q190 56 191 56Q196 59 201 76T241 233Q258 301 269 344Q339 619 339 625Q339 630 310 630H279Q212 630 191 624Q146 614 121 583T67 467Q60 445 57 441T43 437H40Z\\"/></g></g></g></svg>",
                          "TeXRepresentation": "PV = nRT",
                          "dataTracked": null,
                          "id": "MPEquation:D9FE207C-37EB-41C7-AF93-98D6B3281BD4",
                        },
                        "type": "equation",
                      },
                      Object {
                        "attrs": Object {
                          "dataTracked": null,
                        },
                        "content": Array [
                          Object {
                            "attrs": Object {
                              "dataTracked": null,
                              "placeholder": "Title...",
                            },
                            "type": "caption_title",
                          },
                          Object {
                            "attrs": Object {
                              "dataTracked": null,
                              "placeholder": "Caption...",
                            },
                            "type": "caption",
                          },
                        ],
                        "type": "figcaption",
                      },
                    ],
                    "type": "equation_element",
>>>>>>> 51b7a7be
                  },
                  Object {
                    "attrs": Object {
                      "alignment": undefined,
                      "alternatives": undefined,
                      "attribution": undefined,
                      "comments": Array [],
                      "dataTracked": null,
                      "figureLayout": "",
                      "figureStyle": "",
                      "id": "MPFigureElement:3AAE3519-F4A7-4C18-B374-B4F95974C16A",
                      "label": "",
                      "sizeFraction": 0,
                      "suppressCaption": false,
                      "suppressTitle": true,
                    },
                    "content": Array [
                      Object {
                        "attrs": Object {
                          "contentType": "image/png",
                          "dataTracked": null,
                          "id": "MPFigure:F3D684D3-1C53-44FE-9E66-B927340D571F",
                          "position": undefined,
                          "src": "",
                        },
                        "type": "figure",
                      },
                      Object {
                        "attrs": Object {
                          "dataTracked": null,
                        },
                        "content": Array [
                          Object {
                            "attrs": Object {
                              "dataTracked": null,
                              "placeholder": "Title...",
                            },
                            "type": "caption_title",
                          },
                          Object {
                            "attrs": Object {
                              "dataTracked": null,
                              "placeholder": "Caption...",
                            },
                            "content": Array [
                              Object {
                                "text": "This is a figure",
                                "type": "text",
                              },
                            ],
                            "type": "caption",
                          },
                        ],
                        "type": "figcaption",
                      },
                      Object {
                        "attrs": Object {
                          "comments": Array [],
                          "contents": "",
                          "dataTracked": null,
                          "id": "MPListing:A4EBE717-DF67-4A50-B264-4A4F59AF1138",
                          "isExecuting": false,
                          "isExpanded": false,
                          "language": "",
                          "languageKey": "null",
                        },
                        "type": "listing",
                      },
                    ],
                    "type": "figure_element",
                  },
                ],
                "type": "section",
              },
            ],
            "type": "section",
          },
        ],
        "type": "body",
      },
      Object {
        "attrs": Object {
          "id": "",
        },
        "type": "backmatter",
      },
      Object {
        "attrs": Object {
          "id": "",
        },
        "type": "comments",
      },
    ],
    "type": "manuscript",
  },
  "modelMap": Map {
    "MPSection:197E522D-784E-4964-8E44-6DC54FACA405" => Object {
      "_id": "MPSection:197E522D-784E-4964-8E44-6DC54FACA405",
      "category": "MPSectionCategory:contributors",
      "containerID": "MPProject:ADC69637-C321-4158-8E24-F92068D4727D",
      "createdAt": 1558720193,
      "elementIDs": Array [
        "MPContributor:369E6D70-949C-430E-B087-9C1E561BEC13",
        "MPContributor:369E6D70-949C-430E-B087-9C1E561BEC13",
      ],
      "manuscriptID": "MPManuscript:BCEB682E-C475-4BF7-9470-D6194D3EF0D8",
      "objectType": "MPSection",
      "path": Array [
        "MPSection:197E522D-784E-4964-8E44-6DC54FACA405",
      ],
      "priority": 1,
      "sessionID": "02b8ed9b-43bc-41a0-9732-f478f7fab0cc",
      "title": "",
      "updatedAt": 1558720213,
    },
    "MPSection:EF670A7C-5495-44F8-AF6F-8BD229D11257" => Object {
      "_id": "MPSection:EF670A7C-5495-44F8-AF6F-8BD229D11257",
      "category": "MPSectionCategory:affiliations",
      "containerID": "MPProject:ADC69637-C321-4158-8E24-F92068D4727D",
      "createdAt": 1558720193,
      "elementIDs": Array [
        "MPAffiliation:A3318227-B467-4C97-AF84-9271D55D6FBD",
      ],
      "manuscriptID": "MPManuscript:BCEB682E-C475-4BF7-9470-D6194D3EF0D8",
      "objectType": "MPSection",
      "path": Array [
        "MPSection:EF670A7C-5495-44F8-AF6F-8BD229D11257",
      ],
      "priority": 2,
      "sessionID": "02b8ed9b-43bc-41a0-9732-f478f7fab0cc",
      "title": "",
      "updatedAt": 1558720213,
    },
    "MPProject:ADC69637-C321-4158-8E24-F92068D4727D" => Object {
      "_id": "MPProject:ADC69637-C321-4158-8E24-F92068D4727D",
      "_rev": "4-0c576bc91ee60ed440aa7ffb4048598d",
      "createdAt": 1558708766,
      "objectType": "MPProject",
      "owners": Array [
        "User_ydenberg@gmail.com",
      ],
      "sessionID": "02b8ed9b-43bc-41a0-9732-f478f7fab0cc",
      "title": "Project title",
      "updatedAt": 1558720269.513,
      "viewers": Array [
        "*",
      ],
      "writers": Array [],
    },
    "MPAffiliation:A3318227-B467-4C97-AF84-9271D55D6FBD" => Object {
      "_id": "MPAffiliation:A3318227-B467-4C97-AF84-9271D55D6FBD",
      "addressLine1": "20A Charles River Rd",
      "city": "Waltham",
      "containerID": "MPProject:ADC69637-C321-4158-8E24-F92068D4727D",
      "country": "United States",
      "county": "Massachusetts",
      "createdAt": 1558719634,
      "department": "Department of Cunning",
      "institution": "University of Cunning",
      "manuscriptID": "MPManuscript:BCEB682E-C475-4BF7-9470-D6194D3EF0D8",
      "objectType": "MPAffiliation",
      "postCode": "02453",
      "priority": 0,
      "sessionID": "02b8ed9b-43bc-41a0-9732-f478f7fab0cc",
      "updatedAt": 1558719667,
    },
    "MPContributor:369E6D70-949C-430E-B087-9C1E561BEC13" => Object {
      "_id": "MPContributor:369E6D70-949C-430E-B087-9C1E561BEC13",
      "affiliations": Array [
        "MPAffiliation:A3318227-B467-4C97-AF84-9271D55D6FBD",
      ],
      "bibliographicName": Object {
        "_id": "MPBibliographicName:9678650F-C40B-4EBB-8620-15E335899379",
        "family": "Ydenberg",
        "given": "Casey",
        "objectType": "MPBibliographicName",
        "suffix": "",
      },
      "containerID": "MPProject:ADC69637-C321-4158-8E24-F92068D4727D",
      "createdAt": 1558708767,
      "email": "smeg@caydenberg.io",
      "isCorresponding": true,
      "isJointContributor": false,
      "manuscriptID": "MPManuscript:BCEB682E-C475-4BF7-9470-D6194D3EF0D8",
      "objectType": "MPContributor",
      "priority": 0,
      "role": "author",
      "sessionID": "02b8ed9b-43bc-41a0-9732-f478f7fab0cc",
      "updatedAt": 1558719674,
      "userID": "User_ydenberg@gmail.com",
    },
    "MPContributor:58C5EF20-2B67-4FE1-B1E5-294613DD7A6A" => Object {
      "_id": "MPContributor:58C5EF20-2B67-4FE1-B1E5-294613DD7A6A",
      "affiliations": Array [],
      "bibliographicName": Object {
        "_id": "MPBibliographicName:5C1F1C56-F6A4-4422-9159-506DFAAAAD80",
        "family": "Ydenberg",
        "given": "Casey",
        "objectType": "MPBibliographicName",
      },
      "containerID": "MPProject:ADC69637-C321-4158-8E24-F92068D4727D",
      "createdAt": 1558720123,
      "manuscriptID": "MPManuscript:B3BB2CD8-F944-47C3-9F01-1996DBD417EE",
      "objectType": "MPContributor",
      "priority": 0,
      "role": "author",
      "sessionID": "02b8ed9b-43bc-41a0-9732-f478f7fab0cc",
      "updatedAt": 1558720123,
      "userID": "User_ydenberg@gmail.com",
    },
    "MPEquation:D9FE207C-37EB-41C7-AF93-98D6B3281BD4" => Object {
      "SVGStringRepresentation": "<svg xmlns=\\"http://www.w3.org/2000/svg\\" xmlns=\\"http://www.w3.org/2000/svg\\" width=\\"11.123ex\\" height=\\"1.731ex\\" viewBox=\\"0 -683 4916.6 765\\" style=\\"vertical-align: -0.186ex;\\"><g stroke=\\"currentColor\\" fill=\\"currentColor\\" stroke-width=\\"0\\" transform=\\"matrix(1 0 0 -1 0 0)\\"><g data-mml-node=\\"math\\"><g data-mml-node=\\"mi\\"><path data-c=\\"50\\" d=\\"M287 628Q287 635 230 637Q206 637 199 638T192 648Q192 649 194 659Q200 679 203 681T397 683Q587 682 600 680Q664 669 707 631T751 530Q751 453 685 389Q616 321 507 303Q500 302 402 301H307L277 182Q247 66 247 59Q247 55 248 54T255 50T272 48T305 46H336Q342 37 342 35Q342 19 335 5Q330 0 319 0Q316 0 282 1T182 2Q120 2 87 2T51 1Q33 1 33 11Q33 13 36 25Q40 41 44 43T67 46Q94 46 127 49Q141 52 146 61Q149 65 218 339T287 628ZM645 554Q645 567 643 575T634 597T609 619T560 635Q553 636 480 637Q463 637 445 637T416 636T404 636Q391 635 386 627Q384 621 367 550T332 412T314 344Q314 342 395 342H407H430Q542 342 590 392Q617 419 631 471T645 554Z\\"/></g><g data-mml-node=\\"mi\\" transform=\\"translate(751, 0)\\"><path data-c=\\"56\\" d=\\"M52 648Q52 670 65 683H76Q118 680 181 680Q299 680 320 683H330Q336 677 336 674T334 656Q329 641 325 637H304Q282 635 274 635Q245 630 242 620Q242 618 271 369T301 118L374 235Q447 352 520 471T595 594Q599 601 599 609Q599 633 555 637Q537 637 537 648Q537 649 539 661Q542 675 545 679T558 683Q560 683 570 683T604 682T668 681Q737 681 755 683H762Q769 676 769 672Q769 655 760 640Q757 637 743 637Q730 636 719 635T698 630T682 623T670 615T660 608T652 599T645 592L452 282Q272 -9 266 -16Q263 -18 259 -21L241 -22H234Q216 -22 216 -15Q213 -9 177 305Q139 623 138 626Q133 637 76 637H59Q52 642 52 648Z\\"/></g><g data-mml-node=\\"mo\\" transform=\\"translate(1797.8, 0)\\"><path data-c=\\"3D\\" d=\\"M56 347Q56 360 70 367H707Q722 359 722 347Q722 336 708 328L390 327H72Q56 332 56 347ZM56 153Q56 168 72 173H708Q722 163 722 153Q722 140 707 133H70Q56 140 56 153Z\\"/></g><g data-mml-node=\\"mi\\" transform=\\"translate(2853.6, 0)\\"><path data-c=\\"6E\\" d=\\"M21 287Q22 293 24 303T36 341T56 388T89 425T135 442Q171 442 195 424T225 390T231 369Q231 367 232 367L243 378Q304 442 382 442Q436 442 469 415T503 336T465 179T427 52Q427 26 444 26Q450 26 453 27Q482 32 505 65T540 145Q542 153 560 153Q580 153 580 145Q580 144 576 130Q568 101 554 73T508 17T439 -10Q392 -10 371 17T350 73Q350 92 386 193T423 345Q423 404 379 404H374Q288 404 229 303L222 291L189 157Q156 26 151 16Q138 -11 108 -11Q95 -11 87 -5T76 7T74 17Q74 30 112 180T152 343Q153 348 153 366Q153 405 129 405Q91 405 66 305Q60 285 60 284Q58 278 41 278H27Q21 284 21 287Z\\"/></g><g data-mml-node=\\"mi\\" transform=\\"translate(3453.6, 0)\\"><path data-c=\\"52\\" d=\\"M230 637Q203 637 198 638T193 649Q193 676 204 682Q206 683 378 683Q550 682 564 680Q620 672 658 652T712 606T733 563T739 529Q739 484 710 445T643 385T576 351T538 338L545 333Q612 295 612 223Q612 212 607 162T602 80V71Q602 53 603 43T614 25T640 16Q668 16 686 38T712 85Q717 99 720 102T735 105Q755 105 755 93Q755 75 731 36Q693 -21 641 -21H632Q571 -21 531 4T487 82Q487 109 502 166T517 239Q517 290 474 313Q459 320 449 321T378 323H309L277 193Q244 61 244 59Q244 55 245 54T252 50T269 48T302 46H333Q339 38 339 37T336 19Q332 6 326 0H311Q275 2 180 2Q146 2 117 2T71 2T50 1Q33 1 33 10Q33 12 36 24Q41 43 46 45Q50 46 61 46H67Q94 46 127 49Q141 52 146 61Q149 65 218 339T287 628Q287 635 230 637ZM630 554Q630 586 609 608T523 636Q521 636 500 636T462 637H440Q393 637 386 627Q385 624 352 494T319 361Q319 360 388 360Q466 361 492 367Q556 377 592 426Q608 449 619 486T630 554Z\\"/></g><g data-mml-node=\\"mi\\" transform=\\"translate(4212.6, 0)\\"><path data-c=\\"54\\" d=\\"M40 437Q21 437 21 445Q21 450 37 501T71 602L88 651Q93 669 101 677H569H659Q691 677 697 676T704 667Q704 661 687 553T668 444Q668 437 649 437Q640 437 637 437T631 442L629 445Q629 451 635 490T641 551Q641 586 628 604T573 629Q568 630 515 631Q469 631 457 630T439 622Q438 621 368 343T298 60Q298 48 386 46Q418 46 427 45T436 36Q436 31 433 22Q429 4 424 1L422 0Q419 0 415 0Q410 0 363 1T228 2Q99 2 64 0H49Q43 6 43 9T45 27Q49 40 55 46H83H94Q174 46 189 55Q190 56 191 56Q196 59 201 76T241 233Q258 301 269 344Q339 619 339 625Q339 630 310 630H279Q212 630 191 624Q146 614 121 583T67 467Q60 445 57 441T43 437H40Z\\"/></g></g></g></svg>",
      "TeXRepresentation": "PV = nRT",
      "_id": "MPEquation:D9FE207C-37EB-41C7-AF93-98D6B3281BD4",
      "containerID": "MPProject:ADC69637-C321-4158-8E24-F92068D4727D",
      "createdAt": 1558719954,
      "manuscriptID": "MPManuscript:BCEB682E-C475-4BF7-9470-D6194D3EF0D8",
      "objectType": "MPEquation",
      "sessionID": "02b8ed9b-43bc-41a0-9732-f478f7fab0cc",
      "updatedAt": 1558719997,
    },
    "MPEquationElement:D562526E-431C-49DA-855D-F78CDD950FB9" => Object {
      "_id": "MPEquationElement:D562526E-431C-49DA-855D-F78CDD950FB9",
      "caption": "",
      "containedObjectID": "MPEquation:D9FE207C-37EB-41C7-AF93-98D6B3281BD4",
      "containerID": "MPProject:ADC69637-C321-4158-8E24-F92068D4727D",
      "createdAt": 1558719954,
      "elementType": "p",
      "manuscriptID": "MPManuscript:BCEB682E-C475-4BF7-9470-D6194D3EF0D8",
      "objectType": "MPEquationElement",
      "sessionID": "02b8ed9b-43bc-41a0-9732-f478f7fab0cc",
      "suppressCaption": true,
      "updatedAt": 1558719954,
    },
    "MPFigure:F3D684D3-1C53-44FE-9E66-B927340D571F" => Object {
      "_attachments": Object {
        "image": Object {
          "content_type": "image/png",
          "digest": "sha1-b/Li+zeT6Z86iUhv5Znx2MRMCl0=",
          "length": 59692,
          "revpos": 4,
          "stub": true,
        },
      },
      "_id": "MPFigure:F3D684D3-1C53-44FE-9E66-B927340D571F",
      "containerID": "MPProject:ADC69637-C321-4158-8E24-F92068D4727D",
      "contentType": "image/png",
      "createdAt": 1558720011,
      "manuscriptID": "MPManuscript:BCEB682E-C475-4BF7-9470-D6194D3EF0D8",
      "objectType": "MPFigure",
      "sessionID": "02b8ed9b-43bc-41a0-9732-f478f7fab0cc",
      "updatedAt": 1558720311,
    },
    "MPFigureElement:3AAE3519-F4A7-4C18-B374-B4F95974C16A" => Object {
      "_id": "MPFigureElement:3AAE3519-F4A7-4C18-B374-B4F95974C16A",
      "caption": "This is a figure",
      "containedObjectIDs": Array [
        "MPFigure:F3D684D3-1C53-44FE-9E66-B927340D571F",
      ],
      "containerID": "MPProject:ADC69637-C321-4158-8E24-F92068D4727D",
      "createdAt": 1558720011,
      "elementType": "figure",
      "listingID": "MPListing:A4EBE717-DF67-4A50-B264-4A4F59AF1138",
      "manuscriptID": "MPManuscript:BCEB682E-C475-4BF7-9470-D6194D3EF0D8",
      "objectType": "MPFigureElement",
      "sessionID": "02b8ed9b-43bc-41a0-9732-f478f7fab0cc",
      "updatedAt": 1558720091,
    },
    "MPListElement:5752AF4C-4ED8-4FA5-9BE5-CCAB7DE83C99" => Object {
      "_id": "MPListElement:5752AF4C-4ED8-4FA5-9BE5-CCAB7DE83C99",
      "containerID": "MPProject:ADC69637-C321-4158-8E24-F92068D4727D",
      "contents": "<ul xmlns=\\"http://www.w3.org/1999/xhtml\\" id=\\"MPListElement:5752AF4C-4ED8-4FA5-9BE5-CCAB7DE83C99\\" class=\\"MPElement\\" data-object-type=\\"MPListElement\\"><li data-placeholder-text=\\"List item\\">Hobbits</li><li data-placeholder-text=\\"List item\\">Ents</li><li data-placeholder-text=\\"List item\\">Orcs</li><li data-placeholder-text=\\"List item\\">Uruk-hai</li></ul>",
      "createdAt": 1558719800,
      "elementType": "ul",
      "manuscriptID": "MPManuscript:BCEB682E-C475-4BF7-9470-D6194D3EF0D8",
      "objectType": "MPListElement",
      "sessionID": "02b8ed9b-43bc-41a0-9732-f478f7fab0cc",
      "updatedAt": 1558719821,
    },
    "MPListElement:EFDBD9B7-19D2-44A4-8686-C31572CCB72C" => Object {
      "_id": "MPListElement:EFDBD9B7-19D2-44A4-8686-C31572CCB72C",
      "containerID": "MPProject:ADC69637-C321-4158-8E24-F92068D4727D",
      "contents": "<ol xmlns=\\"http://www.w3.org/1999/xhtml\\" id=\\"MPListElement:EFDBD9B7-19D2-44A4-8686-C31572CCB72C\\" class=\\"MPElement\\" data-object-type=\\"MPListElement\\"><li data-placeholder-text=\\"List item\\">The Shire</li><li data-placeholder-text=\\"List item\\">Minas Tirith</li><li data-placeholder-text=\\"List item\\">Rivendell</li></ol>",
      "createdAt": 1558719771,
      "elementType": "ol",
      "manuscriptID": "MPManuscript:BCEB682E-C475-4BF7-9470-D6194D3EF0D8",
      "objectType": "MPListElement",
      "paragraphStyle": "",
      "sessionID": "02b8ed9b-43bc-41a0-9732-f478f7fab0cc",
      "updatedAt": 1558719792,
    },
    "MPListing:70C7EA88-57D8-4FBB-A661-67EC86D3C9E9" => Object {
      "_id": "MPListing:70C7EA88-57D8-4FBB-A661-67EC86D3C9E9",
      "containerID": "MPProject:ADC69637-C321-4158-8E24-F92068D4727D",
      "contents": "",
      "createdAt": 1558709469,
      "languageKey": "null",
      "manuscriptID": "MPManuscript:BCEB682E-C475-4BF7-9470-D6194D3EF0D8",
      "objectType": "MPListing",
      "sessionID": "8c81f761-45ca-4d06-aae4-4520ed862978",
      "updatedAt": 1558709469,
    },
    "MPListing:901B820D-2A8A-4C7C-9C74-F5877A37E3D3" => Object {
      "_id": "MPListing:901B820D-2A8A-4C7C-9C74-F5877A37E3D3",
      "containerID": "MPProject:ADC69637-C321-4158-8E24-F92068D4727D",
      "contents": ";; clojure

(defn roll
  ([sides] (roll 1 sides))

  ([dice sides]
  (let [result (+ (int (rand sides)) 1)]
    (if (< dice 2)
      result
      (+ (roll (- dice 1) sides) result)))))
",
      "createdAt": 1558719835,
      "languageKey": "clojure",
      "manuscriptID": "MPManuscript:BCEB682E-C475-4BF7-9470-D6194D3EF0D8",
      "objectType": "MPListing",
      "sessionID": "02b8ed9b-43bc-41a0-9732-f478f7fab0cc",
      "updatedAt": 1558719946,
    },
    "MPListing:A4EBE717-DF67-4A50-B264-4A4F59AF1138" => Object {
      "_id": "MPListing:A4EBE717-DF67-4A50-B264-4A4F59AF1138",
      "containerID": "MPProject:ADC69637-C321-4158-8E24-F92068D4727D",
      "contents": "",
      "createdAt": 1558720011,
      "languageKey": "null",
      "manuscriptID": "MPManuscript:BCEB682E-C475-4BF7-9470-D6194D3EF0D8",
      "objectType": "MPListing",
      "sessionID": "02b8ed9b-43bc-41a0-9732-f478f7fab0cc",
      "updatedAt": 1558720011,
    },
    "MPListingElement:53F400DD-55BD-4F99-8C68-E9FB59B1E667" => Object {
      "_id": "MPListingElement:53F400DD-55BD-4F99-8C68-E9FB59B1E667",
      "caption": "",
      "containedObjectID": "MPListing:901B820D-2A8A-4C7C-9C74-F5877A37E3D3",
      "containerID": "MPProject:ADC69637-C321-4158-8E24-F92068D4727D",
      "createdAt": 1558719835,
      "elementType": "figure",
      "manuscriptID": "MPManuscript:BCEB682E-C475-4BF7-9470-D6194D3EF0D8",
      "objectType": "MPListingElement",
      "sessionID": "02b8ed9b-43bc-41a0-9732-f478f7fab0cc",
      "updatedAt": 1558719835,
    },
    "MPManuscript:B3BB2CD8-F944-47C3-9F01-1996DBD417EE" => Object {
      "_id": "MPManuscript:B3BB2CD8-F944-47C3-9F01-1996DBD417EE",
      "bundle": "MPBundle:www-zotero-org-styles-nature",
      "containerID": "MPProject:ADC69637-C321-4158-8E24-F92068D4727D",
      "createdAt": 1558720123,
      "objectType": "MPManuscript",
      "sessionID": "02b8ed9b-43bc-41a0-9732-f478f7fab0cc",
      "updatedAt": 1558720136,
    },
    "MPManuscript:BCEB682E-C475-4BF7-9470-D6194D3EF0D8" => Object {
      "_id": "MPManuscript:BCEB682E-C475-4BF7-9470-D6194D3EF0D8",
      "bundle": "MPBundle:EABCD15A-7749-4D7C-8C9C-6EE2DE594DE5",
      "containerID": "MPProject:ADC69637-C321-4158-8E24-F92068D4727D",
      "createdAt": 1558708767,
      "objectType": "MPManuscript",
      "priority": 1,
      "sessionID": "02b8ed9b-43bc-41a0-9732-f478f7fab0cc",
      "updatedAt": 1558719612,
    },
    "MPParagraphElement:0EAC7ED3-41FB-468F-A267-60664A2F59B7" => Object {
      "_id": "MPParagraphElement:0EAC7ED3-41FB-468F-A267-60664A2F59B7",
      "containerID": "MPProject:ADC69637-C321-4158-8E24-F92068D4727D",
      "contents": "<p xmlns=\\"http://www.w3.org/1999/xhtml\\" id=\\"MPParagraphElement:0EAC7ED3-41FB-468F-A267-60664A2F59B7\\" class=\\"MPElement\\" data-object-type=\\"MPParagraphElement\\">Ancient reptilian creatures that have a strange relationship with rifts: they are drawn to them and seep up the power of the bridged world in strange ways. Believed by many to be extinct, they tend to avoid the other sentient races.</p>",
      "createdAt": 1558719686,
      "elementType": "p",
      "manuscriptID": "MPManuscript:BCEB682E-C475-4BF7-9470-D6194D3EF0D8",
      "objectType": "MPParagraphElement",
      "placeholderInnerHTML": "",
      "sessionID": "02b8ed9b-43bc-41a0-9732-f478f7fab0cc",
      "updatedAt": 1558719719,
    },
    "MPParagraphElement:5A5E25E4-0677-44D4-B5EA-AA5514113F27" => Object {
      "_id": "MPParagraphElement:5A5E25E4-0677-44D4-B5EA-AA5514113F27",
      "containerID": "MPProject:ADC69637-C321-4158-8E24-F92068D4727D",
      "contents": "<p xmlns=\\"http://www.w3.org/1999/xhtml\\" id=\\"MPParagraphElement:5A5E25E4-0677-44D4-B5EA-AA5514113F27\\" class=\\"MPElement\\" data-object-type=\\"MPParagraphElement\\"></p>",
      "createdAt": 1558720223,
      "elementType": "p",
      "manuscriptID": "MPManuscript:B3BB2CD8-F944-47C3-9F01-1996DBD417EE",
      "objectType": "MPParagraphElement",
      "placeholderInnerHTML": "",
      "sessionID": "02b8ed9b-43bc-41a0-9732-f478f7fab0cc",
      "updatedAt": 1558720223,
    },
    "MPSection:369BC11C-4281-4BED-9AA3-5ABE066BF575" => Object {
      "_id": "MPSection:369BC11C-4281-4BED-9AA3-5ABE066BF575",
      "containerID": "MPProject:ADC69637-C321-4158-8E24-F92068D4727D",
      "createdAt": 1558720126,
      "elementIDs": Array [],
      "manuscriptID": "MPManuscript:B3BB2CD8-F944-47C3-9F01-1996DBD417EE",
      "objectType": "MPSection",
      "path": Array [
        "MPSection:369BC11C-4281-4BED-9AA3-5ABE066BF575",
      ],
      "priority": 3,
      "sessionID": "02b8ed9b-43bc-41a0-9732-f478f7fab0cc",
      "title": "Section",
      "updatedAt": 1558720154,
    },
    "MPSection:7021DB67-252D-40D0-810F-6C2C285F8FCC" => Object {
      "_id": "MPSection:7021DB67-252D-40D0-810F-6C2C285F8FCC",
      "containerID": "MPProject:ADC69637-C321-4158-8E24-F92068D4727D",
      "createdAt": 1558720193,
      "elementIDs": Array [],
      "manuscriptID": "MPManuscript:B3BB2CD8-F944-47C3-9F01-1996DBD417EE",
      "objectType": "MPSection",
      "path": Array [
        "MPSection:369BC11C-4281-4BED-9AA3-5ABE066BF575",
        "MPSection:786116A4-364C-428B-9B05-FE447B1AEEFB",
        "MPSection:DC18322C-BC8B-4737-BFC1-052D205657F3",
        "MPSection:BC4F7CFD-EEF2-4733-8AAE-AEC8F76DE4DD",
        "MPSection:7021DB67-252D-40D0-810F-6C2C285F8FCC",
      ],
      "priority": 7,
      "sessionID": "02b8ed9b-43bc-41a0-9732-f478f7fab0cc",
      "title": "Subsubsubsubsection",
      "updatedAt": 1558720213,
    },
    "MPSection:786116A4-364C-428B-9B05-FE447B1AEEFB" => Object {
      "_id": "MPSection:786116A4-364C-428B-9B05-FE447B1AEEFB",
      "containerID": "MPProject:ADC69637-C321-4158-8E24-F92068D4727D",
      "createdAt": 1558720146,
      "elementIDs": Array [],
      "manuscriptID": "MPManuscript:B3BB2CD8-F944-47C3-9F01-1996DBD417EE",
      "objectType": "MPSection",
      "path": Array [
        "MPSection:369BC11C-4281-4BED-9AA3-5ABE066BF575",
        "MPSection:786116A4-364C-428B-9B05-FE447B1AEEFB",
      ],
      "priority": 4,
      "sessionID": "02b8ed9b-43bc-41a0-9732-f478f7fab0cc",
      "title": "Subsection",
      "updatedAt": 1558720168,
    },
    "MPSection:B5508891-F803-4DD5-AD1D-92A3B4ECFFE6" => Object {
      "_id": "MPSection:B5508891-F803-4DD5-AD1D-92A3B4ECFFE6",
      "containerID": "MPProject:ADC69637-C321-4158-8E24-F92068D4727D",
      "createdAt": 1558720211,
      "elementIDs": Array [],
      "manuscriptID": "MPManuscript:B3BB2CD8-F944-47C3-9F01-1996DBD417EE",
      "objectType": "MPSection",
      "path": Array [
        "MPSection:369BC11C-4281-4BED-9AA3-5ABE066BF575",
        "MPSection:786116A4-364C-428B-9B05-FE447B1AEEFB",
        "MPSection:DC18322C-BC8B-4737-BFC1-052D205657F3",
        "MPSection:BC4F7CFD-EEF2-4733-8AAE-AEC8F76DE4DD",
        "MPSection:7021DB67-252D-40D0-810F-6C2C285F8FCC",
        "MPSection:B5508891-F803-4DD5-AD1D-92A3B4ECFFE6",
      ],
      "priority": 8,
      "sessionID": "02b8ed9b-43bc-41a0-9732-f478f7fab0cc",
      "title": "Subsubsubsubsubsection",
      "updatedAt": 1558720229,
    },
    "MPSection:BC4F7CFD-EEF2-4733-8AAE-AEC8F76DE4DD" => Object {
      "_id": "MPSection:BC4F7CFD-EEF2-4733-8AAE-AEC8F76DE4DD",
      "containerID": "MPProject:ADC69637-C321-4158-8E24-F92068D4727D",
      "createdAt": 1558720181,
      "elementIDs": Array [],
      "manuscriptID": "MPManuscript:B3BB2CD8-F944-47C3-9F01-1996DBD417EE",
      "objectType": "MPSection",
      "path": Array [
        "MPSection:369BC11C-4281-4BED-9AA3-5ABE066BF575",
        "MPSection:786116A4-364C-428B-9B05-FE447B1AEEFB",
        "MPSection:DC18322C-BC8B-4737-BFC1-052D205657F3",
        "MPSection:BC4F7CFD-EEF2-4733-8AAE-AEC8F76DE4DD",
      ],
      "priority": 6,
      "sessionID": "02b8ed9b-43bc-41a0-9732-f478f7fab0cc",
      "title": "Subsubsubsection",
      "updatedAt": 1558720204,
    },
    "MPSection:C6FD9C5E-C00E-4823-9507-E246E249B66A" => Object {
      "_id": "MPSection:C6FD9C5E-C00E-4823-9507-E246E249B66A",
      "containerID": "MPProject:ADC69637-C321-4158-8E24-F92068D4727D",
      "createdAt": 1558708767,
      "elementIDs": Array [
        "MPParagraphElement:0EAC7ED3-41FB-468F-A267-60664A2F59B7",
      ],
      "manuscriptID": "MPManuscript:BCEB682E-C475-4BF7-9470-D6194D3EF0D8",
      "objectType": "MPSection",
      "path": Array [
        "MPSection:C6FD9C5E-C00E-4823-9507-E246E249B66A",
      ],
      "priority": 3,
      "sessionID": "02b8ed9b-43bc-41a0-9732-f478f7fab0cc",
      "title": "A section heading",
      "updatedAt": 1558720338,
    },
    "MPSection:D88308C0-7EC8-46BE-8DCC-661964D706F8" => Object {
      "_id": "MPSection:D88308C0-7EC8-46BE-8DCC-661964D706F8",
      "containerID": "MPProject:ADC69637-C321-4158-8E24-F92068D4727D",
      "createdAt": 1558720223,
      "elementIDs": Array [
        "MPParagraphElement:5A5E25E4-0677-44D4-B5EA-AA5514113F27",
      ],
      "manuscriptID": "MPManuscript:B3BB2CD8-F944-47C3-9F01-1996DBD417EE",
      "objectType": "MPSection",
      "path": Array [
        "MPSection:369BC11C-4281-4BED-9AA3-5ABE066BF575",
        "MPSection:786116A4-364C-428B-9B05-FE447B1AEEFB",
        "MPSection:DC18322C-BC8B-4737-BFC1-052D205657F3",
        "MPSection:BC4F7CFD-EEF2-4733-8AAE-AEC8F76DE4DD",
        "MPSection:7021DB67-252D-40D0-810F-6C2C285F8FCC",
        "MPSection:B5508891-F803-4DD5-AD1D-92A3B4ECFFE6",
        "MPSection:D88308C0-7EC8-46BE-8DCC-661964D706F8",
      ],
      "priority": 9,
      "sessionID": "02b8ed9b-43bc-41a0-9732-f478f7fab0cc",
      "title": "Subsubsubsubsubsubsection",
      "updatedAt": 1558720231,
    },
    "MPSection:DC18322C-BC8B-4737-BFC1-052D205657F3" => Object {
      "_id": "MPSection:DC18322C-BC8B-4737-BFC1-052D205657F3",
      "containerID": "MPProject:ADC69637-C321-4158-8E24-F92068D4727D",
      "createdAt": 1558720165,
      "elementIDs": Array [],
      "manuscriptID": "MPManuscript:B3BB2CD8-F944-47C3-9F01-1996DBD417EE",
      "objectType": "MPSection",
      "path": Array [
        "MPSection:369BC11C-4281-4BED-9AA3-5ABE066BF575",
        "MPSection:786116A4-364C-428B-9B05-FE447B1AEEFB",
        "MPSection:DC18322C-BC8B-4737-BFC1-052D205657F3",
      ],
      "priority": 5,
      "sessionID": "02b8ed9b-43bc-41a0-9732-f478f7fab0cc",
      "title": "subsubsection",
      "updatedAt": 1558720183,
    },
    "MPSection:EBCC30A6-9123-4CC3-B282-402954ACFD03" => Object {
      "_id": "MPSection:EBCC30A6-9123-4CC3-B282-402954ACFD03",
      "containerID": "MPProject:ADC69637-C321-4158-8E24-F92068D4727D",
      "createdAt": 1558720338,
      "elementIDs": Array [
        "MPTableElement:36132CFA-A6D0-4D8D-A347-0CF1136002FD",
        "MPListElement:EFDBD9B7-19D2-44A4-8686-C31572CCB72C",
        "MPListElement:5752AF4C-4ED8-4FA5-9BE5-CCAB7DE83C99",
        "MPListingElement:53F400DD-55BD-4F99-8C68-E9FB59B1E667",
        "MPEquationElement:D562526E-431C-49DA-855D-F78CDD950FB9",
        "MPFigureElement:3AAE3519-F4A7-4C18-B374-B4F95974C16A",
      ],
      "manuscriptID": "MPManuscript:BCEB682E-C475-4BF7-9470-D6194D3EF0D8",
      "objectType": "MPSection",
      "path": Array [
        "MPSection:C6FD9C5E-C00E-4823-9507-E246E249B66A",
        "MPSection:EBCC30A6-9123-4CC3-B282-402954ACFD03",
      ],
      "priority": 4,
      "sessionID": "02b8ed9b-43bc-41a0-9732-f478f7fab0cc",
      "title": "A table",
      "updatedAt": 1558720341,
    },
    "MPTable:20BF6401-3D6A-41F0-B7C3-BAE20B1D5745" => Object {
      "_id": "MPTable:20BF6401-3D6A-41F0-B7C3-BAE20B1D5745",
      "containerID": "MPProject:ADC69637-C321-4158-8E24-F92068D4727D",
      "contents": "<table id=\\"MPTableElement:36132CFA-A6D0-4D8D-A347-0CF1136002FD\\" class=\\"MPElement\\" data-contained-object-id=\\"MPTable:20BF6401-3D6A-41F0-B7C3-BAE20B1D5745\\"><thead style=\\"display: table-header-group;\\"><tr><th data-placeholder-text=\\"Data\\">Elf</th><th data-placeholder-text=\\"Data\\">Dwarf</th></tr></thead><tbody><tr><td data-placeholder-text=\\"Data\\">Tall</td><td data-placeholder-text=\\"Data\\">Short</td></tr><tr><td data-placeholder-text=\\"Data\\">Long-lived</td><td data-placeholder-text=\\"Data\\">Live underground</td></tr></tbody><tfoot style=\\"display: table-footer-group;\\"><tr><td data-placeholder-text=\\"Data\\" class=\\"placeholder\\"></td><td data-placeholder-text=\\"Data\\">Where do they get food?</td></tr></tfoot></table>",
      "createdAt": 1558709469,
      "manuscriptID": "MPManuscript:BCEB682E-C475-4BF7-9470-D6194D3EF0D8",
      "objectType": "MPTable",
      "sessionID": "02b8ed9b-43bc-41a0-9732-f478f7fab0cc",
      "updatedAt": 1558719747,
    },
    "MPTableElement:36132CFA-A6D0-4D8D-A347-0CF1136002FD" => Object {
      "_id": "MPTableElement:36132CFA-A6D0-4D8D-A347-0CF1136002FD",
      "caption": "Some comparisons",
      "containedObjectID": "MPTable:20BF6401-3D6A-41F0-B7C3-BAE20B1D5745",
      "containerID": "MPProject:ADC69637-C321-4158-8E24-F92068D4727D",
      "createdAt": 1558709469,
      "elementType": "table",
      "listingID": "MPListing:70C7EA88-57D8-4FBB-A661-67EC86D3C9E9",
      "manuscriptID": "MPManuscript:BCEB682E-C475-4BF7-9470-D6194D3EF0D8",
      "objectType": "MPTableElement",
      "sessionID": "02b8ed9b-43bc-41a0-9732-f478f7fab0cc",
      "updatedAt": 1558719757,
    },
    "MPTitles:8EB79C14-9F61-483A-902F-A0B8EF5973C1" => Object {
      "_id": "MPTitles:8EB79C14-9F61-483A-902F-A0B8EF5973C1",
      "containerID": "MPProject:ADC69637-C321-4158-8E24-F92068D4727D",
      "createdAt": 1538472121.690101,
      "manuscriptID": "MPManuscript:BCEB682E-C475-4BF7-9470-D6194D3EF0D8",
      "objectType": "MPTitles",
      "title": "main title",
      "updatedAt": 1538472121.690101,
    },
  },
}
`;<|MERGE_RESOLUTION|>--- conflicted
+++ resolved
@@ -718,58 +718,6 @@
                         "type": "figcaption",
                       },
                     ],
-<<<<<<< HEAD
-                    "type": "figcaption",
-                  },
-                ],
-                "type": "listing_element",
-              },
-              Object {
-                "attrs": Object {
-                  "comments": null,
-                  "dataTracked": null,
-                  "id": "MPEquationElement:D562526E-431C-49DA-855D-F78CDD950FB9",
-                  "suppressCaption": true,
-                  "suppressTitle": true,
-                },
-                "content": Array [
-                  Object {
-                    "attrs": Object {
-                      "content": "",
-                      "dataTracked": null,
-                      "id": "MPEquation:D9FE207C-37EB-41C7-AF93-98D6B3281BD4",
-                    },
-                    "type": "equation",
-                  },
-                ],
-                "type": "equation_element",
-              },
-              Object {
-                "attrs": Object {
-                  "alignment": undefined,
-                  "alternatives": undefined,
-                  "attribution": undefined,
-                  "comments": Array [],
-                  "dataTracked": null,
-                  "figureLayout": "",
-                  "figureStyle": "",
-                  "id": "MPFigureElement:3AAE3519-F4A7-4C18-B374-B4F95974C16A",
-                  "label": "",
-                  "sizeFraction": 0,
-                  "suppressCaption": false,
-                  "suppressTitle": true,
-                },
-                "content": Array [
-                  Object {
-                    "attrs": Object {
-                      "contentType": "image/png",
-                      "dataTracked": null,
-                      "id": "MPFigure:F3D684D3-1C53-44FE-9E66-B927340D571F",
-                      "position": undefined,
-                      "src": "",
-                    },
-                    "type": "figure",
-=======
                     "type": "listing_element",
                   },
                   Object {
@@ -815,7 +763,6 @@
                       },
                     ],
                     "type": "equation_element",
->>>>>>> 51b7a7be
                   },
                   Object {
                     "attrs": Object {
@@ -2189,58 +2136,6 @@
                         "type": "figcaption",
                       },
                     ],
-<<<<<<< HEAD
-                    "type": "figcaption",
-                  },
-                ],
-                "type": "listing_element",
-              },
-              Object {
-                "attrs": Object {
-                  "comments": null,
-                  "dataTracked": null,
-                  "id": "MPEquationElement:D562526E-431C-49DA-855D-F78CDD950FB9",
-                  "suppressCaption": true,
-                  "suppressTitle": true,
-                },
-                "content": Array [
-                  Object {
-                    "attrs": Object {
-                      "content": "",
-                      "dataTracked": null,
-                      "id": "MPEquation:D9FE207C-37EB-41C7-AF93-98D6B3281BD4",
-                    },
-                    "type": "equation",
-                  },
-                ],
-                "type": "equation_element",
-              },
-              Object {
-                "attrs": Object {
-                  "alignment": undefined,
-                  "alternatives": undefined,
-                  "attribution": undefined,
-                  "comments": Array [],
-                  "dataTracked": null,
-                  "figureLayout": "",
-                  "figureStyle": "",
-                  "id": "MPFigureElement:3AAE3519-F4A7-4C18-B374-B4F95974C16A",
-                  "label": "",
-                  "sizeFraction": 0,
-                  "suppressCaption": false,
-                  "suppressTitle": true,
-                },
-                "content": Array [
-                  Object {
-                    "attrs": Object {
-                      "contentType": "image/png",
-                      "dataTracked": null,
-                      "id": "MPFigure:F3D684D3-1C53-44FE-9E66-B927340D571F",
-                      "position": undefined,
-                      "src": "",
-                    },
-                    "type": "figure",
-=======
                     "type": "listing_element",
                   },
                   Object {
@@ -2286,7 +2181,6 @@
                       },
                     ],
                     "type": "equation_element",
->>>>>>> 51b7a7be
                   },
                   Object {
                     "attrs": Object {

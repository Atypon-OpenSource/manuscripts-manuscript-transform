--- conflicted
+++ resolved
@@ -30,7 +30,6 @@
   ListElement,
   Listing,
   ListingElement,
-  ManuscriptKeyword,
   MissingFigure,
   Model,
   ObjectTypes,
@@ -60,8 +59,8 @@
   FigureNode,
   FootnoteNode,
   FootnotesElementNode,
+  KeywordNode,
   KeywordsElementNode,
-  KeywordNode,
   ListingElementNode,
   ListingNode,
   ManuscriptNode,
@@ -838,7 +837,6 @@
       )
     }
 
-<<<<<<< HEAD
     const keywordsSection = getSections(this.modelMap).filter(
       (section) => section.category === 'MPSectionCategory:keywords'
     )
@@ -861,7 +859,8 @@
         ]
       )
       rootSectionNodes.unshift(keywordsSection as SectionNode)
-=======
+    }
+
     const contents: ManuscriptNode[] = rootSectionNodes
     if (this.comments.size) {
       const comments = schema.nodes.comment_list.createAndFill(
@@ -871,7 +870,6 @@
         [...this.comments.values()]
       ) as CommentListNode
       contents.push(comments)
->>>>>>> 1c324cac
     }
 
     return schema.nodes.manuscript.create(
@@ -880,21 +878,6 @@
       },
       contents
     )
-  }
-
-  public buildKeywordsContents = (manuscriptKeywords: ManuscriptKeyword[]) => {
-    const p = document.createElement('p')
-    p.classList.add('keywords-list')
-
-    manuscriptKeywords.map((keyword) => {
-      const keywordElement = document.createElement('span')
-      keywordElement.className = 'keyword'
-      keywordElement.dataset.id = keyword._id
-      keywordElement.textContent = keyword.name
-      p.appendChild(keywordElement)
-    })
-
-    return p.outerHTML
   }
 
   public addGeneratedLabels = (sections: Section[]) => {
@@ -956,6 +939,9 @@
     const keywordsOfKind = []
 
     for (const model of this.modelMap.values()) {
+      const commentNodes = this.createCommentsNode(model)
+      commentNodes.forEach((c) => this.comments.set(c.attrs.id, c))
+
       if (isKeyword(model)) {
         const keyword = this.parseContents(
           model.name || '',
@@ -965,7 +951,7 @@
             topNode: schema.nodes.keyword.create({
               id: model._id,
               contents: model.name,
-              comments: this.createCommentsNode(model),
+              comments: commentNodes.map((c) => c.attrs.id),
             }),
           }
         ) as KeywordNode

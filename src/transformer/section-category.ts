/*!
 * © 2019 Atypon Systems LLC
 *
 * Licensed under the Apache License, Version 2.0 (the "License");
 * you may not use this file except in compliance with the License.
 * You may obtain a copy of the License at
 *
 *    http://www.apache.org/licenses/LICENSE-2.0
 *
 * Unless required by applicable law or agreed to in writing, software
 * distributed under the License is distributed on an "AS IS" BASIS,
 * WITHOUT WARRANTIES OR CONDITIONS OF ANY KIND, either express or implied.
 * See the License for the specific language governing permissions and
 * limitations under the License.
 */

import { Element, ObjectTypes } from '@manuscripts/json-schema'

import { ManuscriptNode, ManuscriptNodeType, schema } from '../schema'

const sectionNodeTypes: ManuscriptNodeType[] = [
  schema.nodes.bibliography_section,
  schema.nodes.footnotes_section,
  schema.nodes.keywords_section,
  schema.nodes.section,
  schema.nodes.toc_section,
]

function getCategoryGroup(category: string): string {
  switch (category) {
    case 'abstract':
    case 'abstract-graphical':
      return 'frontMatter'
    case 'availability':
    case 'acknowledgement':
    case 'competing-interests':
    case 'con':
    case 'financial-disclosure':
    case 'supplementary-material':
    case 'supported-by':
    case 'ethics-statement':
      return 'backMatter'
    default:
      return 'body'
  }
}

export function groupSectionsByCategory(contents: ManuscriptNode[]) {
  const groupedContents: { [group: string]: ManuscriptNode[] } = {
    frontMatter: [],
    body: [],
    backMatter: [],
  }
  for (const node of contents) {
    const group = getCategoryGroup(node.type.name)
    groupedContents[group].push(node)
  }

  return groupedContents
}

export const isAnySectionNode = (node: ManuscriptNode): boolean =>
  sectionNodeTypes.includes(node.type)

export type SectionCategory =
  | 'MPSectionCategory:abstract'
  | 'MPSectionCategory:abstract-teaser'
  | 'MPSectionCategory:abstract-graphical'
  | 'MPSectionCategory:acknowledgement'
  | 'MPSectionCategory:availability'
  | 'MPSectionCategory:bibliography'
  | 'MPSectionCategory:conclusions'
  | 'MPSectionCategory:discussion'
  | 'MPSectionCategory:endnotes'
  | 'MPSectionCategory:introduction'
  | 'MPSectionCategory:keywords'
  | 'MPSectionCategory:materials-method'
  | 'MPSectionCategory:results'
  | 'MPSectionCategory:toc'
  | 'MPSectionCategory:floating-element'
  | 'MPSectionCategory:appendices'
  | 'MPSectionCategory:competing-interests'
  | 'MPSectionCategory:financial-disclosure'
  | 'MPSectionCategory:con'
  | 'MPSectionCategory:deceased'
  | 'MPSectionCategory:equal'
  | 'MPSectionCategory:present-address'
  | 'MPSectionCategory:presented-at'
  | 'MPSectionCategory:previously-at'
  | 'MPSectionCategory:supplementary-material'
  | 'MPSectionCategory:supported-by'
  | 'MPSectionCategory:ethics-statement'
<<<<<<< HEAD
  | 'MPSectionCategory:body'
  | 'MPSectionCategory:abstracts'
=======
  | 'MPSectionCategory:abstracts'
  | 'MPSectionCategory:body'
>>>>>>> 7038265b
  | 'MPSectionCategory:backmatter'

export type SecType =
  | 'abstract'
  | 'abstract-teaser'
  | 'abstract-graphical'
  | 'acknowledgments'
  | 'availability'
  | 'bibliography'
  | 'conclusions'
  | 'data-availability'
  | 'discussion'
  | 'endnotes'
  | 'intro'
  | 'keywords'
  | 'materials'
  | 'methods'
  | 'results'
  | 'toc'
  | 'floating-element'
  | 'appendices'
  | 'competing-interests'
  | 'financial-disclosure'
  | 'con'
  | 'deceased'
  | 'equal'
  | 'present-address'
  | 'presented-at'
  | 'previously-at'
  | 'supplementary-material'
  | 'supported-by'
  | 'ethics-statement'
  | 'abstracts'
  | 'body'
  | 'backmatter'

export const chooseSectionNodeType = (
  category?: SectionCategory
): ManuscriptNodeType => {
  switch (category) {
    case 'MPSectionCategory:bibliography':
      return schema.nodes.bibliography_section

    case 'MPSectionCategory:abstract-graphical':
      return schema.nodes.graphical_abstract_section

    case 'MPSectionCategory:endnotes':
      return schema.nodes.footnotes_section

    case 'MPSectionCategory:keywords':
      return schema.nodes.keywords_section

    case 'MPSectionCategory:toc':
      return schema.nodes.toc_section

    default:
      return schema.nodes.section
  }
}

export const chooseSectionLableName = (type?: SecType): string => {
  switch (type) {
    case 'appendices':
      return 'Appendix'
    default:
      return type as string
  }
}

// deprecated, every custom section should have a category
export const guessSectionCategory = (
  elements: Element[]
): SectionCategory | undefined => {
  if (!elements.length) {
    return undefined
  }

  switch (elements[0].objectType) {
    case ObjectTypes.BibliographyElement:
      return 'MPSectionCategory:bibliography'

    case ObjectTypes.FootnotesElement:
      return 'MPSectionCategory:endnotes'

    case ObjectTypes.KeywordsElement:
      return 'MPSectionCategory:keywords'

    case ObjectTypes.TOCElement:
      return 'MPSectionCategory:toc'

    default:
      return undefined
  }
}

export const buildSectionCategory = (
  node: ManuscriptNode
): SectionCategory | undefined => {
  switch (node.type) {
    case schema.nodes.bibliography_section:
      return 'MPSectionCategory:bibliography'

    case schema.nodes.footnotes_section:
      return 'MPSectionCategory:endnotes'

    case schema.nodes.keywords_section:
      return 'MPSectionCategory:keywords'

    case schema.nodes.toc_section:
      return 'MPSectionCategory:toc'

    case schema.nodes.graphical_abstract_section:
      return 'MPSectionCategory:abstract-graphical'

    default:
      return node.attrs.category || node.attrs.group || undefined
  }
}

// https://jats.nlm.nih.gov/archiving/tag-library/1.2/attribute/sec-type.html
export const chooseSecType = (sectionCategory: SectionCategory): SecType => {
  const [, suffix] = sectionCategory.split(':', 2)

  switch (suffix) {
    case 'acknowledgement':
      return 'acknowledgments'

    case 'introduction':
      return 'intro'

    case 'materials-method':
      return 'methods'

    default:
      return suffix as SecType
  }
}

export const chooseSectionCategoryByType = (
  secType: string
): SectionCategory | undefined => {
  switch (secType) {
    case 'abstracts':
      return 'MPSectionCategory:abstracts'
    case 'body':
      return 'MPSectionCategory:body'
    case 'backmatter':
      return 'MPSectionCategory:backmatter'
    case 'abstract':
      return 'MPSectionCategory:abstract'

    case 'abstract-teaser':
      return 'MPSectionCategory:abstract-teaser'

    case 'abstract-graphical':
      return 'MPSectionCategory:abstract-graphical'

    case 'acknowledgments':
      return 'MPSectionCategory:acknowledgement'

    case 'availability':
    case 'data-availability':
      return 'MPSectionCategory:availability'

    case 'bibliography':
      return 'MPSectionCategory:bibliography'

    case 'conclusions':
      return 'MPSectionCategory:conclusions'

    case 'discussion':
      return 'MPSectionCategory:discussion'

    case 'endnotes':
      return 'MPSectionCategory:endnotes'

    case 'intro':
      return 'MPSectionCategory:introduction'

    case 'keywords':
      return 'MPSectionCategory:keywords'

    case 'materials':
    case 'methods':
      return 'MPSectionCategory:materials-method'

    case 'results':
      return 'MPSectionCategory:results'

    case 'toc':
      return 'MPSectionCategory:toc'

    case 'floating-element':
      return 'MPSectionCategory:floating-element'
    case 'appendices':
      return 'MPSectionCategory:appendices'
    case 'competing-interests':
    case 'conflict':
      return 'MPSectionCategory:competing-interests'
    case 'financial-disclosure':
      return 'MPSectionCategory:financial-disclosure'
    case 'con':
      return 'MPSectionCategory:con'
    case 'deceased':
      return 'MPSectionCategory:deceased'
    case 'equal':
      return 'MPSectionCategory:equal'
    case 'present-address':
      return 'MPSectionCategory:present-address'
    case 'presented-at':
      return 'MPSectionCategory:presented-at'
    case 'previously-at':
      return 'MPSectionCategory:previously-at'
    case 'supplementary-material':
      return 'MPSectionCategory:supplementary-material'
    case 'supported-by':
      return 'MPSectionCategory:supported-by'
    case 'ethics-statement':
      return 'MPSectionCategory:ethics-statement'
    case 'body':
      return 'MPSectionCategory:body'
    case 'backmatter':
      return 'MPSectionCategory:backmatter'
    case 'abstracts':
      return 'MPSectionCategory:abstracts'
    default:
      return undefined
  }
}

export const chooseSectionCategory = (
  section: HTMLElement
): SectionCategory | undefined => {
  const secType = section.getAttribute('sec-type') as SecType
  const secCat = chooseSectionCategoryByType(secType)
  if (secCat) {
    return secCat
  } else {
    const titleNode = section.firstElementChild

    if (titleNode && titleNode.nodeName === 'title' && titleNode.textContent) {
      return chooseSectionCategoryFromTitle(
        titleNode.textContent.trim().toLowerCase()
      )
    }

    return undefined
  }
}

export const chooseSectionCategoryFromTitle = (
  title: string | null
): SectionCategory | undefined => {
  if (!title) {
    return undefined
  }

  switch (title) {
    case 'abstract':
      return 'MPSectionCategory:abstract'

    case 'acknowledgments':
    case 'acknowledgements':
      return 'MPSectionCategory:acknowledgement'

    case 'availability':
    case 'data availability':
      return 'MPSectionCategory:availability'

    case 'conclusions':
      return 'MPSectionCategory:conclusions'

    case 'discussion':
      return 'MPSectionCategory:discussion'

    case 'introduction':
      return 'MPSectionCategory:introduction'

    case 'methods':
    case 'materials':
    case 'materials and methods':
    case 'materials & methods':
      return 'MPSectionCategory:materials-method'

    case 'results':
      return 'MPSectionCategory:results'

    case 'bibliography':
    case 'references':
      return 'MPSectionCategory:bibliography'

    case 'conflict':
    case 'conflict of interest':
    case 'competing interests':
      return 'MPSectionCategory:competing-interests'

    case 'financial-disclosure':
    case 'funding information':
      return 'MPSectionCategory:financial-disclosure'
  }
}<|MERGE_RESOLUTION|>--- conflicted
+++ resolved
@@ -25,39 +25,6 @@
   schema.nodes.section,
   schema.nodes.toc_section,
 ]
-
-function getCategoryGroup(category: string): string {
-  switch (category) {
-    case 'abstract':
-    case 'abstract-graphical':
-      return 'frontMatter'
-    case 'availability':
-    case 'acknowledgement':
-    case 'competing-interests':
-    case 'con':
-    case 'financial-disclosure':
-    case 'supplementary-material':
-    case 'supported-by':
-    case 'ethics-statement':
-      return 'backMatter'
-    default:
-      return 'body'
-  }
-}
-
-export function groupSectionsByCategory(contents: ManuscriptNode[]) {
-  const groupedContents: { [group: string]: ManuscriptNode[] } = {
-    frontMatter: [],
-    body: [],
-    backMatter: [],
-  }
-  for (const node of contents) {
-    const group = getCategoryGroup(node.type.name)
-    groupedContents[group].push(node)
-  }
-
-  return groupedContents
-}
 
 export const isAnySectionNode = (node: ManuscriptNode): boolean =>
   sectionNodeTypes.includes(node.type)
@@ -90,13 +57,8 @@
   | 'MPSectionCategory:supplementary-material'
   | 'MPSectionCategory:supported-by'
   | 'MPSectionCategory:ethics-statement'
-<<<<<<< HEAD
   | 'MPSectionCategory:body'
   | 'MPSectionCategory:abstracts'
-=======
-  | 'MPSectionCategory:abstracts'
-  | 'MPSectionCategory:body'
->>>>>>> 7038265b
   | 'MPSectionCategory:backmatter'
 
 export type SecType =
@@ -239,12 +201,6 @@
   secType: string
 ): SectionCategory | undefined => {
   switch (secType) {
-    case 'abstracts':
-      return 'MPSectionCategory:abstracts'
-    case 'body':
-      return 'MPSectionCategory:body'
-    case 'backmatter':
-      return 'MPSectionCategory:backmatter'
     case 'abstract':
       return 'MPSectionCategory:abstract'
 
